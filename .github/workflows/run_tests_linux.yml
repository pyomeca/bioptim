--- conflicted
+++ resolved
@@ -23,10 +23,6 @@
         uses: conda-incubator/setup-miniconda@v3
         with:
           miniforge-version: latest
-<<<<<<< HEAD
-          environment-file: environment.yml
-=======
->>>>>>> ee86d05c
           activate-environment: bioptim
           environment-file: environment.yml
 
@@ -79,18 +75,6 @@
       - name: Checkout code
         uses: actions/checkout@v3
 
-      - name: Setup environment
-        uses: conda-incubator/setup-miniconda@v3
-        with:
-          miniforge-version: latest
-          activate-environment: bioptim
-          environment-file: environment.yml
-
-      - name: Print conda info
-        run: |
-          conda info
-          conda list
-
       - name: Install extra dependencies
         run: |
           sudo apt install -y python3-pip
