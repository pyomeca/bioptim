import multiprocessing as mp
import numpy as np
import tkinter
from itertools import accumulate

from matplotlib import pyplot as plt, lines
from casadi import MX, Callback, nlpsol_out, nlpsol_n_out, Sparsity

from .variable_optimization import Data
from .mapping import Mapping
from .enums import PlotType


class CustomPlot:
<<<<<<< HEAD
    def __init__(
        self, update_function, plot_type=PlotType.PLOT, axes_idx=None, legend=(), combine_to=None, color=None, ylim=None
    ):
=======
    """Allows the user to define his own plots"""
    def __init__(self, update_function, plot_type=PlotType.PLOT, axes_idx=None, legend=(), combine_to=None, color=None):
        """
        Initializes the plot.
        :param update_function: Function to plot.
        :param plot_type: Type of plot. (PLOT = 0, INTEGRATED = 1 or STEP = 2)
        :param axes_idx: Index of the axis to be mapped. (integer)
        :param legend: Legend of the graphs. (?)
        :param combine_to: Plot in which to add the graph. ??
        :param color: Color of the graphs. (?)
        """
>>>>>>> f9e2ad49
        self.function = update_function
        self.type = plot_type
        if axes_idx is None:
            self.phase_mappings = None  # Will be set later
        elif isinstance(axes_idx, (tuple, list)):
            self.phase_mappings = Mapping(axes_idx)
        elif isinstance(axes_idx, Mapping):
            self.phase_mappings = axes_idx
        else:
            raise RuntimeError("phase_mapping must be a list or a Mapping")
        self.legend = legend
        self.combine_to = combine_to
        self.color = color
        self.ylim = ylim


class PlotOcp:
    def __init__(self, ocp, automatically_organize=True):
        """Prepares the figure"""
        for i in range(1, ocp.nb_phases):
            if ocp.nlp[0]["nbQ"] != ocp.nlp[i]["nbQ"]:
                raise RuntimeError("Graphs with nbQ different at each phase is not implemented yet")

        self.ocp = ocp
        self.ydata = []
        self.ns = 0

        self.t = []
        if isinstance(self.ocp.initial_phase_time, (int, float)):
            self.tf = [self.ocp.initial_phase_time]
        else:
            self.tf = list(self.ocp.initial_phase_time)
        self.t_idx_to_optimize = []
        for i, nlp in enumerate(self.ocp.nlp):
            if isinstance(nlp["tf"], MX):
                self.t_idx_to_optimize.append(i)
        self.__init_time_vector()

        self.axes = {}
        self.plots = []
        self.plots_vertical_lines = []
        self.all_figures = []

        running_cmp = 0
        self.automatically_organize = automatically_organize
        self._organize_windows(len(self.ocp.nlp[0]["var_states"]) + len(self.ocp.nlp[0]["var_controls"]),)

        self.plot_func = {}
        self.variable_sizes = []
        self.__create_plots()

        horz = 0
        vert = 1 if len(self.all_figures) < self.nb_vertical_windows * self.nb_horizontal_windows else 0
        for i, fig in enumerate(self.all_figures):
            if self.automatically_organize:
                try:
                    fig.canvas.manager.window.move(
                        int(vert * self.width_step), int(self.top_margin + horz * self.height_step)
                    )
                    vert += 1
                    if vert >= self.nb_vertical_windows:
                        horz += 1
                        vert = 0
                except AttributeError:
                    pass
            fig.canvas.draw()

    def __init_time_vector(self):
        """Sets x-axis array"""
        self.t = []
        last_t = 0
        for phase_idx, nlp in enumerate(self.ocp.nlp):
            self.ns += nlp["ns"] + 1
            time_phase = np.linspace(last_t, last_t + self.tf[phase_idx], nlp["ns"] + 1)
            last_t = last_t + self.tf[phase_idx]
            self.t.append(time_phase)

    def __create_plots(self):
        """Actually plots"""
        variable_sizes = []
        for i, nlp in enumerate(self.ocp.nlp):
            variable_sizes.append({})
            if "plot" in nlp:
                for key in nlp["plot"]:
                    if nlp["plot"][key].phase_mappings is None:
                        size = nlp["plot"][key].function(np.zeros((nlp["nx"], 1)), np.zeros((nlp["nu"], 1))).shape[0]
                        nlp["plot"][key].phase_mappings = Mapping(range(size))
                    else:
                        size = len(nlp["plot"][key].phase_mappings.map_idx)
                    if key not in variable_sizes[i]:
                        variable_sizes[i][key] = size
                    else:
                        variable_sizes[i][key] = max(variable_sizes[i][key], size)
        self.variable_sizes = variable_sizes
        if not variable_sizes:
            # No graph was setup in problem_type
            return

        self.plot_func = {}
        for i, nlp in enumerate(self.ocp.nlp):
            for variable in self.variable_sizes[i]:
                nb = max(nlp["plot"][variable].phase_mappings.map_idx) + 1
                nb_cols, nb_rows = PlotOcp._generate_windows_size(nb)
                if nlp["plot"][variable].combine_to:
                    self.axes[variable] = self.axes[nlp["plot"][variable].combine_to]
                    axes = self.axes[variable][1]
                elif i > 0:
                    axes = self.axes[variable][1]
                else:
                    axes = self.__add_new_axis(variable, nb, nb_rows, nb_cols)
                    self.axes[variable] = [nlp["plot"][variable], axes]

                t = self.t[i]
                if variable not in self.plot_func:
                    self.plot_func[variable] = [nlp["plot"][variable]]
                else:
                    self.plot_func[variable].append(nlp["plot"][variable])

                mapping = self.plot_func[variable][-1].phase_mappings.map_idx
                for k in mapping:
                    ax = axes[k]
                    if k < len(self.plot_func[variable][-1].legend):
                        axes[k].set_title(self.plot_func[variable][-1].legend[mapping[k]])
                    ax.grid(color="k", linestyle="--", linewidth=0.5)
                    ax.set_xlim(0, self.t[-1][-1])
                    if nlp["plot"][variable].ylim:
                        ax.set_ylim(nlp["plot"][variable].ylim)

                    zero = np.zeros((t.shape[0], 1))
                    plot_type = self.plot_func[variable][0].type
                    if plot_type == PlotType.PLOT:
                        color = self.plot_func[variable][0].color if self.plot_func[variable][0].color else "tab:green"
                        self.plots.append(
                            [plot_type, i, ax.plot(t, zero, ".-", color=color, markersize=3, zorder=0)[0]]
                        )
                    elif plot_type == PlotType.INTEGRATED:
                        color = self.plot_func[variable][0].color if self.plot_func[variable][0].color else "tab:brown"
                        plots_integrated = []
                        for cmp in range(nlp["ns"]):
                            plots_integrated.append(
                                ax.plot(
                                    self.t[i][[cmp, cmp + 1]], (0, 0), ".-", color=color, markersize=3, linewidth=0.8,
                                )[0]
                            )
                        self.plots.append([plot_type, i, plots_integrated])

                    elif plot_type == PlotType.STEP:
                        color = self.plot_func[variable][0].color if self.plot_func[variable][0].color else "tab:orange"
                        self.plots.append([plot_type, i, ax.step(t, zero, where="post", color=color, zorder=0)[0]])
                    else:
                        raise RuntimeError(f"{plot_type} is not implemented yet")

            for ax in axes:
                intersections_time = self.find_phases_intersections()
                for time in intersections_time:
                    self.plots_vertical_lines.append(ax.axvline(time, linestyle="--", linewidth=1.2, c="k"))

    def __add_new_axis(self, variable, nb, nb_rows, nb_cols):
        """
        Sets the axis of the plots.
        :param variable: Variable to plot (integer)
        :param nb: Number of the figure. ?? (integer)
        :param nb_rows: Number of rows of plots in subplots. (integer)
        :param nb_cols: Number of columns of plots in subplots. (integer)
        :return: axes: Axes of the plots. (instance of subplot class)
        """
        if self.automatically_organize:
            self.all_figures.append(plt.figure(variable, figsize=(self.width_step / 100, self.height_step / 131)))
        else:
            self.all_figures.append(plt.figure(variable))
        axes = self.all_figures[-1].subplots(nb_rows, nb_cols)
        if isinstance(axes, np.ndarray):
            axes = axes.flatten()
        else:
            axes = [axes]

        for i in range(nb, len(axes)):
            axes[i].remove()
        axes = axes[:nb]

        idx_center = nb_rows * nb_cols - int(nb_cols / 2) - 1
        if idx_center >= len(axes):
            idx_center = len(axes) - 1
        axes[idx_center].set_xlabel("time (s)")

        self.all_figures[-1].tight_layout()
        return axes

    def _organize_windows(self, nb_windows):
        """
        Organizes esthetically the figure.
        :param nb_windows: Number of variables to plot. (integer)
        """
        self.nb_vertical_windows, self.nb_horizontal_windows = PlotOcp._generate_windows_size(nb_windows)
        if self.automatically_organize:
            height = tkinter.Tk().winfo_screenheight()
            width = tkinter.Tk().winfo_screenwidth()
            self.top_margin = height / 15
            self.height_step = (height - self.top_margin) / self.nb_horizontal_windows
            self.width_step = width / self.nb_vertical_windows
        else:
            self.top_margin = None
            self.height_step = None
            self.width_step = None

    def find_phases_intersections(self):
        """Finds the intersection between phases"""
        return list(accumulate(self.tf))[:-1]

    @staticmethod
    def show():
        plt.show()

    def update_data(self, V):
        """Update of the variable V to plot (dependent axis)"""
        self.ydata = []

        data_states, data_controls, data_param = Data.get_data(
            self.ocp, V, get_parameters=True, integrate=True, concatenate=False
        )

        for _ in self.ocp.nlp:
            if self.t_idx_to_optimize:
                for i_in_time, i_in_tf in enumerate(self.t_idx_to_optimize):
                    self.tf[i_in_tf] = data_param["time"][i_in_time]
            self.__update_xdata()

        data_states_per_phase, data_controls_per_phase = Data.get_data(self.ocp, V, concatenate=False)
        for i, nlp in enumerate(self.ocp.nlp):
            state = np.ndarray((0, nlp["ns"] + 1))
            for s in nlp["var_states"]:
                if isinstance(data_states_per_phase[s], (list, tuple)):
                    state = np.concatenate((state, data_states_per_phase[s][i]))
                else:
                    state = np.concatenate((state, data_states_per_phase[s]))
            control = np.ndarray((0, nlp["ns"] + 1))
            for s in nlp["var_controls"]:
                if isinstance(data_controls_per_phase[s], (list, tuple)):
                    control = np.concatenate((control, data_controls_per_phase[s][i]))
                else:
                    control = np.concatenate((control, data_controls_per_phase[s]))
            for key in self.variable_sizes[i]:
                y = np.empty((self.variable_sizes[i][key], len(self.t[i])))
                y.fill(np.nan)
                y[:, :] = self.plot_func[key][i].function(state, control)
                self.__append_to_ydata(y)
        self.__update_axes()

    def __update_xdata(self):
        """Update of the time in plots (independent axis)"""
        self.__init_time_vector()
        for plot in self.plots:
            phase_idx = plot[1]
            if plot[0] == PlotType.INTEGRATED:
                for cmp, p in enumerate(plot[2]):
                    p.set_xdata(self.t[phase_idx][[cmp, cmp + 1]])
                ax = plot[2][-1].axes
            else:
                plot[2].set_xdata(self.t[phase_idx])
                ax = plot[2].axes
            ax.set_xlim(0, self.t[-1][-1])

        intersections_time = self.find_phases_intersections()
        n = len(intersections_time)
        if n > 0:
            for p in range(int(len(self.plots_vertical_lines) / n)):
                for i, time in enumerate(intersections_time):
                    self.plots_vertical_lines[p * n + i].set_xdata([time, time])

    def __append_to_ydata(self, data):
        for y in data:
            self.ydata.append(y)

    def __update_axes(self):
        """Updates axes ranges"""
        for i, plot in enumerate(self.plots):
            y = self.ydata[i]

            if plot[0] == PlotType.INTEGRATED:
                for cmp, p in enumerate(plot[2]):
                    p.set_ydata(y[[cmp, cmp + 1]])
            else:
                plot[2].set_ydata(y)

        for p in self.plots_vertical_lines:
            p.set_ydata((np.nan, np.nan))

        for key in self.axes:
            for i, ax in enumerate(self.axes[key][1]):
                if not self.axes[key][0].ylim:
                    y_max = -np.inf
                    y_min = np.inf
                    for p in ax.get_children():
                        if isinstance(p, lines.Line2D):
                            y_min = min(y_min, np.min(p.get_ydata()))
                            y_max = max(y_max, np.max(p.get_ydata()))
                    if np.isnan(y_min) or np.isinf(y_min):
                        y_min = 0
                    if np.isnan(y_max) or np.isinf(y_max):
                        y_max = 1
                    data_mean = np.mean((y_min, y_max))
                    data_range = y_max - y_min
                    if np.abs(data_range) < 0.8:
                        data_range = 0.8
                    y_range = (1.25 * data_range) / 2
                    y_range = data_mean - y_range, data_mean + y_range
                    ax.set_ylim(y_range)
                    ax.set_yticks(np.arange(y_range[0], y_range[1], step=data_range / 4,))

        for p in self.plots_vertical_lines:
            p.set_ydata((0, 1))

    @staticmethod
    def _generate_windows_size(nb):
        """
        Defines the number of column and rows of subplots in function of the number of variables to plot.
        :param nb: Number of variables to plot. (integer)
        :return: nb_rows: Number of rows of subplot. (integer)
        """
        nb_rows = int(round(np.sqrt(nb)))
        return nb_rows + 1 if nb_rows * nb_rows < nb else nb_rows, nb_rows


class ShowResult:
    def __init__(self, ocp, sol):
        self.ocp = ocp
        self.sol = sol

    def graphs(self, automatically_organize=True):
        plot_ocp = PlotOcp(self.ocp, automatically_organize=automatically_organize)
        plot_ocp.update_data(self.sol["x"])
        plt.show()

    def animate(self, nb_frames=80, **kwargs):
        """
        Animate solution with BiorbdViz
        :param nb_frames: Number of frames in the animation. (integer)
        """
        try:
            from BiorbdViz import BiorbdViz
        except ModuleNotFoundError:
            raise RuntimeError("BiorbdViz must be install to animate the model")
        data_interpolate, data_control = Data.get_data(
            self.ocp, self.sol["x"], integrate=False, interpolate_nb_frames=nb_frames
        )
        if not isinstance(data_interpolate["q"], (list, tuple)):
            data_interpolate["q"] = [data_interpolate["q"]]

        all_bioviz = []
        for idx_phase, data in enumerate(data_interpolate["q"]):
            all_bioviz.append(BiorbdViz(loaded_model=self.ocp.nlp[idx_phase]["model"], **kwargs))
            all_bioviz[-1].load_movement(self.ocp.nlp[idx_phase]["q_mapping"].expand.map(data).T)

        b_is_visible = [True] * len(all_bioviz)
        while sum(b_is_visible):
            for i, b in enumerate(all_bioviz):
                if b.vtk_window.is_active:
                    if b.show_analyses_panel and b.is_animating:
                        b.movement_slider[0].setValue(
                            (b.movement_slider[0].value() + 1) % b.movement_slider[0].maximum()
                        )
                    b.refresh_window()
                else:
                    b_is_visible[i] = False

    @staticmethod
    def keep_matplotlib():
        plt.figure(figsize=(0.01, 0.01)).canvas.manager.window.move(1000, 100)
        plt.show()


class OnlineCallback(Callback):
    def __init__(self, ocp, opts={}):
        Callback.__init__(self)
        self.nlp = ocp
        self.nx = ocp.V.rows()
        self.ng = 0
        self.construct("AnimateCallback", opts)

        self.plot_pipe, plotter_pipe = mp.Pipe()
        self.plotter = self.ProcessPlotter(ocp)
        self.plot_process = mp.Process(target=self.plotter, args=(plotter_pipe,), daemon=True)
        self.plot_process.start()

    @staticmethod
    def get_n_in():
        return nlpsol_n_out()

    @staticmethod
    def get_n_out():
        return 1

    @staticmethod
    def get_name_in(i):
        return nlpsol_out(i)

    @staticmethod
    def get_name_out(_):
        return "ret"

    def get_sparsity_in(self, i):
        n = nlpsol_out(i)
        if n == "f":
            return Sparsity.scalar()
        elif n in ("x", "lam_x"):
            return Sparsity.dense(self.nx)
        elif n in ("g", "lam_g"):
            return Sparsity.dense(self.ng)
        else:
            return Sparsity(0, 0)

    def eval(self, arg):
        send = self.plot_pipe.send
        send(arg[0])
        return [0]

    class ProcessPlotter(object):
        def __init__(self, ocp):
            self.ocp = ocp

        def __call__(self, pipe):
            self.pipe = pipe
            self.plot = PlotOcp(self.ocp)
            timer = self.plot.all_figures[0].canvas.new_timer(interval=100)
            timer.add_callback(self.callback)
            timer.start()

            plt.show()

        def callback(self):
            while self.pipe.poll():
                V = self.pipe.recv()
                self.plot.update_data(V)

            for i, fig in enumerate(self.plot.all_figures):
                fig.canvas.draw()
            return True<|MERGE_RESOLUTION|>--- conflicted
+++ resolved
@@ -12,13 +12,9 @@
 
 
 class CustomPlot:
-<<<<<<< HEAD
     def __init__(
         self, update_function, plot_type=PlotType.PLOT, axes_idx=None, legend=(), combine_to=None, color=None, ylim=None
     ):
-=======
-    """Allows the user to define his own plots"""
-    def __init__(self, update_function, plot_type=PlotType.PLOT, axes_idx=None, legend=(), combine_to=None, color=None):
         """
         Initializes the plot.
         :param update_function: Function to plot.
@@ -28,7 +24,6 @@
         :param combine_to: Plot in which to add the graph. ??
         :param color: Color of the graphs. (?)
         """
->>>>>>> f9e2ad49
         self.function = update_function
         self.type = plot_type
         if axes_idx is None:
