--- conflicted
+++ resolved
@@ -1,11 +1,8 @@
 import os
-<<<<<<< HEAD
-import multiprocessing as mp
-=======
 import pickle
 from copy import deepcopy
 from math import inf
->>>>>>> 8e7379ea
+import multiprocessing as mp
 
 import biorbd
 import casadi
@@ -247,16 +244,10 @@
                 for objective_function in objective_functions_phase:
                     self.add_objective_function(objective_function, i)
 
-<<<<<<< HEAD
         nV = self.nlp[0]["nx"] * (self.nlp[0]["ns"] + 1) + self.nlp[0]["nu"] * self.nlp[0]["ns"]
         self.plot_array = mp.Array("d", nV)
         self.send_flag = mp.Value("i", 0)
-
-    @staticmethod
-    def __initialize_nlp(nlp):
-=======
     def __initialize_nlp(self, nlp):
->>>>>>> 8e7379ea
         """Start with an empty non linear problem"""
         nlp["nbQ"] = 0
         nlp["nbQdot"] = 0
