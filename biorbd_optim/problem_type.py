from casadi import MX, vertcat
import numpy as np

from .dynamics import Dynamics
from .mapping import BidirectionalMapping, Mapping


class ProblemType:
    """
    Includes methods suitable for several situations
    """

    @staticmethod
    def torque_driven(nlp):
        """
        Names states (nlp.x) and controls (nlp.u) and gives size to (nlp.nx) and (nlp.nu).
        Works with torques but without muscles, must be used with dynamics without contacts.
        :param nlp: An instance of the OptimalControlProgram class.
        """
        nlp["dynamics_func"] = Dynamics.forward_dynamics_torque_driven
        ProblemType.__configure_torque_driven(nlp)

    @staticmethod
    def torque_driven_with_contact(nlp):
        """
        Names states (nlp.x) and controls (nlp.u) and gives size to (nlp.nx) and (nlp.nu).
        Works with torques, without muscles, must be used with dynamics with contacts.
        :param nlp: An OptimalControlProgram class.
        """
        nlp["dynamics_func"] = Dynamics.forward_dynamics_torque_driven_with_contact
        ProblemType.__configure_torque_driven(nlp)

    @staticmethod
    def __configure_torque_driven(nlp):
        """
        Configures common settings for torque driven problems with and without contacts.
        :param nlp: An OptimalControlProgram class.
        """
        if nlp["q_mapping"] is None:
            nlp["q_mapping"] = BidirectionalMapping(
                Mapping(range(nlp["model"].nbQ())), Mapping(range(nlp["model"].nbQ()))
            )
        if nlp["q_dot_mapping"] is None:
            nlp["q_dot_mapping"] = BidirectionalMapping(
                Mapping(range(nlp["model"].nbQdot())), Mapping(range(nlp["model"].nbQdot()))
            )
        if nlp["tau_mapping"] is None:
            nlp["tau_mapping"] = BidirectionalMapping(
                Mapping(range(nlp["model"].nbGeneralizedTorque())), Mapping(range(nlp["model"].nbGeneralizedTorque()))
            )

        dof_names = nlp["model"].nameDof()
        q = MX()
        q_dot = MX()
        for i in nlp["q_mapping"].reduce.map_idx:
            q = vertcat(q, MX.sym("Q_" + dof_names[i].to_string()))
        for i in nlp["q_dot_mapping"].reduce.map_idx:
            q_dot = vertcat(q_dot, MX.sym("Qdot_" + dof_names[i].to_string()))
        nlp["x"] = vertcat(q, q_dot)

        u = MX()
        for i in nlp["tau_mapping"].reduce.map_idx:
            u = vertcat(u, MX.sym("Tau_" + dof_names[i].to_string()))
        nlp["u"] = u

        nlp["nx"] = nlp["x"].rows()
        nlp["nu"] = nlp["u"].rows()

        nlp["nbQ"] = nlp["q_mapping"].reduce.len
        nlp["nbQdot"] = nlp["q_dot_mapping"].reduce.len
        nlp["nbTau"] = nlp["tau_mapping"].reduce.len
        nlp["nbMuscle"] = 0

    @staticmethod
    def muscle_activations_and_torque_driven(nlp):
        # old name : muscles_and_torque_driven. Normaly, I check all files to change it, but I let here to be sure.
        """
        Names states (nlp.x) and controls (nlp.u) and gives size to (nlp.nx) and (nlp.nu).
        Works with torques and muscles.
        :param nlp: An OptimalControlProgram class.
        """
        nlp["dynamics_func"] = Dynamics.forward_dynamics_torque_muscle_driven
        ProblemType.__configure_torque_driven(nlp)

        nlp["nbMuscle"] = nlp["model"].nbMuscleTotal()

        u = MX()
        muscle_names = nlp["model"].muscleNames()
        for i in range(nlp["nbMuscle"]):
            u = vertcat(u, MX.sym("Muscle_" + muscle_names[i].to_string() + "_activation"))
        nlp["u"] = vertcat(nlp["u"], u)
        nlp["nu"] = nlp["u"].rows()

    @staticmethod
<<<<<<< HEAD
    def excitation_driven(nlp):
=======
    def muscle_excitations_and_torque_driven(nlp):
>>>>>>> accf00b7
        """
        Names states (nlp.x) and controls (nlp.u) and gives size to (nlp.nx) and (nlp.nu).
        Works with torques and muscles.
        :param nlp: An OptimalControlProgram class.
        """
<<<<<<< HEAD
        nlp["dynamics_func"] = Dynamics.forward_dynamics_excitation_driven
=======
        nlp["dynamics_func"] = Dynamics.forward_dynamics_muscle_excitations_and_torque_driven
>>>>>>> accf00b7
        ProblemType.__configure_torque_driven(nlp)

        nlp["nbMuscle"] = nlp["model"].nbMuscleTotal()

        u = MX()
        muscle_names = nlp["model"].muscleNames()
        for i in range(nlp["nbMuscle"]):
            u = vertcat(u, MX.sym("Muscle_" + muscle_names[i].to_string() + "_excitation"))
            x = vertcat(x, MX.sym("Muscle_" + muscle_names[i].to_string() + "_activation"))
        nlp["u"] = vertcat(nlp["u"], u)
        nlp["x"] = vertcat(nlp["x"], x)

        nlp["nu"] = nlp["u"].rows()
        nlp["nx"] = nlp["x"].rows()

    @staticmethod
    def muscles_and_torque_driven_with_contact(nlp):
        """
        Names states (nlp.x) and controls (nlp.u) and gives size to (nlp.nx) and (nlp.nu).
        Works with torques and muscles.
        :param nlp: An OptimalControlProgram class.
        """
        nlp["dynamics_func"] = Dynamics.forward_dynamics_torque_muscle_driven_with_contact
        ProblemType.__configure_torque_driven(nlp)

        u = MX()
        muscle_names = nlp["model"].muscleNames()
        for i in range(nlp["model"].nbMuscleTotal()):
            u = vertcat(u, MX.sym("Muscle_" + muscle_names[i].to_string() + "_activation"))
        nlp["u"] = vertcat(nlp["u"], u)

        nlp["nu"] = nlp["u"].rows()

        nlp["nbMuscle"] = nlp["model"].nbMuscleTotal()

    @staticmethod
    def get_data_from_V_phase(V_phase, var_size, nb_nodes, offset, nb_variables, duplicate_last_column):
        """
        Extracts variables from V.
        :param V_phase: numpy array : Extract of V for a phase.
        """
        array = np.ndarray((var_size, nb_nodes))
        for dof in range(var_size):
            array[dof] = V_phase[offset + dof :: nb_variables]

        if duplicate_last_column:
            return np.c_[array, array[:, -1]]
        else:
            return array

    @staticmethod
    def get_data_from_V(ocp, V, num_phase=None):
        V_array = np.array(V).squeeze()
        has_muscles = False

        if num_phase is None:
            num_phase = range(len(ocp.nlp))
        elif isinstance(num_phase, int):
            num_phase = [num_phase]
        offsets = [0]
        for i, nlp in enumerate(ocp.nlp):
            offsets.append(offsets[i] + nlp["nx"] * (nlp["ns"] + 1) + nlp["nu"] * (nlp["ns"]))

        q, q_dot, tau, muscle = [], [], [], []

        for i in num_phase:
            nlp = ocp.nlp[i]

            V_phase = np.array(V_array[offsets[i] : offsets[i + 1]])
            nb_var = nlp["nx"] + nlp["nu"]

            if (
                nlp["problem_type"] == ProblemType.torque_driven
                or nlp["problem_type"] == ProblemType.torque_driven_with_contact
                or nlp["problem_type"] == ProblemType.muscle_activations_and_torque_driven
                or nlp["problem_type"] == ProblemType.muscles_and_torque_driven_with_contact
            ):
                q.append(ProblemType.get_data_from_V_phase(V_phase, nlp["nbQ"], nlp["ns"] + 1, 0, nb_var, False))
                q_dot.append(
                    ProblemType.get_data_from_V_phase(V_phase, nlp["nbQdot"], nlp["ns"] + 1, nlp["nbQ"], nb_var, False)
                )
                tau.append(ProblemType.get_data_from_V_phase(V_phase, nlp["nbTau"], nlp["ns"], nlp["nx"], nb_var, True))

                if (
                    nlp["problem_type"] == ProblemType.muscle_activations_and_torque_driven
                    or nlp["problem_type"] == ProblemType.muscles_and_torque_driven_with_contact
                ):
                    has_muscles = True
                    muscle.append(
                        ProblemType.get_data_from_V_phase(
                            V_phase, nlp["nbMuscle"], nlp["ns"], nlp["nx"] + nlp["nbTau"], nb_var, True,
                        )
                    )
                else:
                    muscle.append([])

            else:
                raise RuntimeError(f"{nlp['problem_type'].__name__} not implemented yet in get_data_from_V")

        if len(num_phase) == 1:
            q = q[0]
            q_dot = q_dot[0]
            tau = tau[0]
            muscle = muscle[0]
        if has_muscles:
            return q, q_dot, tau, muscle
        else:
            return q, q_dot, tau

    @staticmethod
    def get_q_from_V(ocp, V, num_phase=None):
        if ocp.nlp[0]["problem_type"] == ProblemType.torque_driven:
            x, _, _ = ProblemType.get_data_from_V(ocp, V, num_phase)

        elif (
            ocp.nlp[0]["problem_type"] == ProblemType.muscle_activations_and_torque_driven
            or ocp.nlp[0]["problem_type"] == ProblemType.muscles_and_torque_driven_with_contact
        ):
            x, _, _, _ = ProblemType.get_data_from_V(ocp, V, num_phase)

        else:
            raise RuntimeError(f"{ocp.nlp[0]['problem_type']} is not implemented for this type of OCP")
        return x<|MERGE_RESOLUTION|>--- conflicted
+++ resolved
@@ -92,21 +92,13 @@
         nlp["nu"] = nlp["u"].rows()
 
     @staticmethod
-<<<<<<< HEAD
-    def excitation_driven(nlp):
-=======
     def muscle_excitations_and_torque_driven(nlp):
->>>>>>> accf00b7
         """
         Names states (nlp.x) and controls (nlp.u) and gives size to (nlp.nx) and (nlp.nu).
         Works with torques and muscles.
         :param nlp: An OptimalControlProgram class.
         """
-<<<<<<< HEAD
-        nlp["dynamics_func"] = Dynamics.forward_dynamics_excitation_driven
-=======
         nlp["dynamics_func"] = Dynamics.forward_dynamics_muscle_excitations_and_torque_driven
->>>>>>> accf00b7
         ProblemType.__configure_torque_driven(nlp)
 
         nlp["nbMuscle"] = nlp["model"].nbMuscleTotal()
