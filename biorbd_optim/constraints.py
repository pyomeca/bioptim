--- conflicted
+++ resolved
@@ -20,20 +20,12 @@
 
         MARKERS_TO_MATCH = 0
         ALIGN_WITH_CUSTOM_RT = 1
-<<<<<<< HEAD
-        PROPORTIONAL_Q = 2
-        PROPORTIONAL_CONTROL = 3
-        CONTACT_FORCE_GREATER_THAN = 4
-        CONTACT_FORCE_LESSER_THAN = 5
-        NON_SLIPPING = 6
-=======
         TRACK_Q = 2
         PROPORTIONAL_Q = 3
         PROPORTIONAL_CONTROL = 4
         CONTACT_FORCE_GREATER_THAN = 5
-        # TODO: PAUL = Add lesser than
->>>>>>> 14ed51e7
-        # TODO: PAUL = Add frictional cone
+        CONTACT_FORCE_LESSER_THAN = 6
+        NON_SLIPPING = 7
 
     @staticmethod
     class Instant(enum.Enum):
@@ -61,11 +53,7 @@
         if nlp["constraints"] is None:
             return
         for constraint in nlp["constraints"]:
-<<<<<<< HEAD
-            x, u = Constraint.__get_instant(nlp, constraint)
-=======
-            t, x, u, last_node = Constraint.__get_instant(nlp, constraint)
->>>>>>> 14ed51e7
+            t, x, u = Constraint.__get_instant(nlp, constraint)
             _type = constraint["type"]
             instant = constraint["instant"]
             del constraint["instant"], constraint["type"]
@@ -115,8 +103,6 @@
             if isinstance(node, int):
                 if node < 0 or node > nlp["ns"]:
                     raise RuntimeError(f"Invalid instant, {node} must be between 0 and {nlp['ns']}")
-                if node == nlp["ns"]:
-                    last_node = True
                 t.append(node)
                 x = horzcat(x, nlp["X"][node])
                 u = horzcat(u, nlp["U"][node])
@@ -134,15 +120,10 @@
                 u = horzcat(u, nlp["U"][nlp["ns"] // 2])
 
             elif node == Constraint.Instant.INTERMEDIATES:
-<<<<<<< HEAD
                 for i in range(1, nlp["ns"] - 1):
+                    t.append(i)
                     x = horzcat(x, nlp["X"][i])
                     u = horzcat(u, nlp["U"][i])
-=======
-                t.extend([i for i in range(1, nlp["ns"])])
-                x = horzcat(x, nlp["X"][1 : nlp["ns"] - 1])
-                u = horzcat(u, nlp["U"][1 : nlp["ns"] - 1])
->>>>>>> 14ed51e7
 
             elif node == Constraint.Instant.END:
                 t.append(nlp["X"][nlp["ns"]])
@@ -157,11 +138,7 @@
 
             else:
                 raise RuntimeError(" is not a valid instant")
-<<<<<<< HEAD
-        return x, u
-=======
-        return t, x, u, last_node
->>>>>>> 14ed51e7
+        return t, x, u
 
     @staticmethod
     def __markers_to_match(ocp, nlp, X, first_marker, second_marker):
@@ -283,16 +260,16 @@
                 normal_contact_force += CS_func(X[i], U[i])[idx]
             for idx in tangential_component_idx:
                 normal_contact_force += CS_func(X[i], U[i])[idx]
-            #ocp.g = vertcat(ocp.g, tangential_contact_force)
-            # if normal_contact_force >= 0:             # Triggers error because MX haven't value here
-            #     ocp.g_bounds.min.append(-mu*normal_contact_force)    # Triggers error likely because MX haven't value here
+            # ocp.g = vertcat(ocp.g, tangential_contact_force)
+            # if normal_contact_force >= 0:             # Triggers error likely because MX haven't defined value here
+            #     ocp.g_bounds.min.append(-mu*normal_contact_force)    # Triggers error likely because MX haven't defined value here
             #     ocp.g_bounds.max.append(mu*normal_contact_force)     # Same
             # else:
             #     ocp.g_bounds.min.append(mu*normal_contact_force)     # Same
             #     ocp.g_bounds.max.append(-mu*normal_contact_force)    # Same
 
             # Proposal : only case normal_contact_force >= 0 and with two ocp.g
-            ocp.g = vertcat(ocp.g, mu*normal_contact_force + tangential_contact_force)
+            ocp.g = vertcat(ocp.g, mu * normal_contact_force + tangential_contact_force)
             ocp.g_bounds.min.append(0)
             ocp.g_bounds.max.append(inf)
             ocp.g = vertcat(ocp.g, mu * normal_contact_force - tangential_contact_force)
