--- conflicted
+++ resolved
@@ -20,11 +20,7 @@
 )
 
 
-<<<<<<< HEAD
 def prepare_ocp(model_path, phase_time, number_shooting_points, direction, boundary, ode_solver=OdeSolver.RK):
-=======
-def prepare_ocp(model_path, phase_time, number_shooting_points, min_bound, max_bound):
->>>>>>> 8458df91
     # --- Options --- #
     # Model path
     biorbd_model = biorbd.Model(model_path)
