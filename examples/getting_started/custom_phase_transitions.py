--- conflicted
+++ resolved
@@ -59,24 +59,12 @@
     dynamics.add(DynamicsType.TORQUE_DRIVEN)
 
     # Constraints
-<<<<<<< HEAD
-    constraints = (
-        (
-            {"type": Constraint.ALIGN_MARKERS, "instant": Instant.START, "first_marker_idx": 0, "second_marker_idx": 1},
-            {"type": Constraint.ALIGN_MARKERS, "instant": Instant.END, "first_marker_idx": 0, "second_marker_idx": 2},
-        ),
-        ({"type": Constraint.ALIGN_MARKERS, "instant": Instant.END, "first_marker_idx": 0, "second_marker_idx": 1},),
-        ({"type": Constraint.ALIGN_MARKERS, "instant": Instant.END, "first_marker_idx": 0, "second_marker_idx": 2},),
-        ({"type": Constraint.ALIGN_MARKERS, "instant": Instant.END, "first_marker_idx": 0, "second_marker_idx": 1},),
-    )
-=======
     constraints = ConstraintList()
     constraints.add(Constraint.ALIGN_MARKERS, Instant.START, first_marker_idx=0, second_marker_idx=1, phase=0)
     constraints.add(Constraint.ALIGN_MARKERS, Instant.END, first_marker_idx=0, second_marker_idx=2, phase=0)
     constraints.add(Constraint.ALIGN_MARKERS, Instant.END, first_marker_idx=0, second_marker_idx=1, phase=1)
     constraints.add(Constraint.ALIGN_MARKERS, Instant.END, first_marker_idx=0, second_marker_idx=2, phase=2)
     constraints.add(Constraint.ALIGN_MARKERS, Instant.END, first_marker_idx=0, second_marker_idx=1, phase=3)
->>>>>>> d162f6f8
 
     # Path constraint
     x_bounds = BoundsList()
@@ -103,23 +91,6 @@
     x_init.add([0] * (biorbd_model[0].nbQ() + biorbd_model[0].nbQdot()))
 
     # Define control path constraint
-<<<<<<< HEAD
-    U_bounds = [
-        Bounds(
-            [torque_min] * biorbd_model[0].nbGeneralizedTorque(), [torque_max] * biorbd_model[0].nbGeneralizedTorque()
-        ),
-        Bounds(
-            [torque_min] * biorbd_model[0].nbGeneralizedTorque(), [torque_max] * biorbd_model[0].nbGeneralizedTorque()
-        ),
-        Bounds(
-            [torque_min] * biorbd_model[0].nbGeneralizedTorque(), [torque_max] * biorbd_model[0].nbGeneralizedTorque()
-        ),
-        Bounds(
-            [torque_min] * biorbd_model[0].nbGeneralizedTorque(), [torque_max] * biorbd_model[0].nbGeneralizedTorque()
-        ),
-    ]
-    U_init = InitialConditions([torque_init] * biorbd_model[0].nbGeneralizedTorque())
-=======
     u_bounds = BoundsList()
     u_bounds.add([[tau_min] * biorbd_model[0].nbGeneralizedTorque(), [tau_max] * biorbd_model[0].nbGeneralizedTorque()])
     u_bounds.add([[tau_min] * biorbd_model[0].nbGeneralizedTorque(), [tau_max] * biorbd_model[0].nbGeneralizedTorque()])
@@ -131,7 +102,6 @@
     u_init.add([tau_init] * biorbd_model[0].nbGeneralizedTorque())
     u_init.add([tau_init] * biorbd_model[0].nbGeneralizedTorque())
     u_init.add([tau_init] * biorbd_model[0].nbGeneralizedTorque())
->>>>>>> d162f6f8
 
     """
     By default, all state transitions (here phase 0 to phase 1, phase 1 to phase 2 and phase 2 to phase 3)
@@ -146,25 +116,10 @@
     If for some reason, you don't want the state transition to be hard constraint, you can specify a weight higher than
     zero. It will thereafter be treated as a Mayer objective function with the specified weight. 
     """
-<<<<<<< HEAD
-
-    state_transitions = (
-        {"type": StateTransition.IMPACT, "phase_pre_idx": 1},
-        {
-            "type": StateTransition.CUSTOM,
-            "phase_pre_idx": 2,
-            "function": custom_state_transition,
-            "idx_1": 1,
-            "idx_2": 3,
-        },
-        {"type": StateTransition.CYCLIC},
-    )
-=======
     state_transitions = StateTransitionList()
     state_transitions.add(StateTransition.IMPACT, phase_pre_idx=1)
     state_transitions.add(custom_state_transition, phase_pre_idx=2, idx_1=1, idx_2=3)
     state_transitions.add(StateTransition.CYCLIC)
->>>>>>> d162f6f8
 
     # ------------- #
 
