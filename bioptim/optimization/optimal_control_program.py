--- conflicted
+++ resolved
@@ -25,21 +25,14 @@
     ConstraintFcn,
     ConstraintList,
     Constraint,
-<<<<<<< HEAD
     MultinodeConstraintFunction,
     ParameterConstraintList,
     ParameterConstraint,
 )
 from ..limits.phase_transition import PhaseTransitionList, PhaseTransitionFcn
-from ..limits.multinode_constraint import BinodeConstraintList
-from ..limits.objective_functions import ObjectiveFcn, ObjectiveList, Objective, ParameterObjectiveList, ParameterObjective
-=======
-)
-from ..limits.phase_transition import PhaseTransitionList, PhaseTransitionFcn
 from ..limits.multinode_constraint import MultinodeConstraintList
 from ..limits.multinode_objective import MultinodeObjectiveList
-from ..limits.objective_functions import ObjectiveFcn, ObjectiveList, Objective
->>>>>>> 8223cd3b
+from ..limits.objective_functions import ObjectiveFcn, ObjectiveList, Objective, ParameterObjectiveList, ParameterObjective
 from ..limits.path_conditions import BoundsList, Bounds
 from ..limits.path_conditions import InitialGuess, InitialGuessList, NoisedInitialGuess
 from ..limits.penalty import PenaltyOption
@@ -171,14 +164,10 @@
         node_mappings: NodeMappingList = None,
         plot_mappings: Mapping = None,
         phase_transitions: PhaseTransitionList = None,
-<<<<<<< HEAD
-        binode_constraints: BinodeConstraintList = None,
+        multinode_constraints: MultinodeConstraintList = None,
+        multinode_objectives: MultinodeObjectiveList = None,
         parameter_objectives: ParameterObjectiveList | ParameterObjective = None,
         parameter_constraints: ParameterConstraintList | ParameterConstraint = None,
-=======
-        multinode_constraints: MultinodeConstraintList = None,
-        multinode_objectives: MultinodeObjectiveList = None,
->>>>>>> 8223cd3b
         x_scaling: VariableScaling | VariableScalingList = None,
         xdot_scaling: VariableScaling | VariableScalingList = None,
         u_scaling: VariableScaling | VariableScalingList = None,
@@ -287,14 +276,10 @@
             "node_mappings": node_mappings,
             "plot_mappings": plot_mappings,
             "phase_transitions": phase_transitions,
-<<<<<<< HEAD
-            "binode_constraints": binode_constraints,
+            "multinode_constraints": multinode_constraints,
+            "multinode_objectives": multinode_objectives,
             "parameter_objectives": parameter_objectives,
             "parameter_constraints": parameter_constraints,
-=======
-            "multinode_constraints": multinode_constraints,
-            "multinode_objectives": multinode_objectives,
->>>>>>> 8223cd3b
             "state_continuity_weight": state_continuity_weight,
             "n_threads": n_threads,
             "use_sx": use_sx,
