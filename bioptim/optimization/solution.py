--- conflicted
+++ resolved
@@ -3,12 +3,8 @@
 
 import numpy as np
 from scipy import interpolate as sci_interp
-<<<<<<< HEAD
+from scipy.interpolate import interp1d
 from casadi import vertcat, DM, Function, MX
-=======
-from scipy.interpolate import interp1d
-from casadi import vertcat, DM, Function
->>>>>>> 9237b31a
 from matplotlib import pyplot as plt
 
 from ..limits.objective_functions import ObjectiveFcn
