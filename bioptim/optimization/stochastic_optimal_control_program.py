--- conflicted
+++ resolved
@@ -20,12 +20,9 @@
 from ..limits.objective_functions import ObjectiveList, Objective, ParameterObjectiveList
 from ..limits.path_conditions import BoundsList
 from ..limits.path_conditions import InitialGuessList
-<<<<<<< HEAD
+from ..misc.enums import Node, ControlType, PhaseDynamics
 from ..misc.__version__ import __version__
 from ..misc.enums import Node, ControlType
-=======
-from ..misc.enums import Node, ControlType, PhaseDynamics
->>>>>>> 7659efc3
 from ..misc.mapping import BiMappingList, Mapping, NodeMappingList, BiMapping
 from ..misc.utils import check_version
 from ..optimization.optimal_control_program import OptimalControlProgram
@@ -366,11 +363,9 @@
             )
 
         # Constraints for P inter-phase
-<<<<<<< HEAD
-        for pt in covariance_phase_transition:
-            pt.name = f"COVARIANCE_PHASE_TRANSITION ({pt.type.name}) {pt.nodes_phase[0] % self.n_phases}->{pt.nodes_phase[1] % self.n_phases}"
-            pt.list_index = -1
-            pt.add_or_replace_to_penalty_pool(self, self.nlp[pt.nodes_phase[0]])
+        for i_phase, nlp in enumerate(self.nlp):
+            if len(self.nlp) > 1 and i_phase < len(self.nlp) - 1:
+                phase_transition.add(PhaseTransitionFcn.COVARIANCE_CONTINUOUS, phase_pre_idx=i_phase)
 
     def _set_stochastic_variables_to_original_values(
         self,
@@ -420,9 +415,4 @@
             sol = data["sol"]
             sol.ocp = Solution.SimplifiedOCP(ocp)
             out = [ocp, sol]
-        return out
-=======
-        for i_phase, nlp in enumerate(self.nlp):
-            if len(self.nlp) > 1 and i_phase < len(self.nlp) - 1:
-                phase_transition.add(PhaseTransitionFcn.COVARIANCE_CONTINUOUS, phase_pre_idx=i_phase)
->>>>>>> 7659efc3
+        return out