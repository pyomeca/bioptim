--- conflicted
+++ resolved
@@ -203,7 +203,6 @@
         args: qddot_root, qddot_joints
         """
 
-<<<<<<< HEAD
     def map_rigid_contact_forces_to_global_forces(
         self, rigid_contact_forces: MX | SX, q: MX | SX, parameters: MX | SX
     ) -> MX | SX:
@@ -216,9 +215,7 @@
         Takes the soft contact forces and dispatch is to match the external forces.
         """
 
-=======
-    @cache_function
->>>>>>> b0d8f439
+    @cache_function
     def forward_dynamics(self, with_contact=False) -> Function:
         """
         compute the forward dynamics
