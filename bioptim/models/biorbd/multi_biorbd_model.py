from typing import Callable, Any

import biorbd_casadi as biorbd
from biorbd_casadi import (
    GeneralizedCoordinates,
    GeneralizedVelocity,
)
from casadi import SX, MX, vertcat

from ...misc.utils import check_version
from ...limits.path_conditions import Bounds
from ...misc.mapping import BiMapping, BiMappingList
<<<<<<< HEAD
from ..utils import _var_mapping, bounds_from_ranges
=======
from ...optimization.solution.solution_data import SolutionMerge
from ..utils import _q_mapping, _qdot_mapping, _qddot_mapping, bounds_from_ranges
>>>>>>> ef393c43
from .biorbd_model import BiorbdModel


class MultiBiorbdModel:
    """
    This class allows to define multiple biorbd models for the same phase.


    Attributes
    ----------
    models : list[BiorbdModel]
        The list of biorbd models to be handled in the optimal control program.
    extra_models : list[BiorbdModel]
        A list of extra biorbd models stored in the class for further use.

    Methods
    -------
    variable_index()
        Get the index of the variables in the global vector for a given model index.
    nb_models()
        Get the number of models.
    nb_extra_models()
        Get the number of extra models.

    """

    def __init__(
        self,
        bio_model: tuple[str | biorbd.Model | BiorbdModel, ...],
        extra_bio_models: tuple[str | biorbd.Model | BiorbdModel, ...] = (),
    ):
        self.models = []
        if not isinstance(bio_model, tuple):
            raise ValueError("The models must be a 'str', 'biorbd.Model', 'bioptim.BiorbdModel'" " or a tuple of those")

        for model in bio_model:
            if isinstance(model, str):
                self.models.append(BiorbdModel(model))
            elif isinstance(model, biorbd.Model):
                self.models.append(BiorbdModel(model))
            elif isinstance(model, BiorbdModel):
                self.models.append(model)
            else:
                raise ValueError("The models should be of type 'str', 'biorbd.Model' or 'bioptim.BiorbdModel'")

        if not isinstance(extra_bio_models, tuple):
            raise ValueError("The models must be a 'str', 'biorbd.Model', 'bioptim.BiorbdModel'" " or a tuple of those")

        self.extra_models = []
        for model in extra_bio_models:
            if isinstance(model, str):
                self.extra_models.append(BiorbdModel(model))
            elif isinstance(model, biorbd.Model):
                self.extra_models.append(BiorbdModel(model))
            elif isinstance(model, BiorbdModel):
                self.extra_models.append(model)
            else:
                raise ValueError("The models should be of type 'str', 'biorbd.Model' or 'bioptim.BiorbdModel'")

    def __getitem__(self, index):
        return self.models[index]

    def deep_copy(self, *args):
        raise NotImplementedError("Deep copy is not implemented yet for MultiBiorbdModel class")

    @property
    def path(self) -> (list[str], list[str]):
        return [model.path for model in self.models], [model.path for model in self.extra_models]

    def copy(self):
        return MultiBiorbdModel(tuple(self.path[0]), tuple(self.path[1]))

    def serialize(self) -> tuple[Callable, dict]:
        return MultiBiorbdModel, dict(bio_model=tuple(self.path[0]), extra_bio_models=tuple(self.path[1]))

    def variable_index(self, variable: str, model_index: int) -> range:
        """
        Get the index of the variables in the global vector for a given model index

        Parameters
        ----------
        variable: str
            The variable to get the index from such as 'q', 'qdot', 'qddot', 'tau', 'contact', 'markers'
        model_index: int
            The index of the model to get the index from

        Returns
        -------
        range
            The index of the variable in the global vector
        """
        current_idx = 0

        if variable == "q":
            for model in self.models[:model_index]:
                current_idx += model.nb_q
            return range(current_idx, current_idx + self.models[model_index].nb_q)

        elif variable == "qdot":
            for model in self.models[:model_index]:
                current_idx += model.nb_qdot
            return range(current_idx, current_idx + self.models[model_index].nb_qdot)

        elif variable == "qddot":
            for model in self.models[:model_index]:
                current_idx += model.nb_qddot
            return range(current_idx, current_idx + self.models[model_index].nb_qddot)

        elif variable == "qddot_joints":
            for model in self.models[:model_index]:
                current_idx += model.nb_qddot - model.nb_root
            return range(
                current_idx, current_idx + self.models[model_index].nb_qddot - self.models[model_index].nb_root
            )

        elif variable == "qddot_root":
            for model in self.models[:model_index]:
                current_idx += model.nb_root
            return range(current_idx, current_idx + self.models[model_index].nb_root)

        elif variable == "tau":
            for model in self.models[:model_index]:
                current_idx += model.nb_tau
            return range(current_idx, current_idx + self.models[model_index].nb_tau)

        elif variable == "contact":
            for model in self.models[:model_index]:
                current_idx += model.nb_rigid_contacts
            return range(current_idx, current_idx + self.models[model_index].nb_rigid_contacts)

        elif variable == "markers":
            for model in self.models[:model_index]:
                current_idx += model.nb_markers
            return range(current_idx, current_idx + self.models[model_index].nb_markers)

        elif variable == "segment":
            for model in self.models[:model_index]:
                current_idx += model.nb_segments
            return range(current_idx, current_idx + self.models[model_index].nb_segments)

        else:
            raise ValueError(
                "The variable must be 'q', 'qdot', 'qddot', 'tau', 'contact' or 'markers'" f" and {variable} was sent."
            )

    def global_variable_id(self, variable: str, model_index: int, model_variable_id: int) -> int:
        """
        Get the id of the variable in the global vector for a given model index

        Parameters
        ----------
        variable: str
            The variable to get the index from such as 'q', 'qdot', 'qddot', 'tau', 'contact', 'markers'
        model_index: int
            The index of the model to get the index from
        model_variable_id: int
            The id of the variable in the model vector

        Returns
        -------
        int
            The id of the variable in the global vector
        """
        return self.variable_index(variable, model_index)[model_variable_id]

    def local_variable_id(self, variable: str, global_index: int) -> tuple[int, int]:
        """
        Get the id of the variable in the local vector and the model index for a given index of the global vector

        Parameters
        ----------
        variable: str
            The variable to get the index from such as 'q', 'qdot', 'qddot', 'tau', 'contact', 'markers'
        global_index: int
            The index of the variable in the global vector

        Returns
        -------
        tuple(int, int)
            The id of the variable in the local vector and the model index
        """

        for model_id, model in enumerate(self.models):
            if global_index in self.variable_index(variable, model_id):
                return global_index - self.variable_index(variable, model_id)[0], model_id

    @property
    def nb_models(self) -> int:
        """
        Get the number of models

        Returns
        -------
        int
            The number of models
        """
        return len(self.models)

    @property
    def nb_extra_models(self) -> int:
        """
        Get the number of extra models

        Returns
        -------
        int
            The number of extra models
        """
        return len(self.extra_models)

    @property
    def gravity(self) -> MX:
        return vertcat(*(model.gravity for model in self.models))

    def set_gravity(self, new_gravity) -> None:
        for model in self.models:
            model.set_gravity(new_gravity)
        return

    @property
    def nb_tau(self) -> int:
        return sum(model.nb_tau for model in self.models)

    @property
    def nb_segments(self) -> int:
        return sum(model.nb_segments for model in self.models)

    def segment_index(self, name) -> int:
        raise NotImplementedError("segment_index is not implemented for MultiBiorbdModel")

    @property
    def nb_quaternions(self) -> int:
        return sum(model.nb_quaternions for model in self.models)

    @property
    def nb_q(self) -> int:
        return sum(model.nb_q for model in self.models)

    @property
    def nb_qdot(self) -> int:
        return sum(model.nb_qdot for model in self.models)

    @property
    def nb_qddot(self) -> int:
        return sum(model.nb_qddot for model in self.models)

    @property
    def nb_root(self) -> int:
        return sum(model.nb_root for model in self.models)

    @property
    def segments(self) -> tuple[biorbd.Segment, ...]:
        out = ()
        for model in self.models:
            out += model.segments
        return out

    def biorbd_homogeneous_matrices_in_global(self, q, segment_idx, inverse=False) -> biorbd.RotoTrans:
        local_segment_id, model_id = self.local_variable_id("segment", segment_idx)
        q_model = q[self.variable_index("q", model_id)]
        return self.models[model_id].homogeneous_matrices_in_global(q_model, local_segment_id, inverse)

    def homogeneous_matrices_in_global(self, q, segment_idx, inverse=False) -> MX:
        return self.biorbd_homogeneous_matrices_in_global(q, segment_idx, inverse).to_mx()

    def homogeneous_matrices_in_child(self, segment_id) -> MX:
        local_id, model_id = self.local_variable_id("segment", segment_id)
        return self.models[model_id].homogeneous_matrices_in_child(local_id)

    @property
    def mass(self) -> MX:
        return vertcat(*(model.mass for model in self.models))

    def center_of_mass(self, q) -> MX:
        out = MX()
        for i, model in enumerate(self.models):
            q_model = q[self.variable_index("q", i)]
            out = vertcat(out, model.center_of_mass(q_model))
        return out

    def center_of_mass_velocity(self, q, qdot) -> MX:
        out = MX()
        for i, model in enumerate(self.models):
            q_model = q[self.variable_index("q", i)]
            qdot_model = qdot[self.variable_index("qdot", i)]
            out = vertcat(
                out,
                model.center_of_mass_velocity(q_model, qdot_model),
            )
        return out

    def center_of_mass_acceleration(self, q, qdot, qddot) -> MX:
        out = MX()
        for i, model in enumerate(self.models):
            q_model = q[self.variable_index("q", i)]
            qdot_model = qdot[self.variable_index("qdot", i)]
            qddot_model = qddot[self.variable_index("qddot", i)]
            out = vertcat(
                out,
                model.center_of_mass_acceleration(q_model, qdot_model, qddot_model),
            )
        return out

    def mass_matrix(self, q) -> list[MX]:
        out = []
        for i, model in enumerate(self.models):
            q_model = q[self.variable_index("q", i)]
            out += [model.mass_matrix(q_model)]
        return out

    def non_linear_effects(self, q, qdot) -> list[MX]:
        out = []
        for i, model in enumerate(self.models):
            q_model = q[self.variable_index("q", i)]
            qdot_model = qdot[self.variable_index("qdot", i)]
            out += [model.non_linear_effects(q_model, qdot_model)]
        return out

    def angular_momentum(self, q, qdot) -> MX:
        out = MX()
        for i, model in enumerate(self.models):
            q_model = q[self.variable_index("q", i)]
            qdot_model = qdot[self.variable_index("qdot", i)]
            out = vertcat(
                out,
                model.angular_momentum(q_model, qdot_model),
            )
        return out

    def reshape_qdot(self, q, qdot, k_stab=1) -> MX:
        out = MX()
        for i, model in enumerate(self.models):
            q_model = q[self.variable_index("q", i)]
            qdot_model = qdot[self.variable_index("qdot", i)]
            out = vertcat(
                out,
                model.reshape_qdot(q_model, qdot_model, k_stab),
            )
        return out

    def segment_angular_velocity(self, q, qdot, idx) -> MX:
        out = MX()
        for i, model in enumerate(self.models):
            q_model = q[self.variable_index("q", i)]
            qdot_model = qdot[self.variable_index("qdot", i)]
            out = vertcat(
                out,
                model.segment_angular_velocity(q_model, qdot_model, idx),
            )
        return out

    @property
    def name_dof(self) -> tuple[str, ...]:
        return tuple([dof for model in self.models for dof in model.name_dof])

    @property
    def contact_names(self) -> tuple[str, ...]:
        return tuple([contact for model in self.models for contact in model.contact_names])

    @property
    def nb_soft_contacts(self) -> int:
        return sum(model.nb_soft_contacts for model in self.models)

    @property
    def soft_contact_names(self) -> tuple[str, ...]:
        return tuple([contact for model in self.models for contact in model.soft_contact_names])

    def soft_contact(self, soft_contact_index, *args):
        current_number_of_soft_contacts = 0
        out = []
        for model in self.models:
            if soft_contact_index < current_number_of_soft_contacts + model.nb_soft_contacts:
                out = model.soft_contact(soft_contact_index - current_number_of_soft_contacts, *args)
                break
            current_number_of_soft_contacts += model.nb_soft_contacts
        return out

    @property
    def muscle_names(self) -> tuple[str, ...]:
        return tuple([muscle for model in self.models for muscle in model.muscle_names])

    @property
    def nb_muscles(self) -> int:
        return sum(model.nb_muscles for model in self.models)

    def torque(self, tau_activations, q, qdot) -> MX:
        out = MX()
        for i, model in enumerate(self.models):
            tau_activations_model = tau_activations[self.variable_index("tau", i)]
            q_model = q[self.variable_index("q", i)]
            qdot_model = qdot[self.variable_index("qdot", i)]
            out = vertcat(
                out,
                model.torque(
                    tau_activations_model,
                    q_model,
                    qdot_model,
                ),
            )
        return out

    def forward_dynamics_free_floating_base(self, q, qdot, qddot_joints) -> MX:
        out = MX()
        for i, model in enumerate(self.models):
            q_model = q[self.variable_index("q", i)]
            qdot_model = qdot[self.variable_index("qdot", i)]
            qddot_joints_model = qddot_joints[self.variable_index("qddot_joints", i)]
            out = vertcat(
                out,
                model.forward_dynamics_free_floating_base(
                    q_model,
                    qdot_model,
                    qddot_joints_model,
                ),
            )
        return out

    def reorder_qddot_root_joints(self, qddot_root, qddot_joints):
        out = MX()
        for i, model in enumerate(self.models):
            qddot_root_model = qddot_root[self.variable_index("qddot_root", i)]
            qddot_joints_model = qddot_joints[self.variable_index("qddot_joints", i)]
            out = vertcat(
                out,
                model.reorder_qddot_root_joints(qddot_root_model, qddot_joints_model),
            )

        return out

    def forward_dynamics(self, q, qdot, tau, external_forces=None, f_contacts=None) -> MX:
        if f_contacts is not None or external_forces is not None:
            raise NotImplementedError(
                "External forces and contact forces are not implemented yet for MultiBiorbdModel."
            )

        out = MX()
        for i, model in enumerate(self.models):
            q_model = q[self.variable_index("q", i)]
            qdot_model = qdot[self.variable_index("qdot", i)]
            tau_model = tau[self.variable_index("tau", i)]
            out = vertcat(
                out,
                model.forward_dynamics(
                    q_model,
                    qdot_model,
                    tau_model,
                    external_forces,
                    f_contacts,
                ),
            )
        return out

    def constrained_forward_dynamics(self, q, qdot, tau, external_forces=None) -> MX:
        if external_forces is not None:
            raise NotImplementedError("External forces are not implemented yet for MultiBiorbdModel.")

        out = MX()
        for i, model in enumerate(self.models):
            q_model = q[self.variable_index("q", i)]
            qdot_model = qdot[self.variable_index("qdot", i)]
            tau_model = tau[self.variable_index("qddot", i)]  # Due to a bug in biorbd
            out = vertcat(
                out,
                model.constrained_forward_dynamics(
                    q_model,
                    qdot_model,
                    tau_model,
                    external_forces,
                ),
            )
        return out

    def inverse_dynamics(self, q, qdot, qddot, external_forces=None, f_contacts=None) -> MX:
        if f_contacts is not None or external_forces is not None:
            raise NotImplementedError(
                "External forces and contact forces are not implemented yet for MultiBiorbdModel."
            )

        out = MX()
        for i, model in enumerate(self.models):
            q_model = q[self.variable_index("q", i)]
            qdot_model = qdot[self.variable_index("qdot", i)]
            qddot_model = qddot[self.variable_index("qddot", i)]
            out = vertcat(
                out,
                model.inverse_dynamics(
                    q_model,
                    qdot_model,
                    qddot_model,
                    external_forces,
                    f_contacts,
                ),
            )
        return out

    def contact_forces_from_constrained_forward_dynamics(self, q, qdot, tau, external_forces=None) -> MX:
        if external_forces is not None:
            raise NotImplementedError("External forces are not implemented yet for MultiBiorbdModel.")
        out = MX()
        for i, model in enumerate(self.models):
            q_model = q[self.variable_index("q", i)]
            qdot_model = qdot[self.variable_index("qdot", i)]
            tau_model = tau[self.variable_index("qddot", i)]  # Due to a bug in biorbd
            out = vertcat(
                out,
                model.contact_forces_from_constrained_forward_dynamics(
                    q_model,
                    qdot_model,
                    tau_model,
                    external_forces,
                ),
            )
        return out

    def qdot_from_impact(self, q, qdot_pre_impact) -> MX:
        out = MX()
        for i, model in enumerate(self.models):
            q_model = q[self.variable_index("q", i)]
            qdot_pre_impact_model = qdot_pre_impact[self.variable_index("qdot", i)]
            out = vertcat(
                out,
                model.qdot_from_impact(
                    q_model,
                    qdot_pre_impact_model,
                ),
            )
        return out

    def muscle_activation_dot(self, muscle_excitations) -> MX:
        out = MX()
        for model in self.models:
            muscle_states = model.model.stateSet()  # still call from Biorbd
            for k in range(model.nb_muscles):
                muscle_states[k].setExcitation(muscle_excitations[k])
            out = vertcat(out, model.model.activationDot(muscle_states).to_mx())
        return out

    def muscle_joint_torque(self, activations, q, qdot) -> MX:
        out = MX()
        for model in self.models:
            muscles_states = model.model.stateSet()  # still call from Biorbd
            for k in range(model.nb_muscles):
                muscles_states[k].setActivation(activations[k])
            q_biorbd = GeneralizedCoordinates(q)
            qdot_biorbd = GeneralizedVelocity(qdot)
            out = vertcat(out, model.model.muscularJointTorque(muscles_states, q_biorbd, qdot_biorbd).to_mx())
        return out

    def markers(self, q) -> Any | list[MX]:
        out = []
        for i, model in enumerate(self.models):
            q_model = q[self.variable_index("q", i)]
            out.append(model.markers(q_model))
        return [item for sublist in out for item in sublist]

    @property
    def nb_markers(self) -> int:
        return sum(model.nb_markers for model in self.models)

    def marker_index(self, name):
        for i, model in enumerate(self.models):
            if name in model.marker_names:
                marker_id = biorbd.marker_index(model.model, name)
                return self.variable_index("markers", model_index=i)[marker_id]

        raise ValueError(f"{name} is not in the MultiBiorbdModel")

    def marker(self, q, index, reference_segment_index=None) -> MX:
        local_marker_id, model_id = self.local_variable_id("markers", index)
        q_model = q[self.variable_index("q", model_id)]

        return self.models[model_id].marker(q_model, local_marker_id, reference_segment_index)

    @property
    def nb_rigid_contacts(self) -> int:
        """
        Returns the number of rigid contacts.
        Example:
            First contact with axis YZ
            Second contact with axis Z
            nb_rigid_contacts = 2
        """
        return sum(model.nb_rigid_contacts for model in self.models)

    @property
    def nb_contacts(self) -> int:
        """
        Returns the number of contact index.
        Example:
            First contact with axis YZ
            Second contact with axis Z
            nb_contacts = 3
        """
        return sum(model.nb_contacts for model in self.models)

    def rigid_contact_index(self, contact_index) -> tuple:
        """
        Returns the axis index of this specific rigid contact.
        Example:
            First contact with axis YZ
            Second contact with axis Z
            rigid_contact_index(0) = (1, 2)
        """

        model_selected = None
        for i, model in enumerate(self.models):
            if contact_index in self.variable_index("contact", i):
                model_selected = model
            # Note: may not work if the contact_index is not in the first model
        return model_selected.rigid_contact_index(contact_index)

    def marker_velocities(self, q, qdot, reference_index=None) -> list[MX]:
        if reference_index is not None:
            raise RuntimeError("marker_velocities is not implemented yet with reference_index for MultiBiorbdModel")

        out = []
        for i, model in enumerate(self.models):
            q_model = q[self.variable_index("q", i)]
            qdot_model = qdot[self.variable_index("qdot", i)]
            out.extend(
                model.marker_velocities(q_model, qdot_model, reference_index),
            )
        return out

    def tau_max(self, q, qdot) -> tuple[MX, MX]:
        out_max = MX()
        out_min = MX()
        for i, model in enumerate(self.models):
            q_model = q[self.variable_index("q", i)]
            qdot_model = qdot[self.variable_index("qdot", i)]
            torque_max, torque_min = model.tau_max(q_model, qdot_model)
            out_max = vertcat(out_max, torque_max)
            out_min = vertcat(out_min, torque_min)
        return out_max, out_min

    def rigid_contact_acceleration(self, q, qdot, qddot, contact_index, contact_axis) -> MX:
        model_selected = None
        model_idx = -1
        for i, model in enumerate(self.models):
            if contact_index in self.variable_index("contact", i):
                model_selected = model
                model_idx = i
        q_model = q[self.variable_index("q", model_idx)]
        qdot_model = qdot[self.variable_index("qdot", model_idx)]
        qddot_model = qddot[self.variable_index("qddot", model_idx)]
        return model_selected.rigid_contact_acceleration(q_model, qdot_model, qddot_model, contact_index, contact_axis)

    @property
    def nb_dof(self) -> int:
        return sum(model.nb_dof for model in self.models)

    @property
    def marker_names(self) -> tuple[str, ...]:
        return tuple([name for model in self.models for name in model.marker_names])

    def soft_contact_forces(self, q, qdot) -> MX:
        out = MX()
        for i, model in enumerate(self.models):
            q_model = q[self.variable_index("q", i)]
            qdot_model = qdot[self.variable_index("qdot", i)]
            soft_contact_forces = model.soft_contact_forces(q_model, qdot_model)
            out = vertcat(out, soft_contact_forces)
        return out

    def reshape_fext_to_fcontact(self, fext: MX) -> biorbd.VecBiorbdVector:
        raise NotImplementedError("reshape_fext_to_fcontact is not implemented yet for MultiBiorbdModel")

    def normalize_state_quaternions(self, x: MX | SX) -> MX | SX:
        all_q_normalized = MX()
        for i, model in enumerate(self.models):
            q_model = x[self.variable_index("q", i)]  # quaternions are only in q
            q_normalized = model.normalize_state_quaternions(q_model)
            all_q_normalized = vertcat(all_q_normalized, q_normalized)
        idx_first_qdot = self.nb_q  # assuming x = [q, qdot]
        x_normalized = vertcat(all_q_normalized, x[idx_first_qdot:])

        return x_normalized

    def contact_forces(self, q, qdot, tau, external_forces: list = None) -> MX:
        if external_forces is not None:
            raise NotImplementedError("contact_forces is not implemented yet with external_forces for MultiBiorbdModel")

        out = MX()
        for i, model in enumerate(self.models):
            q_model = q[self.variable_index("q", i)]
            qdot_model = qdot[self.variable_index("qdot", i)]
            tau_model = tau[self.variable_index("tau", i)]

            contact_forces = model.contact_forces(q_model, qdot_model, tau_model, external_forces)
            out = vertcat(out, contact_forces)

        return out

    def passive_joint_torque(self, q, qdot) -> MX:
        out = MX()
        for i, model in enumerate(self.models):
            q_model = q[self.variable_index("q", i)]
            qdot_model = qdot[self.variable_index("qdot", i)]
            out = vertcat(out, model.passive_joint_torque(q_model, qdot_model))
        return out

    def ligament_joint_torque(self, q, qdot) -> MX:
        out = MX()
        for i, model in enumerate(self.models):
            q_model = q[self.variable_index("q", i)]
            qdot_model = qdot[self.variable_index("qdot", i)]
            out = vertcat(out, model.ligament_joint_torque(q_model, qdot_model))
        return out

    def ranges_from_model(self, variable: str):
        return [the_range for model in self.models for the_range in model.ranges_from_model(variable)]

    def bounds_from_ranges(self, variables: str | list[str, ...], mapping: BiMapping | BiMappingList = None) -> Bounds:
        return bounds_from_ranges(self, variables, mapping)

<<<<<<< HEAD
    def _var_mapping(self, key: str, range_for_mapping: int | list | tuple | range, mapping: BiMapping = None) -> dict:
        return _var_mapping(key, range_for_mapping, mapping)
=======
    def _q_mapping(self, mapping: BiMapping = None) -> dict:
        return _q_mapping(self, mapping)

    #
    def _qdot_mapping(self, mapping: BiMapping = None) -> dict:
        return _qdot_mapping(self, mapping)

    def _qddot_mapping(self, mapping: BiMapping = None) -> dict:
        return _qddot_mapping(self, mapping)
>>>>>>> ef393c43

    def lagrangian(self):
        raise NotImplementedError("lagrangian is not implemented yet for MultiBiorbdModel")

    def partitioned_forward_dynamics(self, q_u, qdot_u, tau, external_forces=None, f_contacts=None, q_v_init=None):
        raise NotImplementedError("partitioned_forward_dynamics is not implemented yet for MultiBiorbdModel")

    @staticmethod
    def animate(solution: Any, show_now: bool = True, tracked_markers: list = None, **kwargs: Any) -> None | list:
        try:
            import bioviz
        except ModuleNotFoundError:
            raise RuntimeError("bioviz must be install to animate the model")

        check_version(bioviz, "2.3.0", "2.4.0")

        states = solution.stepwise_states(to_merge=SolutionMerge.NODES)
        if not isinstance(states, (list, tuple)):
            states = [states]

        if tracked_markers is None:
            tracked_markers = [None] * len(states)

        all_bioviz = []
        for idx_phase, data in enumerate(states):
            # This calls each of the function that modify the internal dynamic model based on the parameters
            nlp = solution.ocp.nlp[idx_phase]

            if isinstance(nlp.model, MultiBiorbdModel):
                if nlp.model.nb_models > 1:
                    raise NotImplementedError(
                        f"Animation is only implemented for MultiBiorbdModel with 1 model."
                        f" There are {nlp.model.nb_models} models in the phase {idx_phase}."
                    )
                else:
                    model = nlp.model.models[0]

            biorbd_model: BiorbdModel = model

            all_bioviz.append(bioviz.Viz(biorbd_model.path, **kwargs))
            all_bioviz[-1].load_movement(solution.ocp.nlp[idx_phase].variable_mappings["q"].to_second.map(data["q"]))

            if tracked_markers[idx_phase] is not None:
                all_bioviz[-1].load_experimental_markers(tracked_markers[idx_phase])

        if show_now:
            b_is_visible = [True] * len(all_bioviz)
            while sum(b_is_visible):
                for i, b in enumerate(all_bioviz):
                    if b.vtk_window.is_active:
                        b.update()
                    else:
                        b_is_visible[i] = False
            return None
        else:
            return all_bioviz<|MERGE_RESOLUTION|>--- conflicted
+++ resolved
@@ -10,12 +10,9 @@
 from ...misc.utils import check_version
 from ...limits.path_conditions import Bounds
 from ...misc.mapping import BiMapping, BiMappingList
-<<<<<<< HEAD
 from ..utils import _var_mapping, bounds_from_ranges
-=======
 from ...optimization.solution.solution_data import SolutionMerge
-from ..utils import _q_mapping, _qdot_mapping, _qddot_mapping, bounds_from_ranges
->>>>>>> ef393c43
+from ..utils import bounds_from_ranges
 from .biorbd_model import BiorbdModel
 
 
@@ -731,20 +728,8 @@
     def bounds_from_ranges(self, variables: str | list[str, ...], mapping: BiMapping | BiMappingList = None) -> Bounds:
         return bounds_from_ranges(self, variables, mapping)
 
-<<<<<<< HEAD
     def _var_mapping(self, key: str, range_for_mapping: int | list | tuple | range, mapping: BiMapping = None) -> dict:
         return _var_mapping(key, range_for_mapping, mapping)
-=======
-    def _q_mapping(self, mapping: BiMapping = None) -> dict:
-        return _q_mapping(self, mapping)
-
-    #
-    def _qdot_mapping(self, mapping: BiMapping = None) -> dict:
-        return _qdot_mapping(self, mapping)
-
-    def _qddot_mapping(self, mapping: BiMapping = None) -> dict:
-        return _qddot_mapping(self, mapping)
->>>>>>> ef393c43
 
     def lagrangian(self):
         raise NotImplementedError("lagrangian is not implemented yet for MultiBiorbdModel")
