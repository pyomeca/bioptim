from typing import Callable, Any

import biorbd_casadi as biorbd
from biorbd_casadi import (
    GeneralizedCoordinates,
    GeneralizedVelocity,
    GeneralizedTorque,
    GeneralizedAcceleration,
)
from casadi import SX, MX, vertcat, horzcat, norm_fro
import numpy as np
from ...limits.path_conditions import Bounds
from ...misc.utils import check_version
from ...misc.mapping import BiMapping, BiMappingList
from ..utils import _var_mapping, bounds_from_ranges

check_version(biorbd, "1.10.0", "1.11.0")


class BiorbdModel:
    """
    This class wraps the biorbd model and allows the user to call the biorbd functions from the biomodel protocol
    """

    def __init__(self, bio_model: str | biorbd.Model, friction_coefficients: np.ndarray = None):
        if not isinstance(bio_model, str) and not isinstance(bio_model, biorbd.Model):
            raise ValueError("The model should be of type 'str' or 'biorbd.Model'")

        self.model = biorbd.Model(bio_model) if isinstance(bio_model, str) else bio_model
        self._friction_coefficients = friction_coefficients

    @property
    def path(self) -> str:
        return self.model.path().relativePath().to_string()

    def copy(self):
        return BiorbdModel(self.path)

    def serialize(self) -> tuple[Callable, dict]:
        return BiorbdModel, dict(bio_model=self.path)

    @property
    def friction_coefficients(self) -> MX | np.ndarray:
        return self._friction_coefficients

    @property
    def gravity(self) -> MX:
        return self.model.getGravity().to_mx()

    def set_gravity(self, new_gravity) -> None:
        self.model.setGravity(new_gravity)
        return

    @property
    def nb_tau(self) -> int:
        return self.model.nbGeneralizedTorque()

    @property
    def nb_segments(self) -> int:
        return self.model.nbSegment()

    def segment_index(self, name) -> int:
        return biorbd.segment_index(self.model, name)

    @property
    def nb_quaternions(self) -> int:
        return self.model.nbQuat()

    @property
    def nb_dof(self) -> int:
        return self.model.nbDof()

    @property
    def nb_q(self) -> int:
        return self.model.nbQ()

    @property
    def nb_qdot(self) -> int:
        return self.model.nbQdot()

    @property
    def nb_qddot(self) -> int:
        return self.model.nbQddot()

    @property
    def nb_root(self) -> int:
        return self.model.nbRoot()

    @property
    def segments(self) -> tuple[biorbd.Segment]:
        return self.model.segments()

    def biorbd_homogeneous_matrices_in_global(self, q, segment_idx, inverse=False) -> tuple:
        """
        Returns a biorbd object containing the roto-translation matrix of the segment in the global reference frame.
        This is useful if you want to interact with biorbd directly later on.
        """
        rt_matrix = self.model.globalJCS(GeneralizedCoordinates(q), segment_idx)
        return rt_matrix.transpose() if inverse else rt_matrix

    def homogeneous_matrices_in_global(self, q, segment_idx, inverse=False) -> MX:
        """
        Returns the roto-translation matrix of the segment in the global reference frame.
        """
        return self.biorbd_homogeneous_matrices_in_global(q, segment_idx, inverse).to_mx()

    def homogeneous_matrices_in_child(self, segment_id) -> MX:
        return self.model.localJCS(segment_id).to_mx()

    @property
    def mass(self) -> MX:
        return self.model.mass().to_mx()

    def check_q_size(self, q):
        if q.shape[0] > self.nb_q:
            raise ValueError(f"Length of q is too big. Expected size: {self.nb_q}, but got: {q.shape[0]}")

    def check_qdot_size(self, qdot):
        if qdot.shape[0] > self.nb_qdot:
            raise ValueError(f"Length of qdot is too big. Expected size: {self.nb_qdot}, but got: {qdot.shape[0]}")

    def check_qddot_size(self, qddot):
        if qddot.shape[0] > self.nb_qddot:
            raise ValueError(f"Length of qddot is too big. Expected size: {self.nb_qddot}, but got: {qddot.shape[0]}")

    def check_qddot_joints_size(self, qddot_joints):
        nb_qddot_joints = self.nb_q - self.nb_root
        if qddot_joints.shape[0] > nb_qddot_joints:
            raise ValueError(
                f"Length of qddot_joints is too big. Expected size: {nb_qddot_joints}, but got: {qddot_joints.shape[0]}"
            )

    def check_tau_size(self, tau):
        if tau.shape[0] > self.nb_tau:
            raise ValueError(f"Length of tau is too big. Expected size: {self.nb_tau}, but got: {tau.shape[0]}")

    def check_muscle_size(self, muscle):
        if isinstance(muscle, list):
            muscle_size = len(muscle)
        elif hasattr(muscle, 'shape'):
            muscle_size = muscle.shape[0]
        else:
            raise TypeError("Unsupported type for muscle.")

        if muscle_size > self.nb_muscles:
            raise ValueError(
                f"Length of muscle is too big. Expected size: {self.nb_muscles}, but got: {muscle_size}"
            )

    def center_of_mass(self, q) -> MX:
        self.check_q_size(q)
        q_biorbd = GeneralizedCoordinates(q)
        return self.model.CoM(q_biorbd, True).to_mx()

    def center_of_mass_velocity(self, q, qdot) -> MX:
        self.check_q_size(q)
        self.check_qdot_size(qdot)
        q_biorbd = GeneralizedCoordinates(q)
        qdot_biorbd = GeneralizedVelocity(qdot)
        return self.model.CoMdot(q_biorbd, qdot_biorbd, True).to_mx()

    def center_of_mass_acceleration(self, q, qdot, qddot) -> MX:
        self.check_q_size(q)
        self.check_qdot_size(qdot)
        self.check_qddot_size(qddot)
        q_biorbd = GeneralizedCoordinates(q)
        qdot_biorbd = GeneralizedVelocity(qdot)
        qddot_biorbd = GeneralizedAcceleration(qddot)
        return self.model.CoMddot(q_biorbd, qdot_biorbd, qddot_biorbd, True).to_mx()

    def body_rotation_rate(self, q, qdot) -> MX:
        self.check_q_size(q)
        self.check_qdot_size(qdot)
        q_biorbd = GeneralizedCoordinates(q)
        qdot_biorbd = GeneralizedVelocity(qdot)
        return self.model.bodyAngularVelocity(q_biorbd, qdot_biorbd, True).to_mx()

    def mass_matrix(self, q) -> MX:
        self.check_q_size(q)
        q_biorbd = GeneralizedCoordinates(q)
        return self.model.massMatrix(q_biorbd).to_mx()

    def non_linear_effects(self, q, qdot) -> MX:
        self.check_q_size(q)
        self.check_qdot_size(qdot)
        q_biorbd = GeneralizedCoordinates(q)
        qdot_biorbd = GeneralizedVelocity(qdot)
        return self.model.NonLinearEffect(q_biorbd, qdot_biorbd).to_mx()

    def angular_momentum(self, q, qdot) -> MX:
        self.check_q_size(q)
        self.check_qdot_size(qdot)
        q_biorbd = GeneralizedCoordinates(q)
        qdot_biorbd = GeneralizedVelocity(qdot)
        return self.model.angularMomentum(q_biorbd, qdot_biorbd, True).to_mx()

    def reshape_qdot(self, q, qdot, k_stab=1) -> MX:
        self.check_q_size(q)
        self.check_qdot_size(qdot)
        return self.model.computeQdot(
            GeneralizedCoordinates(q),
            GeneralizedCoordinates(qdot),  # mistake in biorbd
            k_stab,
        ).to_mx()

    def segment_angular_velocity(self, q, qdot, idx) -> MX:
<<<<<<< HEAD
        self.check_q_size(q)
        self.check_qdot_size(qdot)
=======
        """
        Returns the angular velocity of the segment in the global reference frame.
        """
>>>>>>> bbc11806
        q_biorbd = GeneralizedCoordinates(q)
        qdot_biorbd = GeneralizedVelocity(qdot)
        return self.model.segmentAngularVelocity(q_biorbd, qdot_biorbd, idx, True).to_mx()

    def segment_orientation(self, q, idx) -> MX:
        """
        Returns the angular position of the segment in the global reference frame.
        """
        q_biorbd = GeneralizedCoordinates(q)
        rotation_matrix = self.homogeneous_matrices_in_global(q_biorbd, idx)[:3, :3]
        segment_orientation = biorbd.Rotation.toEulerAngles(
            biorbd.Rotation(
                rotation_matrix[0, 0],
                rotation_matrix[0, 1],
                rotation_matrix[0, 2],
                rotation_matrix[1, 0],
                rotation_matrix[1, 1],
                rotation_matrix[1, 2],
                rotation_matrix[2, 0],
                rotation_matrix[2, 1],
                rotation_matrix[2, 2],
            ),
            "xyz",
        ).to_mx()
        return segment_orientation

    @property
    def name_dof(self) -> tuple[str, ...]:
        return tuple(s.to_string() for s in self.model.nameDof())

    @property
    def contact_names(self) -> tuple[str, ...]:
        return tuple(s.to_string() for s in self.model.contactNames())

    @property
    def nb_soft_contacts(self) -> int:
        return self.model.nbSoftContacts()

    @property
    def soft_contact_names(self) -> tuple[str, ...]:
        return self.model.softContactNames()

    def soft_contact(self, soft_contact_index, *args):
        return self.model.softContact(soft_contact_index, *args)

    @property
    def muscle_names(self) -> tuple[str, ...]:
        return tuple(s.to_string() for s in self.model.muscleNames())

    @property
    def nb_muscles(self) -> int:
        return self.model.nbMuscles()

    def torque(self, tau_activations, q, qdot) -> MX:
        self.check_tau_size(tau_activations)
        self.check_q_size(q)
        self.check_qdot_size(qdot)
        q_biorbd = GeneralizedCoordinates(q)
        qdot_biorbd = GeneralizedVelocity(qdot)
        self.model.closeActuator()
        tau_activation = self.model.torque(tau_activations, q_biorbd, qdot_biorbd)
        return tau_activation.to_mx()

    def forward_dynamics_free_floating_base(self, q, qdot, qddot_joints) -> MX:
        self.check_q_size(q)
        self.check_qdot_size(qdot)
        self.check_qddot_size(qddot_joints)
        q_biorbd = GeneralizedCoordinates(q)
        qdot_biorbd = GeneralizedVelocity(qdot)
        qddot_joints_biorbd = GeneralizedAcceleration(qddot_joints)
        return self.model.ForwardDynamicsFreeFloatingBase(q_biorbd, qdot_biorbd, qddot_joints_biorbd).to_mx()

    @staticmethod
    def reorder_qddot_root_joints(qddot_root, qddot_joints) -> MX:
        return vertcat(qddot_root, qddot_joints)

    def _dispatch_forces(self, external_forces, translational_forces):
        def extract_elements(e) -> tuple[str, Any] | tuple[Any, str, Any]:
            value_message = ValueError(
                "The external_forces at each frame should be of the form: [segment_name, spatial_vector],\n"
                "where the segment_name is a str corresponding to the name of the parent and the spatial_vector\n"
                "is a 6 element vectors (Mx, My, Mz, Fx, Fy, Fz) of the type tuple, list, np.ndarray or MX."
            )
            if not isinstance(e, (list, tuple)) and len(e) < 2:
                raise value_message

            name = e[0]
            if not isinstance(name, str):
                raise value_message

            values = e[1]
            if isinstance(values, (list, tuple)):
                values = np.array(values)
            if not isinstance(values, (np.ndarray, MX)):
                raise value_message

            # If it is a force, we are done
            if len(e) < 3:
                return name, values

            # If it is a contact point, add it
            point_of_application = e[2]
            if isinstance(point_of_application, (list, tuple)):
                point_of_application = np.array(point_of_application)
            if not isinstance(point_of_application, (np.ndarray, MX)):
                raise value_message
            return values, name, point_of_application

        external_forces_set = self.model.externalForceSet()

        if external_forces is not None:
            for elements in external_forces:
                name, values = extract_elements(elements)
                external_forces_set.add(name, values)

        if translational_forces is not None:
            for elements in translational_forces:
                values, name, point_of_application = extract_elements(elements)
                external_forces_set.addTranslationalForce(values, name, point_of_application)

        return external_forces_set

    def forward_dynamics(self, q, qdot, tau, external_forces=None, translational_forces=None) -> MX:
        self.check_q_size(q)
        self.check_qdot_size(qdot)
        self.check_tau_size(tau)
        external_forces_set = self._dispatch_forces(external_forces, translational_forces)

        q_biorbd = GeneralizedCoordinates(q)
        qdot_biorbd = GeneralizedVelocity(qdot)
        tau_biorbd = GeneralizedTorque(tau)
        return self.model.ForwardDynamics(q_biorbd, qdot_biorbd, tau_biorbd, external_forces_set).to_mx()

    def constrained_forward_dynamics(self, q, qdot, tau, external_forces=None, translational_forces=None) -> MX:
        external_forces_set = self._dispatch_forces(external_forces, translational_forces)
        self.check_q_size(q)
        self.check_qdot_size(qdot)
        self.check_tau_size(tau)

        q_biorbd = GeneralizedCoordinates(q)
        qdot_biorbd = GeneralizedVelocity(qdot)
        tau_biorbd = GeneralizedTorque(tau)
        return self.model.ForwardDynamicsConstraintsDirect(
            q_biorbd, qdot_biorbd, tau_biorbd, external_forces_set
        ).to_mx()

    def inverse_dynamics(self, q, qdot, qddot, external_forces=None, translational_forces=None) -> MX:
        external_forces_set = self._dispatch_forces(external_forces, translational_forces)
        self.check_q_size(q)
        self.check_qdot_size(qdot)
        self.check_qddot_size(qddot)

        q_biorbd = GeneralizedCoordinates(q)
        qdot_biorbd = GeneralizedVelocity(qdot)
        qddot_biorbd = GeneralizedAcceleration(qddot)
        return self.model.InverseDynamics(q_biorbd, qdot_biorbd, qddot_biorbd, external_forces_set).to_mx()

    def contact_forces_from_constrained_forward_dynamics(
        self, q, qdot, tau, external_forces=None, translational_forces=None
    ) -> MX:
        external_forces_set = self._dispatch_forces(external_forces, translational_forces)
        self.check_q_size(q)
        self.check_qdot_size(qdot)
        self.check_tau_size(tau)

        q_biorbd = GeneralizedCoordinates(q)
        qdot_biorbd = GeneralizedVelocity(qdot)
        tau_biorbd = GeneralizedTorque(tau)
        return self.model.ContactForcesFromForwardDynamicsConstraintsDirect(
            q_biorbd, qdot_biorbd, tau_biorbd, external_forces_set
        ).to_mx()

    def qdot_from_impact(self, q, qdot_pre_impact) -> MX:
        self.check_q_size(q)
        self.check_qdot_size(qdot_pre_impact)
        q_biorbd = GeneralizedCoordinates(q)
        qdot_pre_impact_biorbd = GeneralizedVelocity(qdot_pre_impact)
        return self.model.ComputeConstraintImpulsesDirect(q_biorbd, qdot_pre_impact_biorbd).to_mx()

    def muscle_activation_dot(self, muscle_excitations) -> MX:
        self.check_muscle_size(muscle_excitations)
        muscle_states = self.model.stateSet()
        for k in range(self.model.nbMuscles()):
            muscle_states[k].setExcitation(muscle_excitations[k])
        return self.model.activationDot(muscle_states).to_mx()

    def muscle_length_jacobian(self, q) -> MX:
        self.check_q_size(q)
        q_biorbd = GeneralizedCoordinates(q)
        return self.model.musclesLengthJacobian(q_biorbd).to_mx()

    def muscle_velocity(self, q, qdot) -> MX:
        self.check_q_size(q)
        self.check_qdot_size(qdot)
        J = self.muscle_length_jacobian(q)
        return J @ qdot

    def muscle_joint_torque(self, activations, q, qdot) -> MX:
        self.check_q_size(q)
        self.check_qdot_size(qdot)
        self.check_muscle_size(activations)

        muscles_states = self.model.stateSet()
        for k in range(self.model.nbMuscles()):
            muscles_states[k].setActivation(activations[k])
        q_biorbd = GeneralizedCoordinates(q)
        qdot_biorbd = GeneralizedVelocity(qdot)
        return self.model.muscularJointTorque(muscles_states, q_biorbd, qdot_biorbd).to_mx()

    def markers(self, q) -> list[MX]:
        self.check_q_size(q)
        return [m.to_mx() for m in self.model.markers(GeneralizedCoordinates(q))]

    @property
    def nb_markers(self) -> int:
        return self.model.nbMarkers()

    def marker_index(self, name):
        return biorbd.marker_index(self.model, name)

    def marker(self, q, index, reference_segment_index=None) -> MX:
        self.check_q_size(q)
        marker = self.model.marker(GeneralizedCoordinates(q), index)
        if reference_segment_index is not None:
            global_homogeneous_matrix = self.model.globalJCS(GeneralizedCoordinates(q), reference_segment_index)
            marker.applyRT(global_homogeneous_matrix.transpose())
        return marker.to_mx()

    @property
    def nb_rigid_contacts(self) -> int:
        """
        Returns the number of rigid contacts.
        Example:
            First contact with axis YZ
            Second contact with axis Z
            nb_rigid_contacts = 2
        """
        return self.model.nbRigidContacts()

    @property
    def nb_contacts(self) -> int:
        """
        Returns the number of contact index.
        Example:
            First contact with axis YZ
            Second contact with axis Z
            nb_contacts = 3
        """
        return self.model.nbContacts()

    def rigid_contact_index(self, contact_index) -> tuple:
        """
        Returns the axis index of this specific rigid contact.
        Example:
            First contact with axis YZ
            Second contact with axis Z
            rigid_contact_index(0) = (1, 2)
        """
        return self.model.rigidContacts()[contact_index].availableAxesIndices()

    def marker_velocities(self, q, qdot, reference_index=None) -> list[MX]:
        self.check_q_size(q)
        self.check_qdot_size(qdot)
        if reference_index is None:
            return [
                m.to_mx()
                for m in self.model.markersVelocity(
                    GeneralizedCoordinates(q),
                    GeneralizedVelocity(qdot),
                    True,
                )
            ]

        else:
            out = []
            homogeneous_matrix_transposed = self.biorbd_homogeneous_matrices_in_global(
                GeneralizedCoordinates(q),
                reference_index,
                inverse=True,
            )
            for m in self.model.markersVelocity(GeneralizedCoordinates(q), GeneralizedVelocity(qdot)):
                if m.applyRT(homogeneous_matrix_transposed) is None:
                    out.append(m.to_mx())

            return out

    def marker_accelerations(self, q, qdot, qddot, reference_index=None) -> list[MX]:
        self.check_q_size(q)
        self.check_qdot_size(qdot)
        self.check_qddot_size(qddot)
        if reference_index is None:
            return [
                m.to_mx()
                for m in self.model.markerAcceleration(
                    GeneralizedCoordinates(q),
                    GeneralizedVelocity(qdot),
                    GeneralizedAcceleration(qddot),
                    True,
                )
            ]

        else:
            out = []
            homogeneous_matrix_transposed = self.biorbd_homogeneous_matrices_in_global(
                GeneralizedCoordinates(q),
                reference_index,
                inverse=True,
            )
            for m in self.model.markersAcceleration(
                GeneralizedCoordinates(q), GeneralizedVelocity(qdot), GeneralizedAcceleration(qddot)
            ):
                if m.applyRT(homogeneous_matrix_transposed) is None:
                    out.append(m.to_mx())

            return out

    def tau_max(self, q, qdot) -> tuple[MX, MX]:
        self.model.closeActuator()
        self.check_q_size(q)
        self.check_qdot_size(qdot)
        q_biorbd = GeneralizedCoordinates(q)
        qdot_biorbd = GeneralizedVelocity(qdot)
        torque_max, torque_min = self.model.torqueMax(q_biorbd, qdot_biorbd)
        return torque_max.to_mx(), torque_min.to_mx()

    def rigid_contact_acceleration(self, q, qdot, qddot, contact_index, contact_axis) -> MX:
        self.check_q_size(q)
        self.check_qdot_size(qdot)
        self.check_qddot_size(qddot)
        q_biorbd = GeneralizedCoordinates(q)
        qdot_biorbd = GeneralizedVelocity(qdot)
        qddot_biorbd = GeneralizedAcceleration(qddot)
        return self.model.rigidContactAcceleration(q_biorbd, qdot_biorbd, qddot_biorbd, contact_index, True).to_mx()[
            contact_axis
        ]

    def markers_jacobian(self, q) -> list[MX]:
        self.check_q_size(q)
        return [m.to_mx() for m in self.model.markersJacobian(GeneralizedCoordinates(q))]

    @property
    def marker_names(self) -> tuple[str, ...]:
        return tuple([s.to_string() for s in self.model.markerNames()])

    def soft_contact_forces(self, q, qdot) -> MX:
        self.check_q_size(q)
        self.check_qdot_size(qdot)
        q_biorbd = GeneralizedCoordinates(q)
        qdot_biorbd = GeneralizedVelocity(qdot)

        soft_contact_forces = MX.zeros(self.nb_soft_contacts * 6, 1)
        for i_sc in range(self.nb_soft_contacts):
            soft_contact = self.soft_contact(i_sc)

            soft_contact_forces[i_sc * 6 : (i_sc + 1) * 6, :] = (
                biorbd.SoftContactSphere(soft_contact).computeForceAtOrigin(self.model, q_biorbd, qdot_biorbd).to_mx()
            )

        return soft_contact_forces

    def reshape_fext_to_fcontact(self, fext: MX) -> list:
        count = 0
        f_contact_vec = []
        for i in range(self.nb_rigid_contacts):
            contact = self.model.rigidContact(i)
            parent_name = self.model.segment(self.model.getBodyRbdlIdToBiorbdId(contact.parentId())).name().to_string()

            tp = MX.zeros(3)
            used_axes = [i for i, val in enumerate(contact.axes()) if val]
            n_contacts = len(used_axes)
            tp[used_axes] = fext[count : count + n_contacts]
            f_contact_vec.append([parent_name, tp, contact.to_mx()])
            count += n_contacts
        return f_contact_vec

    def normalize_state_quaternions(self, x: MX | SX) -> MX | SX:
        quat_idx = self.get_quaternion_idx()

        # Normalize quaternion, if needed
        for j in range(self.nb_quaternions):
            quaternion = vertcat(x[quat_idx[j][3]], x[quat_idx[j][0]], x[quat_idx[j][1]], x[quat_idx[j][2]])
            quaternion /= norm_fro(quaternion)
            x[quat_idx[j][0] : quat_idx[j][2] + 1] = quaternion[1:4]
            x[quat_idx[j][3]] = quaternion[0]

        return x

    def get_quaternion_idx(self) -> list[list[int]]:
        n_dof = 0
        quat_idx = []
        quat_number = 0
        for j in range(self.nb_segments):
            if self.segments[j].isRotationAQuaternion():
                quat_idx.append([n_dof, n_dof + 1, n_dof + 2, self.nb_dof + quat_number])
                quat_number += 1
            n_dof += self.segments[j].nbDof()
        return quat_idx

    def contact_forces(self, q, qdot, tau, external_forces: list = None) -> MX:
        self.check_q_size(q)
        self.check_qdot_size(qdot)
        self.check_tau_size(tau)
        if external_forces is not None and len(external_forces) != 0:
            all_forces = MX()
            for i, f_ext in enumerate(external_forces):
                force = self.contact_forces_from_constrained_forward_dynamics(q, qdot, tau, external_forces=f_ext)
                all_forces = horzcat(all_forces, force)
            return all_forces
        else:
            return self.contact_forces_from_constrained_forward_dynamics(q, qdot, tau, external_forces=None)

    def passive_joint_torque(self, q, qdot) -> MX:
        self.check_q_size(q)
        self.check_qdot_size(qdot)
        q_biorbd = GeneralizedCoordinates(q)
        qdot_biorbd = GeneralizedVelocity(qdot)
        return self.model.passiveJointTorque(q_biorbd, qdot_biorbd).to_mx()

    def ligament_joint_torque(self, q, qdot) -> MX:
        self.check_q_size(q)
        self.check_qdot_size(qdot)
        q_biorbd = GeneralizedCoordinates(q)
        qdot_biorbd = GeneralizedVelocity(qdot)
        return self.model.ligamentsJointTorque(q_biorbd, qdot_biorbd).to_mx()

    def ranges_from_model(self, variable: str):
        q_ranges = []
        qdot_ranges = []
        qddot_ranges = []

        for i_segment, segment in enumerate(self.segments):
            if variable == "q":
                q_ranges += [q_range for q_range in segment.QRanges()]
            elif variable == "q_roots":
                if segment.parent().to_string().lower() == "root":
                    q_ranges += [q_range for q_range in segment.QRanges()]
            elif variable == "q_joints":
                if segment.parent().to_string().lower() != "root":
                    q_ranges += [q_range for q_range in segment.QRanges()]
            elif variable == "qdot":
                qdot_ranges += [qdot_range for qdot_range in segment.QDotRanges()]
            elif variable == "qdot_roots":
                if segment.parent().to_string().lower() == "root":
                    qdot_ranges += [qdot_range for qdot_range in segment.QDotRanges()]
            elif variable == "qdot_joints":
                if segment.parent().to_string().lower() != "root":
                    qdot_ranges += [qdot_range for qdot_range in segment.QDotRanges()]
            elif variable == "qddot":
                qddot_ranges += [qddot_range for qddot_range in segment.QDDotRanges()]
            elif variable == "qddot_joints":
                if segment.parent().to_string().lower() != "root":
                    qddot_ranges += [qddot_range for qddot_range in segment.QDDotRanges()]

        if variable == "q" or variable == "q_roots" or variable == "q_joints":
            return q_ranges
        elif variable == "qdot" or variable == "qdot_roots" or variable == "qdot_joints":
            return qdot_ranges
        elif variable == "qddot" or variable == "qddot_joints":
            return qddot_ranges
        else:
            raise RuntimeError("Wrong variable name")

    def _var_mapping(self, key: str, range_for_mapping: int | list | tuple | range, mapping: BiMapping = None) -> dict:
        return _var_mapping(key, range_for_mapping, mapping)

    def bounds_from_ranges(self, variables: str | list[str, ...], mapping: BiMapping | BiMappingList = None) -> Bounds:
        return bounds_from_ranges(self, variables, mapping)

    def lagrangian(self, q: MX | SX, qdot: MX | SX) -> MX | SX:
        q_biorbd = GeneralizedCoordinates(q)
        qdot_biorbd = GeneralizedVelocity(qdot)
        return self.model.Lagrangian(q_biorbd, qdot_biorbd).to_mx()

    def partitioned_forward_dynamics(self, q_u, qdot_u, tau, external_forces=None, f_contacts=None, q_v_init=None):
        raise NotImplementedError("partitioned_forward_dynamics is not implemented for BiorbdModel")

    @staticmethod
    def animate(
        ocp,
        solution: "SolutionData",
        show_now: bool = True,
        tracked_markers: list[np.ndarray, ...] = None,
        **kwargs: Any,
    ) -> None | list:
        try:
            import bioviz
        except ModuleNotFoundError:
            raise RuntimeError("bioviz must be install to animate the model")

        check_version(bioviz, "2.0.0", "2.4.0")

<<<<<<< HEAD
        states = solution["q"]
=======
        if "q_roots" in solution and "q_joints" in solution:
            states = np.vstack((solution["q_roots"], solution["q_joints"]))
        else:
            states = solution["q"]

>>>>>>> bbc11806
        if not isinstance(states, (list, tuple)):
            states = [states]

        if tracked_markers is None:
            tracked_markers = [None] * len(states)

        all_bioviz = []
        for idx_phase, data in enumerate(states):
            if not isinstance(solution.ocp.nlp[idx_phase].model, BiorbdModel):
                raise NotImplementedError("Animation is only implemented for biorbd models")

            # This calls each of the function that modify the internal dynamic model based on the parameters
            nlp = solution.ocp.nlp[idx_phase]

            # noinspection PyTypeChecker
            biorbd_model: BiorbdModel = nlp.model

            all_bioviz.append(bioviz.Viz(biorbd_model.path, **kwargs))
<<<<<<< HEAD
            all_bioviz[-1].load_movement(solution.ocp.nlp[idx_phase].variable_mappings["q"].to_second.map(data["q"]))
=======

            if "q_roots" in solution and "q_joints" in solution:
                # TODO: Fix the mapping for this case
                raise NotImplementedError("Mapping is not implemented for this case")
                q = data
            else:
                q = ocp.nlp[idx_phase].variable_mappings["q"].to_second.map(data)
            all_bioviz[-1].load_movement(q)
>>>>>>> bbc11806

            if tracked_markers[idx_phase] is not None:
                all_bioviz[-1].load_experimental_markers(tracked_markers[idx_phase])

        if show_now:
            b_is_visible = [True] * len(all_bioviz)
            while sum(b_is_visible):
                for i, b in enumerate(all_bioviz):
                    if b.vtk_window.is_active:
                        b.update()
                    else:
                        b_is_visible[i] = False
            return None
        else:
            return all_bioviz<|MERGE_RESOLUTION|>--- conflicted
+++ resolved
@@ -204,14 +204,11 @@
         ).to_mx()
 
     def segment_angular_velocity(self, q, qdot, idx) -> MX:
-<<<<<<< HEAD
-        self.check_q_size(q)
-        self.check_qdot_size(qdot)
-=======
         """
         Returns the angular velocity of the segment in the global reference frame.
         """
->>>>>>> bbc11806
+        self.check_q_size(q)
+        self.check_qdot_size(qdot)
         q_biorbd = GeneralizedCoordinates(q)
         qdot_biorbd = GeneralizedVelocity(qdot)
         return self.model.segmentAngularVelocity(q_biorbd, qdot_biorbd, idx, True).to_mx()
@@ -703,15 +700,11 @@
 
         check_version(bioviz, "2.0.0", "2.4.0")
 
-<<<<<<< HEAD
-        states = solution["q"]
-=======
         if "q_roots" in solution and "q_joints" in solution:
             states = np.vstack((solution["q_roots"], solution["q_joints"]))
         else:
             states = solution["q"]
 
->>>>>>> bbc11806
         if not isinstance(states, (list, tuple)):
             states = [states]
 
@@ -730,9 +723,7 @@
             biorbd_model: BiorbdModel = nlp.model
 
             all_bioviz.append(bioviz.Viz(biorbd_model.path, **kwargs))
-<<<<<<< HEAD
             all_bioviz[-1].load_movement(solution.ocp.nlp[idx_phase].variable_mappings["q"].to_second.map(data["q"]))
-=======
 
             if "q_roots" in solution and "q_joints" in solution:
                 # TODO: Fix the mapping for this case
@@ -741,7 +732,6 @@
             else:
                 q = ocp.nlp[idx_phase].variable_mappings["q"].to_second.map(data)
             all_bioviz[-1].load_movement(q)
->>>>>>> bbc11806
 
             if tracked_markers[idx_phase] is not None:
                 all_bioviz[-1].load_experimental_markers(tracked_markers[idx_phase])
