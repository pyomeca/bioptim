from typing import Callable, Union, Any
from warnings import warn

import biorbd_casadi as biorbd
from casadi import vertcat, MX

<<<<<<< HEAD
from .multinode_penalty import MultinodePenalty, MultinodePenaltyFunctions
from .multinode_constraint import MultinodeConstraint
=======
from .multinode_constraint import MultinodeConstraint, MultinodeConstraintFunctions, MultinodeConstraintFcn
>>>>>>> 63215bae
from .path_conditions import Bounds
from .objective_functions import ObjectiveFunction
from ..limits.penalty import PenaltyFunctionAbstract, PenaltyNodeList
from ..misc.enums import Node, InterpolationType, PenaltyType
from ..misc.options import UniquePerPhaseOptionList


class PhaseTransition(MultinodeConstraint):
    """
    A placeholder for a transition of state

    Attributes
    ----------
    min_bound: list
        The minimal bound of the phase transition
    max_bound: list
        The maximal bound of the phase transition
    bounds: Bounds
        The bounds (will be filled with min_bound/max_bound)
    weight: float
        The weight of the cost function
    quadratic: bool
        If the objective function is quadratic
    phase_pre_idx: int
        The index of the phase right before the transition
    phase_post_idx: int
        The index of the phase right after the transition
    node: Node
        The kind of node
    dt: float
        The delta time
    node_idx: int
        The index of the node in nlp pre
    transition: bool
        The nature of the cost function is transition
    penalty_type: PenaltyType
        If the penalty is from the user or from bioptim (implicit or internal)
    """

    def __init__(
        self,
        phase_pre_idx: int = None,
        transition: Union[Callable, Any] = None,
        weight: float = 0,
        custom_function: Callable = None,
        min_bound: float = 0,
        max_bound: float = 0,
        **params: Any,
    ):

        if not isinstance(transition, PhaseTransitionFcn):  # TODO: remove because user sets them (proposed)
            custom_function = transition
            transition = PhaseTransitionFcn.CUSTOM
        super(PhaseTransition, self).__init__(
            phase_first_idx=phase_pre_idx,
            phase_second_idx=None,
            first_node=Node.END,
            second_node=Node.START,
            multinode_constraint=transition,
            custom_function=custom_function,
            min_bound=min_bound,
            max_bound=max_bound,
            weight=weight,
            **params,
        )

        self.node = Node.TRANSITION
        self.transition = True


class PhaseTransitionList(UniquePerPhaseOptionList):
    """
    A list of PhaseTransition

    Methods
    -------
    add(self, transition: Union[Callable, PhaseTransitionFcn], phase: int = -1, **extra_arguments)
        Add a new PhaseTransition to the list
    print(self)
        Print the PhaseTransitionList to the console
    prepare_phase_transitions(self, ocp) -> list
        Configure all the phase transitions and put them in a list
    """

    def add(self, transition: Any, **extra_arguments: Any):
        """
        Add a new PhaseTransition to the list

        Parameters
        ----------
        transition: Union[Callable, PhaseTransitionFcn]
            The chosen phase transition
        extra_arguments: dict
            Any parameters to pass to Constraint
        """

        if not isinstance(transition, PhaseTransitionFcn):
            extra_arguments["custom_function"] = transition
            transition = PhaseTransitionFcn.CUSTOM
        super(PhaseTransitionList, self)._add(
            option_type=PhaseTransition, transition=transition, phase=-1, **extra_arguments
        )

    def print(self):
        """
        Print the PhaseTransitionList to the console
        """
        raise NotImplementedError("Printing of PhaseTransitionList is not ready yet")

    def prepare_phase_transitions(self, ocp) -> list:
        """
        Configure all the phase transitions and put them in a list

        Parameters
        ----------
        ocp: OptimalControlProgram
            A reference to the ocp

        Returns
        -------
        The list of all the transitions prepared
        """

        # By default it assume Continuous. It can be change later
        full_phase_transitions = [
            PhaseTransition(phase_pre_idx=i, transition=PhaseTransitionFcn.CONTINUOUS) for i in range(ocp.n_phases - 1)
        ]
        for pt in full_phase_transitions:
            pt.phase_post_idx = (pt.phase_pre_idx + 1) % ocp.n_phases

        existing_phases = []
        for pt in self:
            if pt.phase_pre_idx is None and pt.type == PhaseTransitionFcn.CYCLIC:
                pt.phase_pre_idx = ocp.n_phases - 1
            pt.phase_post_idx = (pt.phase_pre_idx + 1) % ocp.n_phases

            idx_phase = pt.phase_pre_idx
            if idx_phase >= ocp.n_phases:
                raise RuntimeError("Phase index of the phase transition is higher than the number of phases")
            existing_phases.append(idx_phase)

            if pt.weight:
                pt.base = ObjectiveFunction.MayerFunction

            if idx_phase == ocp.n_phases - 1:
                # Add a cyclic constraint or objective
                full_phase_transitions.append(pt)
            else:
                full_phase_transitions[idx_phase] = pt
        return full_phase_transitions


class PhaseTransitionFunctions(PenaltyFunctionAbstract):
    """
    Internal implementation of the phase transitions
    """

    class Functions:
        """
        Implementation of all the phase transitions
        """

        @staticmethod
        def continuous(transition, all_pn):
            """
            The most common continuity function, that is state before equals state after

            Parameters
            ----------
            transition : PhaseTransition
                A reference to the phase transition
            all_pn: PenaltyNodeList
                    The penalty node elements

            Returns
            -------
            The difference between the state after and before
            """

            return MultinodePenaltyFunctions.Functions.equality(transition, all_pn)

        @staticmethod
        def cyclic(transition, all_pn) -> MX:
            """
            The continuity function applied to the last to first node

            Parameters
            ----------
            transition: PhaseTransition
                A reference to the phase transition
            all_pn: PenaltyNodeList
                    The penalty node elements

            Returns
            -------
            The difference between the last and first node
            """

            return MultinodePenaltyFunctions.Functions.equality(transition, all_pn)

        @staticmethod
        def impact(transition, all_pn):
            """
            A discontinuous function that simulates an inelastic impact of a new contact point

            Parameters
            ----------
            transition: PhaseTransition
                A reference to the phase transition
            all_pn: PenaltyNodeList
                    The penalty node elements

            Returns
            -------
            The difference between the last and first node after applying the impulse equations
            """

            ocp = all_pn[0].ocp
            if ocp.nlp[transition.phase_pre_idx].states.shape != ocp.nlp[transition.phase_post_idx].states.shape:
                raise RuntimeError(
                    "Impact transition without same nx is not possible, please provide a custom phase transition"
                )

            # Aliases
            nlp_pre, nlp_post = all_pn[0].nlp, all_pn[1].nlp

            # A new model is loaded here so we can use pre Qdot with post model, this is a hack and should be dealt
            # a better way (e.g. create a supplementary variable in v that link the pre and post phase with a
            # constraint. The transition would therefore apply to node_0 and node_1 (with an augmented ns)
            model = biorbd.Model(nlp_post.model.path().absolutePath().to_string())

            if nlp_post.model.nbContacts() == 0:
                warn("The chosen model does not have any contact")
            q_pre = nlp_pre.states["q"].mx
            qdot_pre = nlp_pre.states["qdot"].mx
            qdot_impact = model.ComputeConstraintImpulsesDirect(q_pre, qdot_pre).to_mx()

            val = []
            cx_end = []
            cx = []
            for key in nlp_pre.states:
                cx_end = vertcat(cx_end, nlp_pre.states[key].mapping.to_second.map(nlp_pre.states[key].cx_end))
                cx = vertcat(cx, nlp_post.states[key].mapping.to_second.map(nlp_post.states[key].cx))
                post_mx = nlp_post.states[key].mx
                continuity = nlp_post.states["qdot"].mapping.to_first.map(
                    qdot_impact - post_mx if key == "qdot" else nlp_pre.states[key].mx - post_mx
                )
                val = vertcat(val, continuity)

            name = f"PHASE_TRANSITION_{nlp_pre.phase_idx}_{nlp_post.phase_idx}"
            func = biorbd.to_casadi_func(name, val, nlp_pre.states.mx, nlp_post.states.mx)(cx_end, cx)
            return func


class PhaseTransitionFcn(MultinodeConstraintFcn):
    """
    Selection of valid phase transition functions
    """

<<<<<<< HEAD
    CONTINUOUS = (PhaseTransitionFunctions.Functions.continuous,)
    IMPACT = (PhaseTransitionFunctions.Functions.impact,)
    CYCLIC = (PhaseTransitionFunctions.Functions.cyclic,)
    CUSTOM = (MultinodePenaltyFunctions.Functions.custom,)
=======
    CONTINUOUS = PhaseTransitionFunctions.Functions.continuous
    IMPACT = PhaseTransitionFunctions.Functions.impact
    CYCLIC = PhaseTransitionFunctions.Functions.cyclic
    CUSTOM = MultinodeConstraintFunctions.Functions.custom
>>>>>>> 63215bae

    @staticmethod
    def get_type():
        """
        Returns the type of the penalty
        """

        return PhaseTransitionFunctions<|MERGE_RESOLUTION|>--- conflicted
+++ resolved
@@ -4,16 +4,12 @@
 import biorbd_casadi as biorbd
 from casadi import vertcat, MX
 
-<<<<<<< HEAD
-from .multinode_penalty import MultinodePenalty, MultinodePenaltyFunctions
-from .multinode_constraint import MultinodeConstraint
-=======
-from .multinode_constraint import MultinodeConstraint, MultinodeConstraintFunctions, MultinodeConstraintFcn
->>>>>>> 63215bae
+from .multinode_penalty import MultinodePenaltyFunctions
+from .multinode_constraint import MultinodeConstraint, MultinodeConstraintFcn
 from .path_conditions import Bounds
 from .objective_functions import ObjectiveFunction
 from ..limits.penalty import PenaltyFunctionAbstract, PenaltyNodeList
-from ..misc.enums import Node, InterpolationType, PenaltyType
+from ..misc.enums import Node, PenaltyType
 from ..misc.options import UniquePerPhaseOptionList
 
 
@@ -269,17 +265,10 @@
     Selection of valid phase transition functions
     """
 
-<<<<<<< HEAD
-    CONTINUOUS = (PhaseTransitionFunctions.Functions.continuous,)
-    IMPACT = (PhaseTransitionFunctions.Functions.impact,)
-    CYCLIC = (PhaseTransitionFunctions.Functions.cyclic,)
-    CUSTOM = (MultinodePenaltyFunctions.Functions.custom,)
-=======
     CONTINUOUS = PhaseTransitionFunctions.Functions.continuous
     IMPACT = PhaseTransitionFunctions.Functions.impact
     CYCLIC = PhaseTransitionFunctions.Functions.cyclic
-    CUSTOM = MultinodeConstraintFunctions.Functions.custom
->>>>>>> 63215bae
+    CUSTOM = MultinodePenaltyFunctions.Functions.custom
 
     @staticmethod
     def get_type():
