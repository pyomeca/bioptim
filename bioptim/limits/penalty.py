--- conflicted
+++ resolved
@@ -199,97 +199,41 @@
                 controller.algebraic_states["k"].cx_start, controller.model.matrix_shape_k
             )
 
-<<<<<<< HEAD
             # Compute the expected effort
             trace_k_sensor_k = trace(k_matrix @ sensory_noise_matrix @ k_matrix.T)
 
-            e_fb = controller.model.compute_torques_from_noise_and_feedback(
+            e_fb_mx = controller.model.compute_torques_from_noise_and_feedback(
                 nlp=controller.get_nlp,
-                time=controller.time.cx,
-                states=controller.states.cx_start,
-                controls=controller.controls.cx_start,
-                parameters=controller.parameters.cx_start,
-                stochastic_variables=controller.stochastic_variables.cx_start,
-                sensory_noise=controller.model.sensory_noise_magnitude,
-                motor_noise=controller.model.motor_noise_magnitude,
-=======
-            nb_root = controller.model.nb_root
-            nu = controller.model.nb_q - controller.model.nb_root
-
-            q_root_mx = MX.sym("q_root", nb_root, 1)
-            q_joints_mx = MX.sym("q_joints", nu, 1)
-            qdot_root_mx = MX.sym("qdot_root", nb_root, 1)
-            qdot_joints_mx = MX.sym("qdot_joints", nu, 1)
-            q_root = controller.cx.sym("q_root", nb_root, 1)
-            q_joints = controller.cx.sym("q_joints", nu, 1)
-            qdot_root = controller.cx.sym("qdot_root", nb_root, 1)
-            qdot_joints = controller.cx.sym("qdot_joints", nu, 1)
-
-            # Compute the expected effort
-            trace_k_sensor_k = trace(k_matrix @ sensory_noise_matrix @ k_matrix.T)
-            ee = controller.model.sensory_reference(
-                states=vertcat(q_root_mx, q_joints_mx, qdot_root_mx, qdot_joints_mx),
+                time=controller.time.mx,
+                states=controller.states.mx,
                 controls=controller.controls.mx,
                 parameters=controller.parameters.mx,
                 algebraic_states=controller.algebraic_states.mx,
-                nlp=controller.get_nlp,
-            )
-            # ee to cx
-            ee = Function(
-                "tp",
+                sensory_noise=controller.model.sensory_noise_magnitude,
+                motor_noise=controller.model.motor_noise_magnitude,
+            )
+            e_fb = Function(
+                "e_fb_tp",
                 [
-                    q_root_mx,
-                    q_joints_mx,
-                    qdot_root_mx,
-                    qdot_joints_mx,
+                    vertcat(controller.time.mx, controller.dt_mx),
+                    controller.states.mx,
                     controller.controls.mx,
                     controller.parameters.mx,
                     controller.algebraic_states.mx,
                 ],
-                [ee],
+                [e_fb_mx],
             )(
-                q_root,
-                q_joints,
-                qdot_root,
-                qdot_joints,
+                vertcat(controller.time.cx, controller.dt),
+                controller.states.cx_start,
                 controller.controls.cx_start,
                 controller.parameters.cx_start,
                 controller.algebraic_states.cx_start,
             )
 
-            e_fb = k_matrix @ ((ee - ref) + controller.model.sensory_noise_magnitude)
-            jac_e_fb_x = jacobian(e_fb, vertcat(q_joints, qdot_joints))
-
-            fun_jac_e_fb_x = Function(
-                "jac_e_fb_x",
-                [
-                    q_root,
-                    q_joints,
-                    qdot_root,
-                    qdot_joints,
-                    controller.controls_scaled.cx_start,
-                    controller.parameters.cx_start,
-                    controller.algebraic_states_scaled.cx_start,
-                ],
-                [jac_e_fb_x],
->>>>>>> ef393c43
-            )
             jac_e_fb_x = jacobian(e_fb, controller.states.cx_start)
 
-<<<<<<< HEAD
             trace_jac_p_jack = trace(jac_e_fb_x @ cov_matrix @ jac_e_fb_x.T)
-=======
-            eval_jac_e_fb_x = fun_jac_e_fb_x(
-                controller.states.cx_start[:nb_root],
-                controller.states.cx_start[nb_root : nb_root + nu],
-                controller.states.cx_start[nb_root + nu : 2 * nb_root + nu],
-                controller.states.cx_start[2 * nb_root + nu : 2 * (nb_root + nu)],
-                controller.controls_scaled.cx_start,
-                controller.parameters.cx_start,
-                controller.algebraic_states_scaled.cx_start,
-            )
-            trace_jac_p_jack = trace(eval_jac_e_fb_x @ cov_matrix @ eval_jac_e_fb_x.T)
->>>>>>> ef393c43
+
             expectedEffort_fb_mx = trace_jac_p_jack + trace_k_sensor_k
             return expectedEffort_fb_mx
 
@@ -1448,13 +1392,8 @@
                 getattr(controller.states, attribute),
                 getattr(controller.controls, attribute),
                 getattr(controller.parameters, attribute),
-<<<<<<< HEAD
-                getattr(controller.stochastic_variables, attribute),
+                getattr(controller.algebraic_states, attribute),
             )[controller.qdot.index, :]
-=======
-                getattr(controller.algebraic_states, attribute),
-            )[controller.states["qdot"].index, :]
->>>>>>> ef393c43
 
         source = controller.states if "qddot" in controller.states else controller.controls
         return getattr(source["qddot"], attribute)
