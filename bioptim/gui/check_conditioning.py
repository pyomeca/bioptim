--- conflicted
+++ resolved
@@ -66,38 +66,19 @@
                 for axis in range(
                     0,
                     constraints.function[node_index](
-<<<<<<< HEAD
-                        nlp.states.cx_start, nlp.controls.cx_start, nlp.parameters.cx_start
+                        nlp.states.cx_start, nlp.controls.cx_start, nlp.parameters.cx
                     ).shape[0],
                 ):
                     # depends if there are parameters
                     if nlp.parameters.shape == 0:
-                        vertcat_obj = vertcat(*nlp.X_scaled, *nlp.U_scaled, nlp.parameters.cx_start)
+                        vertcat_obj = vertcat(*nlp.X_scaled, *nlp.U_scaled, nlp.parameters.cx)
                     else:
-                        vertcat_obj = vertcat(*nlp.X_scaled, *nlp.U_scaled, *[nlp.parameters.cx_start])
-=======
-                        phase.states.cx_start, phase.controls.cx_start, phase.parameters.cx
-                    ).shape[0],
-                ):
-                    # depends if there are parameters
-                    if phase.parameters.shape == 0:
-                        vertcat_obj = vertcat(*phase.X_scaled, *phase.U_scaled, phase.parameters.cx)
-                    else:
-                        vertcat_obj = vertcat(*phase.X_scaled, *phase.U_scaled, *[phase.parameters.cx])
->>>>>>> 8dfe5941
+                        vertcat_obj = vertcat(*nlp.X_scaled, *nlp.U_scaled, *[nlp.parameters.cx])
 
                     list_constraints.append(
                         jacobian(
                             constraints.function[constraints.node_idx[0]](
-<<<<<<< HEAD
-                                nlp.states.cx_start,
-                                nlp.controls.cx_start,
-                                nlp.parameters.cx_start,
-=======
-                                phase.states.cx_start,
-                                phase.controls.cx_start,
-                                phase.parameters.cx,
->>>>>>> 8dfe5941
+                                nlp.states.cx_start, nlp.controls.cx_start, nlp.parameters.cx
                             )[axis],
                             vertcat_obj,
                         )
@@ -106,17 +87,10 @@
             jacobian_cas = vcat(list_constraints).T
 
             # depends if there are parameters
-<<<<<<< HEAD
             if nlp.parameters.shape == 0:
-                vertcat_obj = vertcat(*nlp.X_scaled, *nlp.U_scaled, nlp.parameters.cx_start)
+                vertcat_obj = vertcat(*nlp.X_scaled, *nlp.U_scaled, nlp.parameters.cx)
             else:
-                vertcat_obj = vertcat(*nlp.X_scaled, *nlp.U_scaled, *[nlp.parameters.cx_start])
-=======
-            if phase.parameters.shape == 0:
-                vertcat_obj = vertcat(*phase.X_scaled, *phase.U_scaled, phase.parameters.cx)
-            else:
-                vertcat_obj = vertcat(*phase.X_scaled, *phase.U_scaled, *[phase.parameters.cx])
->>>>>>> 8dfe5941
+                vertcat_obj = vertcat(*nlp.X_scaled, *nlp.U_scaled, *[nlp.parameters.cx])
 
             jac_func = Function(
                 "jacobian",
@@ -169,39 +143,22 @@
                 for axis in range(
                     0,
                     constraints.function[node_index](
-<<<<<<< HEAD
-                        nlp.states.cx_start, nlp.controls.cx_start, nlp.parameters.cx_start
-=======
-                        phase.states.cx_start, phase.controls.cx_start, phase.parameters.cx
->>>>>>> 8dfe5941
+                        nlp.states.cx_start, nlp.controls.cx_start, nlp.parameters.cx
                     ).shape[0],
                 ):
                     # find all equality constraints
                     if constraints.bounds.min[axis][0] == constraints.bounds.max[axis][0]:
                         # parameters
-<<<<<<< HEAD
                         if nlp.parameters.shape == 0:
-                            vertcat_obj = vertcat(*nlp.X_scaled, *nlp.U_scaled, nlp.parameters.cx_start)
+                            vertcat_obj = vertcat(*nlp.X_scaled, *nlp.U_scaled, nlp.parameters.cx)
                         else:
-                            vertcat_obj = vertcat(*nlp.X_scaled, *nlp.U_scaled, *[nlp.parameters.cx_start])
+                            vertcat_obj = vertcat(*nlp.X_scaled, *nlp.U_scaled, *[nlp.parameters.cx])
 
                         hessian_cas = hessian(
                             constraints.function[node_index](
                                 nlp.states.cx_start,
                                 nlp.controls.cx_start,
-                                nlp.parameters.cx_start,
-=======
-                        if (phase.parameters.shape == 0) == True:
-                            vertcat_obj = vertcat(*phase.X_scaled, *phase.U_scaled, phase.parameters.cx)
-                        else:
-                            vertcat_obj = vertcat(*phase.X_scaled, *phase.U_scaled, *[phase.parameters.cx])
-
-                        hessian_cas = hessian(
-                            constraints.function[node_index](
-                                phase.states.cx_start,
-                                phase.controls.cx_start,
-                                phase.parameters.cx,
->>>>>>> 8dfe5941
+                                nlp.parameters.cx,
                             )[axis],
                             vertcat_obj,
                         )[0]
@@ -384,11 +341,7 @@
                     p = obj.weighted_function[node_index](
                         state_cx,
                         control_cx,
-<<<<<<< HEAD
-                        nlp.parameters.cx_start,
-=======
-                        nlp_phase.parameters.cx,
->>>>>>> 8dfe5941
+                        nlp.parameters.cx,
                         obj.weight,
                         [],
                         obj.dt,
@@ -397,11 +350,7 @@
                     p = obj.weighted_function[node_index](
                         state_cx,
                         control_cx,
-<<<<<<< HEAD
-                        nlp.parameters.cx_start,
-=======
-                        nlp_phase.parameters.cx,
->>>>>>> 8dfe5941
+                        nlp.parameters.cx,
                         obj.weight,
                         obj.target,
                         obj.dt,
@@ -412,17 +361,10 @@
 
             # create function to build the hessian
             # parameters
-<<<<<<< HEAD
             if nlp.parameters.shape == 0:
-                vertcat_obj = vertcat(*nlp.X_scaled, *nlp.U_scaled, nlp.parameters.cx_start)
+                vertcat_obj = vertcat(*nlp.X_scaled, *nlp.U_scaled, nlp.parameters.cx)
             else:
-                vertcat_obj = vertcat(*nlp.X_scaled, *nlp.U_scaled, *[nlp.parameters.cx_start])
-=======
-            if nlp_phase.parameters.shape == 0:
-                vertcat_obj = vertcat(*nlp_phase.X_scaled, *nlp_phase.U_scaled, nlp_phase.parameters.cx)
-            else:
-                vertcat_obj = vertcat(*nlp_phase.X_scaled, *nlp_phase.U_scaled, *[nlp_phase.parameters.cx])
->>>>>>> 8dfe5941
+                vertcat_obj = vertcat(*nlp.X_scaled, *nlp.U_scaled, *[nlp.parameters.cx])
 
             hessian_cas = hessian(objective, vertcat_obj)[0]
 
