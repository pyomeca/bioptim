from typing import Callable, Any

import numpy as np
from casadi import vertcat, Function, DM

from .configure_new_variable import NewVariableConfiguration
from .dynamics_functions import DynamicsFunctions
from .fatigue.fatigue_dynamics import FatigueList
from .ode_solvers import OdeSolver, OdeSolverBase
from ..gui.plot import CustomPlot
from ..limits.constraints import ImplicitConstraintFcn
from ..misc.enums import (
    PlotType,
    Node,
    ConstraintType,
    SoftContactDynamics,
    PhaseDynamics,
    ContactType,
)
from ..misc.fcn_enum import FcnEnum
from ..misc.mapping import BiMapping, Mapping
from ..misc.options import UniquePerPhaseOptionList, OptionGeneric
from ..models.protocols.stochastic_biomodel import StochasticBioModel
from ..optimization.problem_type import SocpType


class ConfigureProblem:
    """
    Dynamics configuration for the most common ocp

    Methods
    -------
    initialize(ocp, nlp)
        Call the dynamics a first time
    custom(ocp, nlp, **extra_params)
        Call the user-defined dynamics configuration function
    torque_driven(ocp, nlp, with_contact=False)
        Configure the dynamics for a torque driven program (states are q and qdot, controls are tau)
    torque_derivative_driven(ocp, nlp, with_contact=False)
        Configure the dynamics for a torque driven program (states are q and qdot, controls are tau)
    torque_activations_driven(ocp, nlp, with_contact=False)
        Configure the dynamics for a torque driven program (states are q and qdot, controls are tau activations).
        The tau activations are bounded between -1 and 1 and actual tau is computed from torque-position-velocity
        relationship
    muscle_driven(
        ocp, nlp, with_excitations: bool = False, with_residual_torque: bool = False, with_contact: bool = False
    )
        Configure the dynamics for a muscle driven program.
        If with_excitations is set to True, then the muscle muscle activations are computed from the muscle dynamics.
        The tau from muscle is computed using the muscle activations.
        If with_residual_torque is set to True, then tau are used as supplementary force in the
        case muscles are too weak.
    configure_dynamics_function(ocp, nlp, dyn_func, **extra_params)
        Configure the dynamics of the system
    configure_contact_function(ocp, nlp, dyn_func: Callable, **extra_params)
        Configure the contact points
    configure_soft_contact_function
        Configure the soft contact function
    configure_new_variable(
        name: str, name_elements: list, nlp, as_states: bool, as_controls: bool, combine_state_control_plot: bool = False
    )
        Add a new variable to the states/controls pool
    configure_q(nlp, as_states: bool, as_controls: bool)
        Configure the generalized coordinates
    configure_qdot(nlp, as_states: bool, as_controls: bool)
        Configure the generalized velocities
    configure_qddot(nlp, as_states: bool, as_controls: bool)
        Configure the generalized accelerations
    configure_qdddot(nlp, as_states: bool, as_controls: bool)
        Configure the generalized jerks
    configure_tau(nlp, as_states: bool, as_controls: bool)
        Configure the generalized forces
    configure_residual_tau(nlp, as_states: bool, as_controls: bool)
        Configure the residual forces
    configure_taudot(nlp, as_states: bool, as_controls: bool)
        Configure the generalized forces derivative
    configure_muscles(nlp, as_states: bool, as_controls: bool)
        Configure the muscles
    """

    @staticmethod
    def _get_kinematics_based_names(nlp, var_type: str) -> list[str]:
        """
        To modify the names of the variables added to the plots if there is quaternions

        Parameters
        ----------
        nlp: NonLinearProgram
            A reference to the phase
        var_type: str
            A string that refers to the decision variable such as (q, qdot, qddot, tau, etc...)

        Returns
        ----------
        new_name: list[str]
            The list of str to display on figures
        """

        idx = nlp.phase_mapping.to_first.map_idx if nlp.phase_mapping else range(nlp.model.nb_q)

        if nlp.model.nb_quaternions == 0:
            new_names = [nlp.model.name_dof[i] for i in idx]
        else:
            new_names = []
            for i in nlp.phase_mapping.to_first.map_idx:
                if nlp.model.name_dof[i][-4:-1] == "Rot" or nlp.model.name_dof[i][-6:-1] == "Trans":
                    new_names += [nlp.model.name_dof[i]]
                else:
                    if nlp.model.name_dof[i][-5:] != "QuatW":
                        if var_type == "qdot":
                            new_names += [nlp.model.name_dof[i][:-5] + "omega" + nlp.model.name_dof[i][-1]]
                        elif var_type == "qddot":
                            new_names += [nlp.model.name_dof[i][:-5] + "omegadot" + nlp.model.name_dof[i][-1]]
                        elif var_type == "qdddot":
                            new_names += [nlp.model.name_dof[i][:-5] + "omegaddot" + nlp.model.name_dof[i][-1]]
                        elif var_type == "tau" or var_type == "taudot":
                            new_names += [nlp.model.name_dof[i]]

        return new_names

    @staticmethod
    def initialize(ocp, nlp):
        """
        Call the dynamics a first time

        Parameters
        ----------
        ocp: OptimalControlProgram
            A reference to the ocp
        nlp: NonLinearProgram
            A reference to the phase
        """

        nlp.dynamics_type.type(
            ocp,
            nlp,
            numerical_data_timeseries=nlp.dynamics_type.numerical_data_timeseries,
            **nlp.dynamics_type.extra_parameters,
        )

    @staticmethod
    def custom(ocp, nlp, **extra_params):
        """
        Call the user-defined dynamics configuration function

        Parameters
        ----------
        ocp: OptimalControlProgram
            A reference to the ocp
        nlp: NonLinearProgram
            A reference to the phase
        """

        nlp.dynamics_type.configure(ocp, nlp, **extra_params)

    @staticmethod
    def torque_driven(
        ocp,
        nlp,
        contact_type: ContactType = ContactType.NONE,
        with_passive_torque: bool = False,
        with_ligament: bool = False,
        with_friction: bool = False,
        soft_contacts_dynamics: SoftContactDynamics = SoftContactDynamics.ODE,
        fatigue: FatigueList = None,
        numerical_data_timeseries: dict[str, np.ndarray] = None,
    ):
        """
        Configure the dynamics for a torque driven program (states are q and qdot, controls are tau)

        Parameters
        ----------
        ocp: OptimalControlProgram
            A reference to the ocp
        nlp: NonLinearProgram
            A reference to the phase
        contact_type: ContactType
            If the dynamic with contact should be used
        with_passive_torque: bool
            If the dynamic with passive torque should be used
        with_ligament: bool
            If the dynamic with ligament should be used
        with_friction: bool
            If the dynamic with joint friction should be used (friction = coefficients * qdot)
        soft_contacts_dynamics: SoftContactDynamics
            which soft contact dynamic should be used
        fatigue: FatigueList
            A list of fatigue elements
        numerical_data_timeseries: dict[str, np.ndarray]
            A list of values to pass to the dynamics at each node. Experimental external forces should be included here.
        """
        with_contact = contact_type == ContactType.RIGID
        _check_contacts_in_biorbd_model(with_contact, nlp.model.nb_contacts, nlp.phase_idx)
        _check_soft_contacts_dynamics(soft_contacts_dynamics, nlp.model.nb_soft_contacts, nlp.phase_idx)

        # Declared rigidbody states and controls
        ConfigureProblem.configure_q(ocp, nlp, as_states=True, as_controls=False)
        ConfigureProblem.configure_qdot(ocp, nlp, as_states=True, as_controls=False, as_states_dot=True)
        ConfigureProblem.configure_tau(ocp, nlp, as_states=False, as_controls=True, fatigue=fatigue)
        ConfigureProblem.configure_qddot(ocp, nlp, as_states=False, as_controls=False, as_states_dot=True)

        # Declared soft contacts controls
        if soft_contacts_dynamics == SoftContactDynamics.CONSTRAINT:
            ConfigureProblem.configure_soft_contact_forces(ocp, nlp, False, True)

        # Configure the actual ODE of the dynamics
        if nlp.dynamics_type.dynamic_function:
            ConfigureProblem.configure_dynamics_function(ocp, nlp, DynamicsFunctions.custom)
        else:
            ConfigureProblem.configure_dynamics_function(
                ocp,
                nlp,
                DynamicsFunctions.torque_driven,
                with_contact=with_contact,
                fatigue=fatigue,
                with_passive_torque=with_passive_torque,
                with_ligament=with_ligament,
                with_friction=with_friction,
            )

        # Configure the contact forces
        if with_contact:
            ConfigureProblem.configure_contact_function(ocp, nlp, DynamicsFunctions.forces_from_torque_driven)

        # Configure the soft contact forces
        ConfigureProblem.configure_soft_contact_function(ocp, nlp)

        # Algebraic constraints of soft contact forces if needed
        if soft_contacts_dynamics == SoftContactDynamics.CONSTRAINT:
            ocp.implicit_constraints.add(
                ImplicitConstraintFcn.SOFT_CONTACTS_EQUALS_SOFT_CONTACTS_DYNAMICS,
                node=Node.ALL_SHOOTING,
                penalty_type=ConstraintType.IMPLICIT,
                phase=nlp.phase_idx,
            )

    @staticmethod
    def torque_driven_free_floating_base(
        ocp,
        nlp,
        with_passive_torque: bool = False,
        with_ligament: bool = False,
        with_friction: bool = False,
        numerical_data_timeseries: dict[str, np.ndarray] = None,
    ):
        """
        Configure the dynamics for a torque driven program with a free floating base.
        This version of the torque driven dynamics avoids defining a mapping to force the root to generate null forces and torques.
        (states are q_root, q_joints, qdot_root, and qdot_joints, controls are tau_joints)
        Please note that it was not meant to be used with quaternions yet.

        Parameters
        ----------
        ocp: OptimalControlProgram
            A reference to the ocp
        nlp: NonLinearProgram
            A reference to the phase
        with_passive_torque: bool
            If the dynamic with passive torque should be used
        with_ligament: bool
            If the dynamic with ligament should be used
        with_friction: bool
            If the dynamic with joint friction should be used (friction = coefficients * qdot)
        numerical_data_timeseries: dict[str, np.ndarray]
            A list of values to pass to the dynamics at each node.
        """

        nb_q = nlp.model.nb_q
        nb_qdot = nlp.model.nb_qdot
        nb_root = nlp.model.nb_root

        # Declared rigidbody states and controls
        name_q_roots = [str(i) for i in range(nb_root)]
        ConfigureProblem.configure_new_variable(
            "q_roots",
            name_q_roots,
            ocp,
            nlp,
            as_states=True,
            as_controls=False,
        )

        name_q_joints = [str(i) for i in range(nb_root, nb_q)]
        ConfigureProblem.configure_new_variable(
            "q_joints",
            name_q_joints,
            ocp,
            nlp,
            as_states=True,
            as_controls=False,
        )

        ConfigureProblem.configure_new_variable(
            "qdot_roots",
            name_q_roots,
            ocp,
            nlp,
            as_states=True,
            as_controls=False,
        )

        name_qdot_joints = [str(i) for i in range(nb_root, nb_qdot)]
        ConfigureProblem.configure_new_variable(
            "qdot_joints",
            name_qdot_joints,
            ocp,
            nlp,
            as_states=True,
            as_controls=False,
        )

        ConfigureProblem.configure_new_variable(
            "qddot_roots",
            name_q_roots,
            ocp,
            nlp,
            as_states=False,
            as_controls=False,
            as_states_dot=True,
        )

        ConfigureProblem.configure_new_variable(
            "qddot_joints",
            name_qdot_joints,
            ocp,
            nlp,
            as_states=False,
            as_controls=False,
            as_states_dot=True,
        )

        ConfigureProblem.configure_new_variable(
            "tau_joints",
            name_qdot_joints,
            ocp,
            nlp,
            as_states=False,
            as_controls=True,
            as_states_dot=False,
        )

        # TODO: add implicit constraints + soft contacts + fatigue

        # Configure the actual ODE of the dynamics
        if nlp.dynamics_type.dynamic_function:
            ConfigureProblem.configure_dynamics_function(ocp, nlp, DynamicsFunctions.custom)
        else:
            ConfigureProblem.configure_dynamics_function(
                ocp,
                nlp,
                DynamicsFunctions.torque_driven_free_floating_base,
                with_passive_torque=with_passive_torque,
                with_ligament=with_ligament,
                with_friction=with_friction,
            )

    @staticmethod
    def stochastic_torque_driven(
        ocp,
        nlp,
        problem_type,
        contact_type: ContactType = ContactType.NONE,
        with_friction: bool = False,
        with_cholesky: bool = False,
        initial_matrix: DM = None,
        numerical_data_timeseries: dict[str, np.ndarray] = None,
    ):
        """
        Configure the dynamics for a torque driven stochastic program (states are q and qdot, controls are tau)

        Parameters
        ----------
        ocp: OptimalControlProgram
            A reference to the ocp
        nlp: NonLinearProgram
            A reference to the phase
        contact_type: ContactType
            If the dynamic with soft, rigid or no contact should be used
        with_friction: bool
            If the dynamic with joint friction should be used (friction = coefficient * qdot)
        with_cholesky: bool
            If the Cholesky decomposition should be used for the covariance matrix.
        initial_matrix: DM
            The initial value for the covariance matrix
        numerical_data_timeseries: dict[str, np.ndarray]
            A list of values to pass to the dynamics at each node. Experimental external forces should be included here.
        """
        with_contact = contact_type == ContactType.RIGID

        if "tau" in nlp.model.motor_noise_mapping:
            n_noised_tau = len(nlp.model.motor_noise_mapping["tau"].to_first.map_idx)
        else:
            n_noised_tau = nlp.model.nb_tau
        n_noise = nlp.model.motor_noise_magnitude.shape[0] + nlp.model.sensory_noise_magnitude.shape[0]
        n_noised_states = 2 * n_noised_tau

        # Algebraic states variables
        ConfigureProblem.configure_stochastic_k(
            ocp, nlp, n_noised_controls=n_noised_tau, n_references=nlp.model.n_references
        )
        ConfigureProblem.configure_stochastic_ref(ocp, nlp, n_references=nlp.model.n_references)
        ConfigureProblem.configure_stochastic_m(ocp, nlp, n_noised_states=n_noised_states)

        if isinstance(problem_type, SocpType.TRAPEZOIDAL_EXPLICIT):
            if initial_matrix is None:
                raise RuntimeError(
                    "The initial value for the covariance matrix must be provided for TRAPEZOIDAL_EXPLICIT"
                )
            ConfigureProblem.configure_stochastic_cov_explicit(
                ocp, nlp, n_noised_states=n_noised_states, initial_matrix=initial_matrix
            )
        else:
            if with_cholesky:
                ConfigureProblem.configure_stochastic_cholesky_cov(ocp, nlp, n_noised_states=n_noised_states)
            else:
                ConfigureProblem.configure_stochastic_cov_implicit(ocp, nlp, n_noised_states=n_noised_states)

        if isinstance(problem_type, SocpType.TRAPEZOIDAL_IMPLICIT):
            ConfigureProblem.configure_stochastic_a(ocp, nlp, n_noised_states=n_noised_states)
            ConfigureProblem.configure_stochastic_c(ocp, nlp, n_noised_states=n_noised_states, n_noise=n_noise)

        ConfigureProblem.torque_driven(
            ocp=ocp,
            nlp=nlp,
            contact_type=contact_type,
            with_friction=with_friction,
        )

        ConfigureProblem.configure_dynamics_function(
            ocp,
            nlp,
            DynamicsFunctions.stochastic_torque_driven,
            contact_type=contact_type,
            with_friction=with_friction,
        )

    @staticmethod
    def stochastic_torque_driven_free_floating_base(
        ocp,
        nlp,
        problem_type,
        with_friction: bool = False,
        with_cholesky: bool = False,
        initial_matrix: DM = None,
        numerical_data_timeseries: dict[str, np.ndarray] = None,
    ):
        """
        Configure the dynamics for a stochastic torque driven program with a free floating base.
        (states are q_roots, q_joints, qdot_roots, and qdot_joints, controls are tau_joints)

        Parameters
        ----------
        ocp: OptimalControlProgram
            A reference to the ocp
        nlp: NonLinearProgram
            A reference to the phase
        with_friction: bool
            If the dynamic with joint friction should be used (friction = coefficient * qdot)
        with_cholesky: bool
            If the Cholesky decomposition should be used for the covariance matrix.
        initial_matrix: DM
            The initial value for the covariance matrix
        numerical_data_timeseries: dict[str, np.ndarray]
            A list of values to pass to the dynamics at each node.
        """
        n_noised_tau = nlp.model.n_noised_controls
        n_noise = nlp.model.motor_noise_magnitude.shape[0] + nlp.model.sensory_noise_magnitude.shape[0]
        n_noised_states = nlp.model.n_noised_states

        # Stochastic variables
        ConfigureProblem.configure_stochastic_k(
            ocp, nlp, n_noised_controls=n_noised_tau, n_references=nlp.model.n_references
        )
        ConfigureProblem.configure_stochastic_ref(ocp, nlp, n_references=nlp.model.n_references)
        ConfigureProblem.configure_stochastic_m(ocp, nlp, n_noised_states=n_noised_states)

        if isinstance(problem_type, SocpType.TRAPEZOIDAL_EXPLICIT):
            if initial_matrix is None:
                raise RuntimeError(
                    "The initial value for the covariance matrix must be provided for TRAPEZOIDAL_EXPLICIT"
                )
            ConfigureProblem.configure_stochastic_cov_explicit(
                ocp, nlp, n_noised_states=n_noised_states, initial_matrix=initial_matrix
            )
        else:
            if with_cholesky:
                ConfigureProblem.configure_stochastic_cholesky_cov(ocp, nlp, n_noised_states=n_noised_states)
            else:
                ConfigureProblem.configure_stochastic_cov_implicit(ocp, nlp, n_noised_states=n_noised_states)

        if isinstance(problem_type, SocpType.TRAPEZOIDAL_IMPLICIT):
            ConfigureProblem.configure_stochastic_a(ocp, nlp, n_noised_states=n_noised_states)
            ConfigureProblem.configure_stochastic_c(ocp, nlp, n_noised_states=n_noised_states, n_noise=n_noise)

        ConfigureProblem.torque_driven_free_floating_base(
            ocp=ocp,
            nlp=nlp,
            with_friction=with_friction,
        )

        ConfigureProblem.configure_dynamics_function(
            ocp,
            nlp,
            DynamicsFunctions.stochastic_torque_driven_free_floating_base,
            with_friction=with_friction,
        )

    @staticmethod
    def torque_derivative_driven(
        ocp,
        nlp,
        contact_type: ContactType = ContactType.NONE,
        with_passive_torque: bool = False,
        with_ligament: bool = False,
        with_friction: bool = False,
        soft_contacts_dynamics: SoftContactDynamics = SoftContactDynamics.ODE,
        numerical_data_timeseries: dict[str, np.ndarray] = None,
    ):
        """
        Configure the dynamics for a torque driven program (states are q and qdot, controls are tau)

        Parameters
        ----------
        ocp: OptimalControlProgram
            A reference to the ocp
        nlp: NonLinearProgram
            A reference to the phase
        contact_type: ContactType
            If the dynamic with rigid, solft or no contact should be used
        with_passive_torque: bool
            If the dynamic with passive torque should be used
        with_ligament: bool
            If the dynamic with ligament should be used
        with_friction: bool
            If the dynamic with joint friction should be used (friction = - coefficient * qdot)
        soft_contacts_dynamics: SoftContactDynamics
            which soft contact dynamic should be used
        numerical_data_timeseries: dict[str, np.ndarray]
            A list of values to pass to the dynamics at each node. Experimental external forces should be included here.

        """
        with_contact = contact_type == ContactType.RIGID
        _check_contacts_in_biorbd_model(with_contact, nlp.model.nb_contacts, nlp.phase_idx)

        _check_soft_contacts_dynamics(soft_contacts_dynamics, nlp.model.nb_soft_contacts, nlp.phase_idx)

        ConfigureProblem.configure_q(ocp, nlp, True, False)
        ConfigureProblem.configure_qdot(ocp, nlp, True, False)
        ConfigureProblem.configure_tau(ocp, nlp, True, False)
        ConfigureProblem.configure_taudot(ocp, nlp, False, True)

        if soft_contacts_dynamics == SoftContactDynamics.CONSTRAINT:
            ConfigureProblem.configure_soft_contact_forces(ocp, nlp, False, True)

        if nlp.dynamics_type.dynamic_function:
            ConfigureProblem.configure_dynamics_function(ocp, nlp, DynamicsFunctions.custom)
        else:
            ConfigureProblem.configure_dynamics_function(
                ocp,
                nlp,
                DynamicsFunctions.torque_derivative_driven,
                with_contact=with_contact,
                with_passive_torque=with_passive_torque,
                with_ligament=with_ligament,
                with_friction=with_friction,
            )

        if with_contact:
            ConfigureProblem.configure_contact_function(
                ocp,
                nlp,
                DynamicsFunctions.forces_from_torque_driven,
            )

        ConfigureProblem.configure_soft_contact_function(ocp, nlp)
        if soft_contacts_dynamics == SoftContactDynamics.CONSTRAINT:
            ocp.implicit_constraints.add(
                ImplicitConstraintFcn.SOFT_CONTACTS_EQUALS_SOFT_CONTACTS_DYNAMICS,
                node=Node.ALL_SHOOTING,
                penalty_type=ConstraintType.IMPLICIT,
                phase=nlp.phase_idx,
            )

    @staticmethod
    def torque_activations_driven(
        ocp,
        nlp,
        contact_type: ContactType = ContactType.NONE,
        with_passive_torque: bool = False,
        with_residual_torque: bool = False,
        with_ligament: bool = False,
        numerical_data_timeseries: dict[str, np.ndarray] = None,
    ):
        """
        Configure the dynamics for a torque driven program (states are q and qdot, controls are tau activations).
        The tau activations are bounded between -1 and 1 and actual tau is computed from torque-position-velocity
        relationship

        Parameters
        ----------
        ocp: OptimalControlProgram
            A reference to the ocp
        nlp: NonLinearProgram
            A reference to the phase
        contact_type: ContactType
            If the dynamic with rigid, solft of no contact should be used
        with_passive_torque: bool
            If the dynamic with passive torque should be used
        with_residual_torque: bool
            If the dynamic with a residual torque should be used
        with_ligament: bool
            If the dynamic with ligament should be used
        numerical_data_timeseries: dict[str, np.ndarray]
            A list of values to pass to the dynamics at each node. Experimental external forces should be included here.
        """
        with_contact = contact_type == ContactType.RIGID
        _check_contacts_in_biorbd_model(with_contact, nlp.model.nb_contacts, nlp.phase_idx)

        ConfigureProblem.configure_q(ocp, nlp, True, False)
        ConfigureProblem.configure_qdot(ocp, nlp, True, False, as_states_dot=True)
        ConfigureProblem.configure_qddot(ocp, nlp, False, False, as_states_dot=True)
        ConfigureProblem.configure_tau(ocp, nlp, False, True)

        if with_residual_torque:
            ConfigureProblem.configure_residual_tau(ocp, nlp, False, True)

        if nlp.dynamics_type.dynamic_function:
            ConfigureProblem.configure_dynamics_function(ocp, nlp, DynamicsFunctions.custom)
        else:
            ConfigureProblem.configure_dynamics_function(
                ocp,
                nlp,
                DynamicsFunctions.torque_activations_driven,
                with_contact=with_contact,
                with_passive_torque=with_passive_torque,
                with_residual_torque=with_residual_torque,
                with_ligament=with_ligament,
            )

        if with_contact:
            ConfigureProblem.configure_contact_function(
                ocp, nlp, DynamicsFunctions.forces_from_torque_activation_driven
            )
        ConfigureProblem.configure_soft_contact_function(ocp, nlp)

    @staticmethod
    def joints_acceleration_driven(
        ocp,
        nlp,
        numerical_data_timeseries: dict[str, np.ndarray] = None,
    ):
        """
        Configure the dynamics for a joints acceleration driven program
        (states are q and qdot, controls are qddot_joints)

        Parameters
        ----------
        ocp: OptimalControlProgram
            A reference to the ocp
        nlp: NonLinearProgram
            A reference to the phase
        numerical_data_timeseries: dict[str, np.ndarray]
            A list of values to pass to the dynamics at each node. Experimental external forces should be included here.
        """
        ConfigureProblem.configure_q(ocp, nlp, as_states=True, as_controls=False)
        ConfigureProblem.configure_qdot(ocp, nlp, as_states=True, as_controls=False, as_states_dot=True)
        # Configure qddot joints
        nb_root = nlp.model.nb_root
        if not nb_root > 0:
            raise RuntimeError("BioModel must have at least one DoF on root.")

        name_qddot_roots = [str(i) for i in range(nb_root)]
        ConfigureProblem.configure_new_variable(
            "qddot_roots",
            name_qddot_roots,
            ocp,
            nlp,
            as_states=False,
            as_controls=False,
            as_states_dot=True,
        )

        name_qddot_joints = [str(i + nb_root) for i in range(nlp.model.nb_qddot - nb_root)]
        ConfigureProblem.configure_new_variable(
            "qddot_joints",
            name_qddot_joints,
            ocp,
            nlp,
            as_states=False,
            as_controls=True,
            as_states_dot=True,
        )

        ConfigureProblem.configure_dynamics_function(ocp, nlp, DynamicsFunctions.joints_acceleration_driven)

    @staticmethod
    def muscle_driven(
        ocp,
        nlp,
        with_excitations: bool = False,
        fatigue: FatigueList = None,
        with_residual_torque: bool = False,
        contact_type: ContactType = ContactType.NONE,
        with_passive_torque: bool = False,
        with_ligament: bool = False,
        with_friction: bool = False,
        numerical_data_timeseries: dict[str, np.ndarray] = None,
    ):
        """
        Configure the dynamics for a muscle driven program.
        If with_excitations is set to True, then the muscle activations are computed from the muscle dynamics.
        The tau from muscle is computed using the muscle activations.
        If with_residual_torque is set to True, then tau are used as supplementary force in the
        case muscles are too weak.

        Parameters
        ----------
        ocp: OptimalControlProgram
            A reference to the ocp
        nlp: NonLinearProgram
            A reference to the phase
        with_excitations: bool
            If the dynamic should include the muscle dynamics
        fatigue: FatigueList
            The list of fatigue parameters
        with_residual_torque: bool
            If the dynamic should be added with residual torques
        contact_type: ContactType
            If the dynamic with rigid, soft, or no contact should be used
        with_passive_torque: bool
            If the dynamic with passive torque should be used
        with_ligament: bool
            If the dynamic with ligament should be used
        with_friction: bool
            If the dynamic with joint friction should be used (friction = coefficients * qdot)
        numerical_data_timeseries: dict[str, np.ndarray]
            A list of values to pass to the dynamics at each node. Experimental external forces should be included here.
        """
        with_contact = contact_type == ContactType.RIGID
        _check_contacts_in_biorbd_model(with_contact, nlp.model.nb_contacts, nlp.phase_idx)

        if fatigue is not None and "tau" in fatigue and not with_residual_torque:
            raise RuntimeError("Residual torques need to be used to apply fatigue on torques")

        ConfigureProblem.configure_q(ocp, nlp, True, False)
        ConfigureProblem.configure_qdot(ocp, nlp, True, False, True)
        ConfigureProblem.configure_qddot(ocp, nlp, False, False, True)

        if with_residual_torque:
            ConfigureProblem.configure_tau(ocp, nlp, False, True, fatigue=fatigue)
        ConfigureProblem.configure_muscles(
            ocp, nlp, as_states=with_excitations, as_states_dot=with_excitations, as_controls=True, fatigue=fatigue
        )

        if nlp.dynamics_type.dynamic_function:
            ConfigureProblem.configure_dynamics_function(ocp, nlp, DynamicsFunctions.custom)
        else:
            ConfigureProblem.configure_dynamics_function(
                ocp,
                nlp,
                DynamicsFunctions.muscles_driven,
                with_contact=with_contact,
                fatigue=fatigue,
                with_residual_torque=with_residual_torque,
                with_passive_torque=with_passive_torque,
                with_ligament=with_ligament,
                with_friction=with_friction,
            )

        if with_contact:
            ConfigureProblem.configure_contact_function(
                ocp,
                nlp,
                DynamicsFunctions.forces_from_muscle_driven,
            )
        ConfigureProblem.configure_soft_contact_function(ocp, nlp)

    @staticmethod
    def holonomic_torque_driven(ocp, nlp, numerical_data_timeseries: dict[str, np.ndarray] = None):
        """
        Tell the program which variables are states and controls.

        Parameters
        ----------
        ocp: OptimalControlProgram
            A reference to the ocp
        nlp: NonLinearProgram
            A reference to the phase
        """

        name = "q_u"
        names_u = [nlp.model.name_dof[i] for i in nlp.model.independent_joint_index]
        ConfigureProblem.configure_new_variable(
            name,
            names_u,
            ocp,
            nlp,
            True,
            False,
            False,
            # NOTE: not ready for phase mapping yet as it is based on dofnames of the class BioModel
            # see _set_kinematic_phase_mapping method
            # axes_idx=ConfigureProblem._apply_phase_mapping(ocp, nlp, name),
        )

        name = "qdot_u"
        names_qdot = ConfigureProblem._get_kinematics_based_names(nlp, "qdot")
        names_udot = [names_qdot[i] for i in nlp.model.independent_joint_index]
        ConfigureProblem.configure_new_variable(
            name,
            names_udot,
            ocp,
            nlp,
            True,
            False,
            False,
            # NOTE: not ready for phase mapping yet as it is based on dofnames of the class BioModel
            # see _set_kinematic_phase_mapping method
            # axes_idx=ConfigureProblem._apply_phase_mapping(ocp, nlp, name),
        )

        ConfigureProblem.configure_tau(ocp, nlp, as_states=False, as_controls=True)

        # extra plots
        ConfigureProblem.configure_qv(ocp, nlp, nlp.model.compute_q_v)
        ConfigureProblem.configure_qdotv(ocp, nlp, nlp.model._compute_qdot_v)
        ConfigureProblem.configure_lagrange_multipliers_function(ocp, nlp, nlp.model.compute_the_lagrangian_multipliers)

        ConfigureProblem.configure_dynamics_function(ocp, nlp, DynamicsFunctions.holonomic_torque_driven)

    @staticmethod
    def configure_lagrange_multipliers_function(ocp, nlp, dyn_func: Callable, **extra_params):
        """
        Configure the contact points

        Parameters
        ----------
        ocp: OptimalControlProgram
            A reference to the ocp
        nlp: NonLinearProgram
            A reference to the phase
        dyn_func: Callable[time, states, controls, param, algebraic_states, numerical_timeseries]
            The function to get the values of contact forces from the dynamics
        """

        time_span_sym = vertcat(nlp.time_cx, nlp.dt)
        nlp.lagrange_multipliers_function = Function(
            "lagrange_multipliers_function",
            [
                time_span_sym,
                nlp.states.scaled.cx,
                nlp.controls.scaled.cx,
                nlp.parameters.scaled.cx,
                nlp.algebraic_states.scaled.cx,
                nlp.numerical_timeseries.cx,
            ],
            [
                dyn_func()(
                    nlp.get_var_from_states_or_controls("q_u", nlp.states.scaled.cx, nlp.controls.scaled.cx),
                    nlp.get_var_from_states_or_controls("qdot_u", nlp.states.scaled.cx, nlp.controls.scaled.cx),
                    DM.zeros(nlp.model.nb_dependent_joints, 1),
                    DynamicsFunctions.get(nlp.controls["tau"], nlp.controls.scaled.cx),
                )
            ],
            ["t_span", "x", "u", "p", "a", "d"],
            ["lagrange_multipliers"],
        )

        all_multipliers_names = []
        for nlp_i in ocp.nlp:
            if hasattr(nlp_i.model, "has_holonomic_constraints"):  # making sure we have a HolonomicBiorbdModel
                nlp_i_multipliers_names = [nlp_i.model.name_dof[i] for i in nlp_i.model.dependent_joint_index]
                all_multipliers_names.extend(
                    [name for name in nlp_i_multipliers_names if name not in all_multipliers_names]
                )

        all_multipliers_names = [f"lagrange_multiplier_{name}" for name in all_multipliers_names]
        all_multipliers_names_in_phase = [
            f"lagrange_multiplier_{nlp.model.name_dof[i]}" for i in nlp.model.dependent_joint_index
        ]

        axes_idx = BiMapping(
            to_first=[i for i, c in enumerate(all_multipliers_names) if c in all_multipliers_names_in_phase],
            to_second=[i for i, c in enumerate(all_multipliers_names) if c in all_multipliers_names_in_phase],
        )

        nlp.plot["lagrange_multipliers"] = CustomPlot(
            lambda t0, phases_dt, node_idx, x, u, p, a, d: nlp.lagrange_multipliers_function(
                np.concatenate([t0, t0 + phases_dt[nlp.phase_idx]]), x, u, p, a, d
            ),
            plot_type=PlotType.INTEGRATED,
            axes_idx=axes_idx,
            legend=all_multipliers_names,
        )

    @staticmethod
    def configure_qv(ocp, nlp, dyn_func: Callable, **extra_params):
        """
        Configure the qv, i.e. the dependent joint coordinates, to be plotted

        Parameters
        ----------
        ocp: OptimalControlProgram
            A reference to the ocp
        nlp: NonLinearProgram
            A reference to the phase
        dyn_func: Callable[time, states, controls, param, algebraic_states, numerical_timeseries]
            The function to get the values of contact forces from the dynamics
        """

        time_span_sym = vertcat(nlp.time_cx, nlp.dt)
        nlp.q_v_function = Function(
            "qv_function",
            [
                time_span_sym,
                nlp.states.cx,
                nlp.controls.cx,
                nlp.parameters.cx,
                nlp.algebraic_states.cx,
                nlp.numerical_timeseries.cx,
            ],
            [
                dyn_func()(
                    nlp.get_var_from_states_or_controls("q_u", nlp.states.cx, nlp.controls.cx),
                    DM.zeros(nlp.model.nb_dependent_joints, 1),
                )
            ],
            ["t_span", "x", "u", "p", "a", "d"],
            ["q_v"],
        )

        all_multipliers_names = []
        for nlp_i in ocp.nlp:
            if hasattr(nlp_i.model, "has_holonomic_constraints"):  # making sure we have a HolonomicBiorbdModel
                nlp_i_multipliers_names = [nlp_i.model.name_dof[i] for i in nlp_i.model.dependent_joint_index]
                all_multipliers_names.extend(
                    [name for name in nlp_i_multipliers_names if name not in all_multipliers_names]
                )

        all_multipliers_names_in_phase = [nlp.model.name_dof[i] for i in nlp.model.dependent_joint_index]
        axes_idx = BiMapping(
            to_first=[i for i, c in enumerate(all_multipliers_names) if c in all_multipliers_names_in_phase],
            to_second=[i for i, c in enumerate(all_multipliers_names) if c in all_multipliers_names_in_phase],
        )

        nlp.plot["q_v"] = CustomPlot(
            lambda t0, phases_dt, node_idx, x, u, p, a, d: nlp.q_v_function(
                np.concatenate([t0, t0 + phases_dt[nlp.phase_idx]]), x, u, p, a, d
            ),
            plot_type=PlotType.INTEGRATED,
            axes_idx=axes_idx,
            legend=all_multipliers_names,
        )

    @staticmethod
    def configure_qdotv(ocp, nlp, dyn_func: Callable, **extra_params):
        """
        Configure the qdot_v, i.e. the dependent joint velocities, to be plotted

        Parameters
        ----------
        ocp: OptimalControlProgram
            A reference to the ocp
        nlp: NonLinearProgram
            A reference to the phase
        dyn_func: Callable[time, states, controls, param, algebraic_states, numerical_timeseries]
            The function to get the values of contact forces from the dynamics
        """

        time_span_sym = vertcat(nlp.time_cx, nlp.dt)
        nlp.q_v_function = Function(
            "qdot_v_function",
            [
                time_span_sym,
                nlp.states.scaled.cx,
                nlp.controls.scaled.cx,
                nlp.parameters.scaled.cx,
                nlp.algebraic_states.scaled.cx,
                nlp.numerical_timeseries.cx,
            ],
            [
                dyn_func()(
                    nlp.get_var_from_states_or_controls("q_u", nlp.states.scaled.cx, nlp.controls.scaled.cx),
                    nlp.get_var_from_states_or_controls("qdot_u", nlp.states.scaled.cx, nlp.controls.scaled.cx),
                    DM.zeros(nlp.model.nb_dependent_joints, 1),
                )
            ],
            ["t_span", "x", "u", "p", "a", "d"],
            ["qdot_v"],
        )

        all_multipliers_names = []
        for nlp_i in ocp.nlp:
            if hasattr(nlp_i.model, "has_holonomic_constraints"):  # making sure we have a HolonomicBiorbdModel
                nlp_i_multipliers_names = [nlp_i.model.name_dof[i] for i in nlp_i.model.dependent_joint_index]
                all_multipliers_names.extend(
                    [name for name in nlp_i_multipliers_names if name not in all_multipliers_names]
                )

        all_multipliers_names_in_phase = [nlp.model.name_dof[i] for i in nlp.model.dependent_joint_index]
        axes_idx = BiMapping(
            to_first=[i for i, c in enumerate(all_multipliers_names) if c in all_multipliers_names_in_phase],
            to_second=[i for i, c in enumerate(all_multipliers_names) if c in all_multipliers_names_in_phase],
        )

        nlp.plot["qdot_v"] = CustomPlot(
            lambda t0, phases_dt, node_idx, x, u, p, a, d: nlp.q_v_function(
                np.concatenate([t0, t0 + phases_dt[nlp.phase_idx]]), x, u, p, a, d
            ),
            plot_type=PlotType.INTEGRATED,
            axes_idx=axes_idx,
            legend=all_multipliers_names,
        )

    @staticmethod
    def configure_dynamics_function(ocp, nlp, dyn_func, **extra_params):
        """
        Configure the dynamics of the system

        Parameters
        ----------
        ocp: OptimalControlProgram
            A reference to the ocp
        nlp: NonLinearProgram
            A reference to the phase
        dyn_func: Callable[time, states, controls, param, algebraic_states, numerical_timeseries]
            The function to get the derivative of the states
        """

        dynamics_eval = dyn_func(
            nlp.time_cx,
            nlp.states.scaled.cx,
            nlp.controls.scaled.cx,
            nlp.parameters.scaled.cx,
            nlp.algebraic_states.scaled.cx,
            nlp.numerical_timeseries.cx,
            nlp,
            **extra_params,
        )

        # Check that the integrator matches the type of internal dynamics constraint
        if isinstance(nlp.ode_solver, OdeSolver.COLLOCATION):  # COLLOCATION and IRK
            if dynamics_eval.dxdt is not None:
                raise ValueError(f"OdeSolver {nlp.ode_solver} can only be used with implicit defects (not dxdt).")
        else:
            if dynamics_eval.defects is not None:
                raise ValueError(
                    f"OdeSolver {nlp.ode_solver} can only be used with explicit integration of dxdt (not with defects)."
                )

        dynamics_dxdt = dynamics_eval.dxdt
        if isinstance(dynamics_dxdt, (list, tuple)):
            dynamics_dxdt = vertcat(*dynamics_dxdt)

        dynamics_defects = dynamics_eval.defects
        if isinstance(dynamics_defects, (list, tuple)):
            dynamics_defects = vertcat(*dynamics_defects)

        time_span_sym = vertcat(nlp.time_cx, nlp.dt)
<<<<<<< HEAD
        if dynamics_dxdt is not None:
            if nlp.dynamics_func is None:
                nlp.dynamics_func = Function(
                    "ForwardDyn",
                    [
                        time_span_sym,
                        nlp.states.scaled.cx,
                        nlp.controls.scaled.cx,
                        nlp.parameters.scaled.cx,
                        nlp.algebraic_states.scaled.cx,
                        nlp.numerical_timeseries.cx,
                    ],
                    [dynamics_dxdt],
                    ["t_span", "x", "u", "p", "a", "d"],
                    ["xdot"],
                )
=======
        if nlp.dynamics_func is None:
            dxdt_for_casadi = dynamics_dxdt if dynamics_dxdt is not None else nlp.cx()
            nlp.dynamics_func = Function(
                "ForwardDyn",
                [
                    time_span_sym,
                    nlp.states.scaled.cx,
                    nlp.controls.scaled.cx,
                    nlp.parameters.scaled.cx,
                    nlp.algebraic_states.scaled.cx,
                    nlp.numerical_timeseries.cx,
                ],
                [dxdt_for_casadi],
                ["t_span", "x", "u", "p", "a", "d"],
                ["xdot"],
            )
>>>>>>> 9caf54b3

                if nlp.dynamics_type.expand_dynamics:
                    try:
                        nlp.dynamics_func = nlp.dynamics_func.expand()
                    except Exception as me:
                        RuntimeError(
                            f"An error occurred while executing the 'expand()' function for the dynamic function. "
                            f"Please review the following casadi error message for more details.\n"
                            "Several factors could be causing this issue. One of the most likely is the inability to "
                            "use expand=True at all. In that case, try adding expand=False to the dynamics.\n"
                            "Original casadi error message:\n"
                            f"{me}"
                        )
            else:
                nlp.extra_dynamics_func.append(
                    Function(
                        "ForwardDyn",
                        [
                            time_span_sym,
                            nlp.states.scaled.cx,
                            nlp.controls.scaled.cx,
                            nlp.parameters.scaled.cx,
                            nlp.algebraic_states.scaled.cx,
                            nlp.numerical_timeseries.cx,
                        ],
                        [dynamics_dxdt],
                        ["t_span", "x", "u", "p", "a", "d"],
                        ["xdot"],
                    ),
                )

<<<<<<< HEAD
                if nlp.dynamics_type.expand_dynamics:
                    try:
                        nlp.extra_dynamics_func[-1] = nlp.extra_dynamics_func[-1].expand()
                    except Exception as me:
                        RuntimeError(
                            f"An error occurred while executing the 'expand()' function for the dynamic function. "
                            f"Please review the following casadi error message for more details.\n"
                            "Several factors could be causing this issue. One of the most likely is the inability to "
                            "use expand=True at all. In that case, try adding expand=False to the dynamics.\n"
                            "Original casadi error message:\n"
                            f"{me}"
                        )

        if dynamics_eval.defects is not None:
            if nlp.implicit_dynamics_func is None:
=======
            if dynamics_defects is not None:
>>>>>>> 9caf54b3
                nlp.implicit_dynamics_func = Function(
                    "DynamicsDefects",
                    [
                        time_span_sym,
                        nlp.states.scaled.cx,
                        nlp.controls.scaled.cx,
                        nlp.parameters.scaled.cx,
                        nlp.algebraic_states.scaled.cx,
                        nlp.numerical_timeseries.cx,
                        nlp.states_dot.scaled.cx,
                    ],
                    [dynamics_defects],
                    ["t_span", "x", "u", "p", "a", "d", "xdot"],
                    ["defects"],
                )
                if nlp.dynamics_type.expand_dynamics:
                    try:
                        nlp.implicit_dynamics_func = nlp.implicit_dynamics_func.expand()
                    except Exception as me:
                        RuntimeError(
                            f"An error occurred while executing the 'expand()' function for the dynamic function. "
                            f"Please review the following casadi error message for more details.\n"
                            "Several factors could be causing this issue. One of the most likely is the inability to "
                            "use expand=True at all. In that case, try adding expand=False to the dynamics.\n"
                            "Original casadi error message:\n"
                            f"{me}"
                        )
<<<<<<< HEAD
            else:
                nlp.extra_implicit_dynamics_func.append(
                    Function(
                        "DynamicsDefects",
                        [
                            time_span_sym,
                            nlp.states.scaled.cx,
                            nlp.controls.scaled.cx,
                            nlp.parameters.scaled.cx,
                            nlp.algebraic_states.scaled.cx,
                            nlp.numerical_timeseries.cx,
                            nlp.states_dot.scaled.cx,
                        ],
                        [dynamics_eval.defects],
                        ["t_span", "x", "u", "p", "a", "d", "xdot"],
                        ["defects"],
                    ),
                )
=======
        else:
            dxdt_for_casadi = dynamics_dxdt if dynamics_dxdt is not None else nlp.cx()
            nlp.extra_dynamics_func.append(
                Function(
                    "ForwardDyn",
                    [
                        time_span_sym,
                        nlp.states.scaled.cx,
                        nlp.controls.scaled.cx,
                        nlp.parameters.scaled.cx,
                        nlp.algebraic_states.scaled.cx,
                        nlp.numerical_timeseries.cx,
                    ],
                    [dxdt_for_casadi],
                    ["t_span", "x", "u", "p", "a", "d"],
                    ["xdot"],
                ),
            )
>>>>>>> 9caf54b3

                if nlp.dynamics_type.expand_dynamics:
                    try:
                        nlp.extra_implicit_dynamics_func[-1] = nlp.extra_implicit_dynamics_func[-1].expand()
                    except Exception as me:
                        RuntimeError(
                            f"An error occurred while executing the 'expand()' function for the dynamic function. "
                            f"Please review the following casadi error message for more details.\n"
                            "Several factors could be causing this issue. One of the most likely is the inability to "
                            "use expand=True at all. In that case, try adding expand=False to the dynamics.\n"
                            "Original casadi error message:\n"
                            f"{me}"
                        )

    @staticmethod
    def configure_contact_function(ocp, nlp, contact_func: Callable, **extra_params):
        """
        Configure the contact points

        Parameters
        ----------
        ocp: OptimalControlProgram
            A reference to the ocp
        nlp: NonLinearProgram
            A reference to the phase
        contact_func: Callable[time, states, controls, param, algebraic_states, numerical_timeseries]
            The function to get the values of contact forces from the dynamics
        """

        time_span_sym = vertcat(nlp.time_cx, nlp.dt)
        nlp.contact_forces_func = Function(
            "contact_forces_func",
            [
                time_span_sym,
                nlp.states.scaled.cx,
                nlp.controls.scaled.cx,
                nlp.parameters.scaled.cx,
                nlp.algebraic_states.scaled.cx,
                nlp.numerical_timeseries.cx,
            ],
            [
                contact_func(
                    time_span_sym,
                    nlp.states.scaled.cx,
                    nlp.controls.scaled.cx,
                    nlp.parameters.scaled.cx,
                    nlp.algebraic_states.scaled.cx,
                    nlp.numerical_timeseries.cx,
                    nlp,
                    **extra_params,
                )
            ],
            ["t_span", "x", "u", "p", "a", "d"],
            ["contact_forces"],
        ).expand()

        all_contact_names = []
        for elt in ocp.nlp:
            all_contact_names.extend([name for name in elt.model.rigid_contact_names if name not in all_contact_names])

        if "contact_forces" in nlp.plot_mapping:
            contact_names_in_phase = [name for name in nlp.model.rigid_contact_names]
            axes_idx = BiMapping(
                to_first=nlp.plot_mapping["contact_forces"].map_idx,
                to_second=[i for i, c in enumerate(all_contact_names) if c in contact_names_in_phase],
            )
        else:
            contact_names_in_phase = [name for name in nlp.model.rigid_contact_names]
            axes_idx = BiMapping(
                to_first=[i for i, c in enumerate(all_contact_names) if c in contact_names_in_phase],
                to_second=[i for i, c in enumerate(all_contact_names) if c in contact_names_in_phase],
            )

        nlp.plot["contact_forces"] = CustomPlot(
            lambda t0, phases_dt, node_idx, x, u, p, a, d: nlp.contact_forces_func(
                np.concatenate([t0, t0 + phases_dt[nlp.phase_idx]]), x, u, p, a, d
            ),
            plot_type=PlotType.INTEGRATED,
            axes_idx=axes_idx,
            legend=all_contact_names,
        )

    @staticmethod
    def configure_soft_contact_function(ocp, nlp):
        """
        Configure the soft contact sphere

        Parameters
        ----------
        ocp: OptimalControlProgram
            A reference to the ocp
        nlp: NonLinearProgram
            A reference to the phase
        """
        component_list = ["Mx", "My", "Mz", "Fx", "Fy", "Fz"]

        for i_sc in range(nlp.model.nb_soft_contacts):
            all_soft_contact_names = []
            all_soft_contact_names.extend(
                [
                    f"{nlp.model.soft_contact_names[i_sc]}_{name}"
                    for name in component_list
                    if nlp.model.soft_contact_names[i_sc] not in all_soft_contact_names
                ]
            )

            if "soft_contact_forces" in nlp.plot_mapping:
                soft_contact_names_in_phase = [
                    f"{nlp.model.soft_contact_names[i_sc]}_{name}"
                    for name in component_list
                    if nlp.model.soft_contact_names[i_sc] not in all_soft_contact_names
                ]
                phase_mappings = BiMapping(
                    to_first=nlp.plot_mapping["soft_contact_forces"].map_idx,
                    to_second=[i for i, c in enumerate(all_soft_contact_names) if c in soft_contact_names_in_phase],
                )
            else:
                soft_contact_names_in_phase = [
                    f"{nlp.model.soft_contact_names[i_sc]}_{name}"
                    for name in component_list
                    if nlp.model.soft_contact_names[i_sc] not in all_soft_contact_names
                ]
                phase_mappings = BiMapping(
                    to_first=[i for i, c in enumerate(all_soft_contact_names) if c in soft_contact_names_in_phase],
                    to_second=[i for i, c in enumerate(all_soft_contact_names) if c in soft_contact_names_in_phase],
                )
            nlp.plot[f"soft_contact_forces_{nlp.model.soft_contact_names[i_sc]}"] = CustomPlot(
                lambda t0, phases_dt, node_idx, x, u, p, a, d: nlp.soft_contact_forces_func(
                    np.concatenate([t0, t0 + phases_dt[nlp.phase_idx]]), x, u, p, a, d
                )[(i_sc * 6) : ((i_sc + 1) * 6), :],
                plot_type=PlotType.INTEGRATED,
                axes_idx=phase_mappings,
                legend=all_soft_contact_names,
            )

    @staticmethod
    def configure_new_variable(
        name: str,
        name_elements: list,
        ocp,
        nlp,
        as_states: bool,
        as_controls: bool,
        as_states_dot: bool = False,
        as_algebraic_states: bool = False,
        fatigue: FatigueList = None,
        combine_name: str = None,
        combine_state_control_plot: bool = False,
        skip_plot: bool = False,
        axes_idx: BiMapping = None,
    ):
        """
        Add a new variable to the states/controls pool

        Parameters
        ----------
        name: str
            The name of the new variable to add
        name_elements: list[str]
            The name of each element of the vector
        ocp: OptimalControlProgram
            A reference to the ocp
        nlp: NonLinearProgram
            A reference to the phase
        as_states: bool
            If the new variable should be added to the state variable set
        as_states_dot: bool
            If the new variable should be added to the state_dot variable set
        as_controls: bool
            If the new variable should be added to the control variable set
        as_algebraic_states: bool
            If the new variable should be added to the algebraic states variable set
        fatigue: FatigueList
            The list of fatigable item
        combine_name: str
            The name of a previously added plot to combine to
        combine_state_control_plot: bool
            If states and controls plot should be combined. Only effective if as_states and as_controls are both True
        skip_plot: bool
            If no plot should be automatically added
        axes_idx: BiMapping
            The axes index to use for the plot
        """
        NewVariableConfiguration(
            name,
            name_elements,
            ocp,
            nlp,
            as_states,
            as_controls,
            as_states_dot,
            as_algebraic_states,
            fatigue,
            combine_name,
            combine_state_control_plot,
            skip_plot,
            axes_idx,
        )

    @staticmethod
    def configure_integrated_value(
        name: str,
        name_elements: list,
        ocp,
        nlp,
        initial_matrix: DM,
    ):
        """
        Add a new integrated value. This creates an MX (not an optimization variable) that is integrated using the
        integrated_value_functions function provided. This integrated_value can be used in the constraints and objectives
        without having to recompute them over and over again.

        Parameters
        ----------
        name: str
            The name of the new variable to add
        name_elements: list[str]
            The name of each element of the vector
        ocp: OptimalControlProgram
            A reference to the ocp
        nlp: NonLinearProgram
            A reference to the phase
        initial_matrix: DM
            The initial value of the integrated value
        """

        # TODO: compute values at collocation points
        # but for now only cx_start can be used
        n_cx = nlp.ode_solver.n_cx - 1 if isinstance(nlp.ode_solver, OdeSolver.COLLOCATION) else 3
        if n_cx < 3:
            n_cx = 3

        dummy_mapping = Mapping(list(range(len(name_elements))))
        initial_vector = StochasticBioModel.reshape_to_vector(initial_matrix)
        cx_scaled_next_formatted = [initial_vector for _ in range(n_cx)]
        nlp.integrated_values.append(
            name=name,
            cx=cx_scaled_next_formatted,
            cx_scaled=cx_scaled_next_formatted,  # Only the first value is used
            mapping=dummy_mapping,
            node_index=0,
        )
        for node_index in range(1, nlp.ns + 1):  # cannot use phase_dynamics == PhaseDynamics.SHARED_DURING_THE_PHASE
            cx_scaled_next = [nlp.integrated_value_functions[name](nlp, node_index) for _ in range(n_cx)]
            nlp.integrated_values.append(
                name,
                cx_scaled_next_formatted,
                cx_scaled_next,
                dummy_mapping,
                node_index,
            )

    @staticmethod
    def configure_q(ocp, nlp, as_states: bool, as_controls: bool, as_states_dot: bool = False):
        """
        Configure the generalized coordinates

        Parameters
        ----------
        nlp: NonLinearProgram
            A reference to the phase
        as_states: bool
            If the generalized coordinates should be a state
        as_controls: bool
            If the generalized coordinates should be a control
        as_states_dot: bool
            If the generalized velocities should be a state_dot
        """
        name = "q"
        name_q = nlp.model.name_dof
        axes_idx = ConfigureProblem._apply_phase_mapping(ocp, nlp, name)
        ConfigureProblem.configure_new_variable(
            name, name_q, ocp, nlp, as_states, as_controls, as_states_dot, axes_idx=axes_idx
        )

    @staticmethod
    def configure_qdot(ocp, nlp, as_states: bool, as_controls: bool, as_states_dot: bool = False):
        """
        Configure the generalized velocities

        Parameters
        ----------
        nlp: NonLinearProgram
            A reference to the phase
        as_states: bool
            If the generalized velocities should be a state
        as_controls: bool
            If the generalized velocities should be a control
        as_states_dot: bool
            If the generalized velocities should be a state_dot
        """

        name = "qdot"
        name_qdot = ConfigureProblem._get_kinematics_based_names(nlp, name)
        axes_idx = ConfigureProblem._apply_phase_mapping(ocp, nlp, name)
        ConfigureProblem.configure_new_variable(
            name, name_qdot, ocp, nlp, as_states, as_controls, as_states_dot, axes_idx=axes_idx
        )

    @staticmethod
    def configure_qddot(ocp, nlp, as_states: bool, as_controls: bool, as_states_dot: bool = False):
        """
        Configure the generalized accelerations

        Parameters
        ----------
        nlp: NonLinearProgram
            A reference to the phase
        as_states: bool
            If the generalized velocities should be a state
        as_controls: bool
            If the generalized velocities should be a control
        as_states_dot: bool
            If the generalized accelerations should be a state_dot
        """

        name = "qddot"
        name_qddot = ConfigureProblem._get_kinematics_based_names(nlp, name)
        axes_idx = ConfigureProblem._apply_phase_mapping(ocp, nlp, name)
        ConfigureProblem.configure_new_variable(
            name, name_qddot, ocp, nlp, as_states, as_controls, as_states_dot, axes_idx=axes_idx
        )

    @staticmethod
    def configure_qdddot(ocp, nlp, as_states: bool, as_controls: bool):
        """
        Configure the generalized accelerations

        Parameters
        ----------
        nlp: NonLinearProgram
            A reference to the phase
        as_states: bool
            If the generalized velocities should be a state
        as_controls: bool
            If the generalized velocities should be a control
        """

        name = "qdddot"
        name_qdddot = ConfigureProblem._get_kinematics_based_names(nlp, name)
        axes_idx = ConfigureProblem._apply_phase_mapping(ocp, nlp, name)
        ConfigureProblem.configure_new_variable(name, name_qdddot, ocp, nlp, as_states, as_controls, axes_idx=axes_idx)

    @staticmethod
    def configure_stochastic_k(ocp, nlp, n_noised_controls: int, n_references: int):
        """
        Configure the optimal feedback gain matrix K.
        Parameters
        ----------
        nlp: NonLinearProgram
            A reference to the phase
        """
        name = "k"

        if name in nlp.variable_mappings:
            raise NotImplementedError(f"Algebraic states and mapping cannot be use together for now.")

        name_k = []
        control_names = [f"control_{i}" for i in range(n_noised_controls)]
        ref_names = [f"feedback_{i}" for i in range(n_references)]
        for name_1 in control_names:
            for name_2 in ref_names:
                name_k += [name_1 + "_&_" + name_2]
        nlp.variable_mappings[name] = BiMapping(
            list(range(len(control_names) * len(ref_names))), list(range(len(control_names) * len(ref_names)))
        )
        ConfigureProblem.configure_new_variable(
            name,
            name_k,
            ocp,
            nlp,
            as_states=False,
            as_controls=True,
            as_states_dot=False,
            as_algebraic_states=False,
        )

    @staticmethod
    def configure_stochastic_c(ocp, nlp, n_noised_states: int, n_noise: int):
        """
        Configure the stochastic variable matrix C representing the injection of motor noise (df/dw).
        Parameters
        ----------
        nlp: NonLinearProgram
            A reference to the phase
        """
        name = "c"

        if name in nlp.variable_mappings:
            raise NotImplementedError(f"Algebraic states variables and mapping cannot be use together for now.")

        name_c = []
        for name_1 in [f"X_{i}" for i in range(n_noised_states)]:
            for name_2 in [f"X_{i}" for i in range(n_noise)]:
                name_c += [name_1 + "_&_" + name_2]
        nlp.variable_mappings[name] = BiMapping(
            list(range(n_noised_states * n_noise)), list(range(n_noised_states * n_noise))
        )

        ConfigureProblem.configure_new_variable(
            name,
            name_c,
            ocp,
            nlp,
            as_states=False,
            as_controls=True,
            as_states_dot=False,
            as_algebraic_states=False,
            skip_plot=True,
        )

    @staticmethod
    def configure_stochastic_a(ocp, nlp, n_noised_states: int):
        """
        Configure the stochastic variable matrix A representing the propagation of motor noise (df/dx).
        Parameters
        ----------
        nlp: NonLinearProgram
            A reference to the phase
        """
        name = "a"

        if name in nlp.variable_mappings:
            raise NotImplementedError(f"Algebraic states and mapping cannot be use together for now.")

        name_a = []
        for name_1 in [f"X_{i}" for i in range(n_noised_states)]:
            for name_2 in [f"X_{i}" for i in range(n_noised_states)]:
                name_a += [name_1 + "_&_" + name_2]
        nlp.variable_mappings[name] = BiMapping(list(range(n_noised_states**2)), list(range(n_noised_states**2)))

        ConfigureProblem.configure_new_variable(
            name,
            name_a,
            ocp,
            nlp,
            as_states=False,
            as_controls=True,
            as_states_dot=False,
            as_algebraic_states=False,
            skip_plot=True,
        )

    @staticmethod
    def configure_stochastic_cov_explicit(ocp, nlp, n_noised_states: int, initial_matrix: DM):
        """
        Configure the covariance matrix P representing the motor noise.
        Parameters
        ----------
        nlp: NonLinearProgram
            A reference to the phase
        """
        name = "cov"

        if name in nlp.variable_mappings:
            raise NotImplementedError(f"Algebraic states and mapping cannot be use together for now.")

        name_cov = []
        for name_1 in [f"X_{i}" for i in range(n_noised_states)]:
            for name_2 in [f"X_{i}" for i in range(n_noised_states)]:
                name_cov += [name_1 + "_&_" + name_2]
        nlp.variable_mappings[name] = BiMapping(list(range(n_noised_states**2)), list(range(n_noised_states**2)))
        ConfigureProblem.configure_integrated_value(
            name,
            name_cov,
            ocp,
            nlp,
            initial_matrix=initial_matrix,
        )

    @staticmethod
    def configure_stochastic_cov_implicit(ocp, nlp, n_noised_states: int):
        """
        Configure the covariance matrix P representing the motor noise.
        Parameters
        ----------
        nlp: NonLinearProgram
            A reference to the phase
        """
        name = "cov"

        if (
            name in nlp.variable_mappings
            and nlp.variable_mappings[name].to_second.map_idx != nlp.variable_mappings[name].to_first.map_idx
        ):
            raise NotImplementedError(f"Algebraic states and mapping cannot be use together for now.")

        name_cov = []
        for name_1 in [f"X_{i}" for i in range(n_noised_states)]:
            for name_2 in [f"X_{i}" for i in range(n_noised_states)]:
                name_cov += [name_1 + "_&_" + name_2]
        nlp.variable_mappings[name] = BiMapping(list(range(n_noised_states**2)), list(range(n_noised_states**2)))
        ConfigureProblem.configure_new_variable(
            name,
            name_cov,
            ocp,
            nlp,
            as_states=False,
            as_controls=True,
            as_states_dot=False,
            as_algebraic_states=False,
        )

    @staticmethod
    def configure_stochastic_cholesky_cov(ocp, nlp, n_noised_states: int):
        """
        Configure the diagonal matrix needed to reconstruct the covariance matrix using L @ L.T.
        This formulation allows insuring that the covariance matrix is always positive semi-definite.
        Parameters
        ----------
        nlp: NonLinearProgram
            A reference to the phase
        """
        name = "cholesky_cov"

        if name in nlp.variable_mappings:
            raise NotImplementedError(f"Algebraic states and mapping cannot be use together for now.")

        name_cov = []
        for nb_1, name_1 in enumerate([f"X_{i}" for i in range(n_noised_states)]):
            for name_2 in [f"X_{i}" for i in range(nb_1 + 1)]:
                name_cov += [name_1 + "_&_" + name_2]
        nlp.variable_mappings[name] = BiMapping(list(range(len(name_cov))), list(range(len(name_cov))))
        ConfigureProblem.configure_new_variable(
            name,
            name_cov,
            ocp,
            nlp,
            as_states=False,
            as_controls=True,
            as_states_dot=False,
            as_algebraic_states=False,
        )

    @staticmethod
    def configure_stochastic_ref(ocp, nlp, n_references: int):
        """
        Configure the reference kinematics.

        Parameters
        ----------
        nlp: NonLinearProgram
            A reference to the phase
        """
        name = "ref"

        if name in nlp.variable_mappings:
            raise NotImplementedError(f"Algebraic states and mapping cannot be use together for now.")

        name_ref = [f"reference_{i}" for i in range(n_references)]
        nlp.variable_mappings[name] = BiMapping(list(range(n_references)), list(range(n_references)))
        ConfigureProblem.configure_new_variable(
            name,
            name_ref,
            ocp,
            nlp,
            as_states=False,
            as_controls=True,
            as_states_dot=False,
            as_algebraic_states=False,
        )

    @staticmethod
    def configure_stochastic_m(ocp, nlp, n_noised_states: int):
        """
        Configure the helper matrix M (from Gillis 2013 : https://doi.org/10.1109/CDC.2013.6761121).

        Parameters
        ----------
        nlp: NonLinearProgram
            A reference to the phase
        """
        name = "m"

        if (
            name in nlp.variable_mappings
            and nlp.variable_mappings["m"].to_first.map_idx != nlp.variable_mappings["m"].to_second.map_idx
        ):
            raise NotImplementedError(f"Algebraic states and mapping cannot be use together for now.")

        name_m = []
        for name_1 in [f"X_{i}" for i in range(n_noised_states)]:
            for name_2 in [f"X_{i}" for i in range(n_noised_states)]:
                name_m += [name_1 + "_&_" + name_2]
        nlp.variable_mappings[name] = BiMapping(
            list(range(n_noised_states * n_noised_states)),
            list(range(n_noised_states * n_noised_states)),
        )
        ConfigureProblem.configure_new_variable(
            name,
            name_m,
            ocp,
            nlp,
            as_states=False,
            as_controls=False,
            as_states_dot=False,
            as_algebraic_states=True,
        )

    @staticmethod
    def configure_tau(ocp, nlp, as_states: bool, as_controls: bool, fatigue: FatigueList = None):
        """
        Configure the generalized forces

        Parameters
        ----------
        nlp: NonLinearProgram
            A reference to the phase
        as_states: bool
            If the generalized forces should be a state
        as_controls: bool
            If the generalized forces should be a control
        fatigue: FatigueList
            If the dynamics with fatigue should be declared
        """

        name = "tau"
        name_tau = ConfigureProblem._get_kinematics_based_names(nlp, name)
        axes_idx = ConfigureProblem._apply_phase_mapping(ocp, nlp, name)
        ConfigureProblem.configure_new_variable(
            name, name_tau, ocp, nlp, as_states, as_controls, fatigue=fatigue, axes_idx=axes_idx
        )

    @staticmethod
    def configure_residual_tau(ocp, nlp, as_states: bool, as_controls: bool):
        """
        Configure the residual forces

        Parameters
        ----------
        nlp: NonLinearProgram
            A reference to the phase
        as_states: bool
            If the generalized forces should be a state
        as_controls: bool
            If the generalized forces should be a control
        """

        name = "residual_tau"
        name_residual_tau = ConfigureProblem._get_kinematics_based_names(nlp, name)
        axes_idx = ConfigureProblem._apply_phase_mapping(ocp, nlp, name)
        ConfigureProblem.configure_new_variable(
            name, name_residual_tau, ocp, nlp, as_states, as_controls, axes_idx=axes_idx
        )

    @staticmethod
    def configure_taudot(ocp, nlp, as_states: bool, as_controls: bool):
        """
        Configure the generalized forces derivative

        Parameters
        ----------
        nlp: NonLinearProgram
            A reference to the phase
        as_states: bool
            If the generalized force derivatives should be a state
        as_controls: bool
            If the generalized force derivatives should be a control
        """

        name = "taudot"
        name_taudot = ConfigureProblem._get_kinematics_based_names(nlp, name)
        axes_idx = ConfigureProblem._apply_phase_mapping(ocp, nlp, name)
        ConfigureProblem.configure_new_variable(name, name_taudot, ocp, nlp, as_states, as_controls, axes_idx=axes_idx)

    @staticmethod
    def configure_translational_forces(ocp, nlp, as_states: bool, as_controls: bool, n_contacts: int = 1):
        """
        Configure contact forces as optimization variables (for now only in global reference frame with an unknown point of application))
        # TODO: Match this with ExternalForceSetTimeSeries (options: 'in_global', 'torque', ...)

        Parameters
        ----------
        nlp: NonLinearProgram
            A reference to the phase
        as_states: bool
            If the contact force should be a state
        as_controls: bool
            If the contact force should be a control
        n_contacts: int
            The number of contacts to consider (There will be 3 components for each contact)
        """

        name_contact_forces = [f"Force{i}_{axis}" for i in range(n_contacts) for axis in ("X", "Y", "Z")]
        ConfigureProblem.configure_new_variable("contact_forces", name_contact_forces, ocp, nlp, as_states, as_controls)
        ConfigureProblem.configure_new_variable(
            "contact_positions", name_contact_forces, ocp, nlp, as_states, as_controls
        )

    @staticmethod
    def configure_rigid_contact_forces(
        ocp, nlp, as_states: bool, as_states_dot: bool, as_algebraic_states: bool, as_controls: bool
    ):
        """
        Configure the generalized forces derivative

        Parameters
        ----------
        nlp: NonLinearProgram
            A reference to the phase
        as_states: bool
            If the generalized forces should be a state
        as_states_dot: bool
            If the generalized forces should be a state_dot
        as_algebraic_states: bool
            If the generalized forces should be an algebraic state
        as_controls: bool
            If the generalized forces should be a control
        """

        name_contact_forces = [name for name in nlp.model.rigid_contact_names]
        ConfigureProblem.configure_new_variable(
            "rigid_contact_forces",
            name_contact_forces,
            ocp,
            nlp,
            as_states=as_states,
            as_states_dot=as_states_dot,
            as_algebraic_states=as_algebraic_states,
            as_controls=as_controls,
        )

    @staticmethod
    def configure_soft_contact_forces(ocp, nlp, as_states: bool, as_algebraic_states: bool, as_controls: bool):
        """
        Configure the generalized forces derivative

        Parameters
        ----------
        nlp: NonLinearProgram
            A reference to the phase
        as_states: bool
            If the generalized forces should be a state
        as_algebraic_states: bool
            If the generalized forces should be an algebraic state
        as_controls: bool
            If the generalized forces should be a control
        """
        name_soft_contact_forces = [
            f"{name}_{axis}" for name in nlp.model.soft_contact_names for axis in ("MX", "MY", "MZ", "FX", "FY", "FZ")
        ]
        ConfigureProblem.configure_new_variable(
            "soft_contact_forces",
            name_soft_contact_forces,
            ocp,
            nlp,
            as_states=as_states,
            as_algebraic_states=as_algebraic_states,
            as_controls=as_controls,
        )

    @staticmethod
    def configure_muscles(
        ocp, nlp, as_states: bool, as_controls: bool, as_states_dot: bool, fatigue: FatigueList = None
    ):
        """
        Configure the muscles

        Parameters
        ----------
        nlp: NonLinearProgram
            A reference to the phase
        as_states: bool
            If the muscles should be a state
        as_controls: bool
            If the muscles should be a control
        fatigue: FatigueList
            The list of fatigue parameters
        """

        muscle_names = nlp.model.muscle_names
        ConfigureProblem.configure_new_variable(
            "muscles",
            muscle_names,
            ocp,
            nlp,
            as_states=as_states,
            as_states_dot=as_states_dot,
            as_controls=as_controls,
            combine_state_control_plot=True,
            fatigue=fatigue,
        )

    @staticmethod
    def _apply_phase_mapping(ocp, nlp, name: str) -> BiMapping | None:
        """
        Apply the phase mapping to the variable

        Parameters
        ----------
        ocp: OptimalControlProgram
            A reference to the ocp
        nlp: NonLinearProgram
            A reference to the phase
        name: str
            The name of the variable to map

        Returns
        -------
        The mapping or None if no mapping is defined

        """
        if nlp.phase_mapping:
            if name in nlp.variable_mappings.keys():
                double_mapping_to_first = (
                    nlp.variable_mappings[name].to_first.map(nlp.phase_mapping.to_first.map_idx).T.tolist()[0]
                )
                double_mapping_to_first = [int(double_mapping_to_first[i]) for i in range(len(double_mapping_to_first))]
                double_mapping_to_second = (
                    nlp.variable_mappings[name].to_second.map(nlp.phase_mapping.to_second.map_idx).T.tolist()[0]
                )
                double_mapping_to_second = [
                    int(double_mapping_to_second[i]) for i in range(len(double_mapping_to_second))
                ]
            else:
                double_mapping_to_first = nlp.phase_mapping.to_first.map_idx
                double_mapping_to_second = nlp.phase_mapping.to_second.map_idx
            axes_idx = BiMapping(to_first=double_mapping_to_first, to_second=double_mapping_to_second)
        else:
            axes_idx = None
        return axes_idx


class DynamicsFcn(FcnEnum):
    """
    Selection of valid dynamics functions
    """

    TORQUE_DRIVEN = (ConfigureProblem.torque_driven,)
    TORQUE_DRIVEN_FREE_FLOATING_BASE = (ConfigureProblem.torque_driven_free_floating_base,)
    STOCHASTIC_TORQUE_DRIVEN = (ConfigureProblem.stochastic_torque_driven,)
    STOCHASTIC_TORQUE_DRIVEN_FREE_FLOATING_BASE = (ConfigureProblem.stochastic_torque_driven_free_floating_base,)
    TORQUE_DERIVATIVE_DRIVEN = (ConfigureProblem.torque_derivative_driven,)
    TORQUE_ACTIVATIONS_DRIVEN = (ConfigureProblem.torque_activations_driven,)
    JOINTS_ACCELERATION_DRIVEN = (ConfigureProblem.joints_acceleration_driven,)
    MUSCLE_DRIVEN = (ConfigureProblem.muscle_driven,)
    HOLONOMIC_TORQUE_DRIVEN = (ConfigureProblem.holonomic_torque_driven,)
    CUSTOM = (ConfigureProblem.custom,)


class Dynamics(OptionGeneric):
    """
    A placeholder for the chosen dynamics by the user

    Attributes
    ----------
    dynamic_function: Callable
        The custom dynamic function provided by the user
    configure: Callable
        The configuration function provided by the user that declares the NLP (states and controls),
        usually only necessary when defining custom functions
    expand_dynamics: bool
        If the dynamics function should be expanded
    expand_continuity: bool
        If the continuity function should be expanded. This can be extensive on the RAM usage
    skip_continuity: bool
        If the continuity should be skipped
    state_continuity_weight: float | None
        The weight of the continuity constraint. If None, the continuity is a constraint,
        otherwise it is an objective
    phase_dynamics: PhaseDynamics
        If the dynamics should be shared between the nodes or not
    """

    def __init__(
        self,
        dynamics_type: DynamicsFcn,
        expand_dynamics: bool = True,
        expand_continuity: bool = False,
        skip_continuity: bool = False,
        state_continuity_weight: float | None = None,
        phase_dynamics: PhaseDynamics = PhaseDynamics.SHARED_DURING_THE_PHASE,
        ode_solver: OdeSolver | OdeSolverBase = OdeSolver.RK4(),
        numerical_data_timeseries: dict[str, np.ndarray] = None,
        **extra_parameters: Any,
    ):
        """
        Parameters
        ----------
        dynamics_type: Callable | DynamicsFcn
            The chosen dynamic functions
        params: Any
            Any parameters to pass to the dynamic and configure functions
        expand_dynamics: bool
            If the dynamics function should be expanded
        expand_continuity: bool
            If the continuity function should be expanded. This can be extensive on the RAM usage
        skip_continuity: bool
            If the continuity should be skipped
        state_continuity_weight: float | None
            The weight of the continuity constraint. If None, the continuity is a constraint,
            otherwise it is an objective
        phase_dynamics: PhaseDynamics
            If the dynamics should be shared between the nodes or not
        ode_solver: OdeSolver
            The integrator to use to integrate this dynamics.
        numerical_data_timeseries: dict[str, np.ndarray]
            The numerical timeseries at each node. ex: the experimental external forces data should go here.
        """

        configure = None
        if not isinstance(dynamics_type, DynamicsFcn):
            configure = dynamics_type
            dynamics_type = DynamicsFcn.CUSTOM
        else:
            if "configure" in extra_parameters:
                configure = extra_parameters["configure"]
                del extra_parameters["configure"]

        dynamic_function = None
        if "dynamic_function" in extra_parameters:
            dynamic_function = extra_parameters["dynamic_function"]
            del extra_parameters["dynamic_function"]

        super(Dynamics, self).__init__(type=dynamics_type, **extra_parameters)
        self.dynamic_function = dynamic_function
        self.configure = configure
        self.expand_dynamics = expand_dynamics
        self.expand_continuity = expand_continuity
        self.skip_continuity = skip_continuity
        self.state_continuity_weight = state_continuity_weight
        self.phase_dynamics = phase_dynamics
        self.ode_solver = ode_solver
        self.numerical_data_timeseries = numerical_data_timeseries


class DynamicsList(UniquePerPhaseOptionList):
    """
    A list of Dynamics if more than one is required, typically when more than one phases are declared

    Methods
    -------
    add(dynamics: DynamicsFcn, **extra_parameters)
        Add a new Dynamics to the list
    print(self)
        Print the DynamicsList to the console
    """

    def add(self, dynamics_type: Callable | Dynamics | DynamicsFcn, **extra_parameters: Any):
        """
        Add a new Dynamics to the list

        Parameters
        ----------
        dynamics_type: Callable | Dynamics | DynamicsFcn
            The chosen dynamic functions
        extra_parameters: dict
            Any parameters to pass to Dynamics
        """

        if isinstance(dynamics_type, Dynamics):
            self.copy(dynamics_type)

        else:
            super(DynamicsList, self)._add(dynamics_type=dynamics_type, option_type=Dynamics, **extra_parameters)

    def print(self):
        """
        Print the DynamicsList to the console
        """
        raise NotImplementedError("Printing of DynamicsList is not ready yet")


def _check_numerical_timeseries_format(numerical_timeseries: np.ndarray, n_shooting: int, phase_idx: int):
    """Check if the numerical_data_timeseries is of the right format"""
    if type(numerical_timeseries) is not np.ndarray:
        raise RuntimeError(
            f"Phase {phase_idx} has numerical_data_timeseries of type {type(numerical_timeseries)} "
            f"but it should be of type np.ndarray"
        )
    if numerical_timeseries is not None and numerical_timeseries.shape[2] != n_shooting + 1:
        raise RuntimeError(
            f"Phase {phase_idx} has {n_shooting}+1 shooting points but the numerical_data_timeseries "
            f"has {numerical_timeseries.shape[2]} shooting points."
            f"The numerical_data_timeseries should be of format dict[str, np.ndarray] "
            f"where the list is the number of shooting points of the phase "
        )


def _check_soft_contacts_dynamics(
    soft_contacts_dynamics: SoftContactDynamics,
    nb_soft_contacts,
    phase_idx: int,
):
    if nb_soft_contacts != 0:
        if (
            soft_contacts_dynamics != SoftContactDynamics.CONSTRAINT
            and soft_contacts_dynamics != SoftContactDynamics.ODE
        ):
            raise ValueError(
                f"Phase {phase_idx} has soft contacts but the soft_contacts_dynamics is not "
                f"SoftContactDynamics.CONSTRAINT or SoftContactDynamics.ODE."
            )


def _check_contacts_in_biorbd_model(with_contact: bool, nb_contacts: int, phase_idx: int):
    if with_contact and nb_contacts == 0:
        raise ValueError(f"No contact defined in the .bioMod of phase {phase_idx}, set with_contact to False.")<|MERGE_RESOLUTION|>--- conflicted
+++ resolved
@@ -1057,7 +1057,6 @@
             dynamics_defects = vertcat(*dynamics_defects)
 
         time_span_sym = vertcat(nlp.time_cx, nlp.dt)
-<<<<<<< HEAD
         if dynamics_dxdt is not None:
             if nlp.dynamics_func is None:
                 nlp.dynamics_func = Function(
@@ -1074,24 +1073,6 @@
                     ["t_span", "x", "u", "p", "a", "d"],
                     ["xdot"],
                 )
-=======
-        if nlp.dynamics_func is None:
-            dxdt_for_casadi = dynamics_dxdt if dynamics_dxdt is not None else nlp.cx()
-            nlp.dynamics_func = Function(
-                "ForwardDyn",
-                [
-                    time_span_sym,
-                    nlp.states.scaled.cx,
-                    nlp.controls.scaled.cx,
-                    nlp.parameters.scaled.cx,
-                    nlp.algebraic_states.scaled.cx,
-                    nlp.numerical_timeseries.cx,
-                ],
-                [dxdt_for_casadi],
-                ["t_span", "x", "u", "p", "a", "d"],
-                ["xdot"],
-            )
->>>>>>> 9caf54b3
 
                 if nlp.dynamics_type.expand_dynamics:
                     try:
@@ -1123,7 +1104,6 @@
                     ),
                 )
 
-<<<<<<< HEAD
                 if nlp.dynamics_type.expand_dynamics:
                     try:
                         nlp.extra_dynamics_func[-1] = nlp.extra_dynamics_func[-1].expand()
@@ -1139,9 +1119,6 @@
 
         if dynamics_eval.defects is not None:
             if nlp.implicit_dynamics_func is None:
-=======
-            if dynamics_defects is not None:
->>>>>>> 9caf54b3
                 nlp.implicit_dynamics_func = Function(
                     "DynamicsDefects",
                     [
@@ -1169,7 +1146,6 @@
                             "Original casadi error message:\n"
                             f"{me}"
                         )
-<<<<<<< HEAD
             else:
                 nlp.extra_implicit_dynamics_func.append(
                     Function(
@@ -1188,26 +1164,6 @@
                         ["defects"],
                     ),
                 )
-=======
-        else:
-            dxdt_for_casadi = dynamics_dxdt if dynamics_dxdt is not None else nlp.cx()
-            nlp.extra_dynamics_func.append(
-                Function(
-                    "ForwardDyn",
-                    [
-                        time_span_sym,
-                        nlp.states.scaled.cx,
-                        nlp.controls.scaled.cx,
-                        nlp.parameters.scaled.cx,
-                        nlp.algebraic_states.scaled.cx,
-                        nlp.numerical_timeseries.cx,
-                    ],
-                    [dxdt_for_casadi],
-                    ["t_span", "x", "u", "p", "a", "d"],
-                    ["xdot"],
-                ),
-            )
->>>>>>> 9caf54b3
 
                 if nlp.dynamics_type.expand_dynamics:
                     try:
