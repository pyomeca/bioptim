from typing import Callable, Any

import numpy as np
from casadi import vertcat, Function, DM, horzcat

from .dynamics_evaluation import DynamicsEvaluation
from .dynamics_functions import DynamicsFunctions
from .fatigue.fatigue_dynamics import FatigueList
from .ode_solvers import OdeSolver, OdeSolverBase
from ..gui.plot import CustomPlot
from ..misc.enums import (
    PlotType,
    Node,
    ConstraintType,
    PhaseDynamics,
    ContactType,
    ControlType,
    DefectType,
)
from ..misc.fcn_enum import FcnEnum
from ..misc.mapping import BiMapping
from ..misc.options import UniquePerPhaseOptionList, OptionGeneric
from ..models.protocols.biomodel import BioModel
from ..optimization.problem_type import SocpType
from ..misc.parameters_types import (
    Bool,
    Int,
    FloatOptional,
    Str,
    StrOptional,
    StrList,
    NpArray,
    NpArrayDictOptional,
)
from ..optimization.non_linear_program import NonLinearProgram


class ConfigureProblem:
    """
    Dynamics configuration for the most common ocp

    Methods
    -------
    initialize(ocp, nlp)
        Call the dynamics a first time
    custom(ocp, nlp, **extra_params)
        Call the user-defined dynamics configuration function
    torque_driven
        Configure the dynamics for a torque driven program (states are q and qdot, controls are tau)
    torque_derivative_driven
        Configure the dynamics for a torque driven program (states are q and qdot, controls are tau)
    torque_activations_driven
        Configure the dynamics for a torque driven program (states are q and qdot, controls are tau activations).
        The tau activations are bounded between -1 and 1 and actual tau is computed from torque-position-velocity
        relationship
    muscle_driven
        Configure the dynamics for a muscle driven program.
        If with_excitations is set to True, then the muscle muscle activations are computed from the muscle dynamics.
        The tau from muscle is computed using the muscle activations.
        If with_residual_torque is set to True, then tau are used as supplementary force in the
        case muscles are too weak.
    configure_dynamics_function(ocp, nlp, dyn_func, **extra_params)
        Configure the dynamics of the system
    configure_rigid_contact_function(ocp, nlp, dyn_func: Callable, **extra_params)
        Configure the rigid contact points
    configure_soft_contact_function
        Configure the soft contact function
    configure_new_variable(
        name: str, name_elements: list, nlp, as_states: bool, as_controls: bool, combine_state_control_plot: bool = False
    )
        Add a new variable to the states/controls pool
    configure_q(nlp, as_states: bool, as_controls: bool)
        Configure the generalized coordinates
    configure_qdot(nlp, as_states: bool, as_controls: bool)
        Configure the generalized velocities
    configure_qddot(nlp, as_states: bool, as_controls: bool)
        Configure the generalized accelerations
    configure_qdddot(nlp, as_states: bool, as_controls: bool)
        Configure the generalized jerks
    configure_tau(nlp, as_states: bool, as_controls: bool)
        Configure the generalized forces
    configure_residual_tau(nlp, as_states: bool, as_controls: bool)
        Configure the residual forces
    configure_taudot(nlp, as_states: bool, as_controls: bool)
        Configure the generalized forces derivative
    configure_muscles(nlp, as_states: bool, as_controls: bool)
        Configure the muscles
    """

    @staticmethod
<<<<<<< HEAD
    def initialize(ocp, nlp):
=======
    def _get_kinematics_based_names(nlp: NonLinearProgram, var_type: Str) -> StrList:
        """
        To modify the names of the variables added to the plots if there is quaternions

        Parameters
        ----------
        nlp: NonLinearProgram
            A reference to the phase
        var_type: str
            A string that refers to the decision variable such as (q, qdot, qddot, tau, etc...)

        Returns
        ----------
        new_name: list[str]
            The list of str to display on figures
        """

        idx = nlp.phase_mapping.to_first.map_idx if nlp.phase_mapping else range(nlp.model.nb_q)

        if nlp.model.nb_quaternions == 0:
            new_names = [nlp.model.name_dof[i] for i in idx]
        else:
            new_names = []
            for i in nlp.phase_mapping.to_first.map_idx:
                if nlp.model.name_dof[i][-4:-1] == "Rot" or nlp.model.name_dof[i][-6:-1] == "Trans":
                    new_names += [nlp.model.name_dof[i]]
                else:
                    if nlp.model.name_dof[i][-5:] != "QuatW":
                        if var_type == "qdot":
                            new_names += [nlp.model.name_dof[i][:-5] + "omega" + nlp.model.name_dof[i][-1]]
                        elif var_type == "qddot":
                            new_names += [nlp.model.name_dof[i][:-5] + "omegadot" + nlp.model.name_dof[i][-1]]
                        elif var_type == "qdddot":
                            new_names += [nlp.model.name_dof[i][:-5] + "omegaddot" + nlp.model.name_dof[i][-1]]
                        elif var_type == "tau" or var_type == "taudot":
                            new_names += [nlp.model.name_dof[i]]

        return new_names

    @staticmethod
    def initialize(ocp, nlp: NonLinearProgram) -> None:
>>>>>>> 426b2157
        """
        Call the dynamics a first time

        Parameters
        ----------
        ocp: OptimalControlProgram
            A reference to the ocp
        nlp: NonLinearProgram
            A reference to the phase
        """
        # nlp.dynamics_type.type(
        #     ocp,
        #     nlp,
        #     numerical_data_timeseries=nlp.dynamics_type.numerical_data_timeseries,
        #     contact_type=nlp.dynamics_type.contact_type,
        #     **nlp.dynamics_type.extra_parameters,
        # )
        nlp.dynamics_type.configure.initialize(
            ocp,
            nlp,
<<<<<<< HEAD
=======
            numerical_data_timeseries=nlp.dynamics_type.numerical_data_timeseries,
>>>>>>> 426b2157
            **nlp.dynamics_type.extra_parameters,
        )
        # dyn_eval = ConfigureProblem.initialize_dynamics(
        #     ocp,
        #     nlp,
        #     numerical_data_timeseries=nlp.dynamics_type.numerical_data_timeseries,
        #     contact_type=nlp.dynamics_type.contact_type,
        #     **nlp.dynamics_type.extra_parameters,
        # )
        ConfigureProblem.configure_dynamics_function(ocp, nlp, ConfigureProblem.initialize_dynamics)

    @staticmethod
    def initialize_dynamics(
            time,
            states,
            controls,
            parameters,
            algebraic_states,
            numerical_timeseries,
            nlp,
        ):

        # Collect variables
        q = nlp.get_var("q", states, controls, algebraic_states)
        qdot = nlp.get_var("qdot", states, controls, algebraic_states)
        tau = nlp.get_var("tau", states, controls, algebraic_states)

        # TODO: get all the other variables (None is doe not exists)
        ConfigureProblem.check_variables(q, qdot, tau) # TODO: add others
        dxdt = nlp.cx()
        defects = None

        # TODO: def collect_fext for the contact forces
        external_forces = nlp.get_external_forces(states, controls, algebraic_states, numerical_timeseries)

        fatigue = None # TODO: remove
        tau = ConfigureProblem.collect_tau(nlp,
                                            q,
                                            qdot,
                                            tau,
                                            states,
                                            controls,
                                            fatigue,
                                            with_passive_torque=False,
                                            with_ligament=False,
                                            with_friction=False)

        # if fatigue is not None and "tau" in fatigue:
        #     dxdt = fatigue["tau"].dynamics(dxdt, nlp, states, controls)

        # TODO: if muscles, ...
        # TODO: if taudot, ...
        # ... append dynamics and defects accordingly

        dq = DynamicsFunctions.compute_qdot(nlp, q, qdot)
        dxdt = vertcat(dxdt, dq)

        ddq = DynamicsFunctions.forward_dynamics(nlp, q, qdot, tau, nlp.dynamics_type.contact_type, external_forces)
        dxdt = vertcat(dxdt, ddq)

        # if nlp.dynamics_type.ode_solver.defects_type == DefectType.IMPLICIT:
        #     if len(contact_type) == 0 and fatigue is None:
        #         qddot = DynamicsFunctions.get(nlp.states_dot["qdot"], nlp.states_dot.scaled.cx)
        #         tau_id = DynamicsFunctions.inverse_dynamics(nlp, q, qdot, qddot, contact_type, external_forces)
        #         defects = nlp.cx(dq.shape[0] + tau_id.shape[0], tau_id.shape[1])
        #
        #         dq_defects = []
        #         for _ in range(tau_id.shape[1]):
        #             dq_defects.append(
        #                 dq
        #                 - DynamicsFunctions.compute_qdot(
        #                     nlp,
        #                     q,
        #                     DynamicsFunctions.get(nlp.states_dot.scaled["qdot"], nlp.states_dot.scaled.cx),
        #                 )
        #             )
        #         defects[: dq.shape[0], :] = horzcat(*dq_defects)
        #         # We modified on purpose the size of the tau to keep the zero in the defects in order to respect the dynamics
        #         defects[dq.shape[0] :, :] = tau - tau_id

        return DynamicsEvaluation(dxdt, defects)

    @staticmethod
    def check_variables(
            q,
            qdot,
            tau,
    ):
        if q is None or qdot is None:
            raise NotImplementedError("All of bioptim's dynamics require q and qdot to be defined")
        # TODO: check combinations, ...

    @staticmethod
    def collect_tau(nlp,
                    q,
                    qdot,
                    tau,
                    states,
                    controls,
                    fatigue,
                    with_passive_torque,
                    with_ligament,
                    with_friction):
        # TODO: get_fatigable_tau should be modified so that it does not take states and controls as input
        # TODO: with_passive_torque, with_ligament, with_friction will be removed in PR #
        if tau is not None:
            tau = DynamicsFunctions.get_fatigable_tau(nlp, states, controls, fatigue)
            tau = tau + nlp.model.passive_joint_torque()(q, qdot, nlp.parameters.cx) if with_passive_torque else tau
            tau = tau + nlp.model.ligament_joint_torque()(q, qdot, nlp.parameters.cx) if with_ligament else tau
            tau = tau - nlp.model.friction_coefficients @ qdot if with_friction else tau
        return tau


    @staticmethod
    def custom(ocp, nlp: NonLinearProgram, **extra_params) -> None:
        """
        Call the user-defined dynamics configuration function

        Parameters
        ----------
        ocp: OptimalControlProgram
            A reference to the ocp
        nlp: NonLinearProgram
            A reference to the phase
        """

        nlp.dynamics_type.configure(ocp, nlp, **extra_params)

    @staticmethod
    def torque_driven(
        ocp,
        nlp: NonLinearProgram,
        fatigue: FatigueList = None,
        numerical_data_timeseries: NpArrayDictOptional = None,
    ) -> None:
        """
        Configure the dynamics for a torque driven program (states are q and qdot, controls are tau)

        Parameters
        ----------
        ocp: OptimalControlProgram
            A reference to the ocp
        nlp: NonLinearProgram
            A reference to the phase
        fatigue: FatigueList
            A list of fatigue elements
        numerical_data_timeseries: dict[str, np.ndarray]
            A list of values to pass to the dynamics at each node. Experimental external forces should be included here.
        """

        # Declared rigidbody states and controls
        ConfigureProblem.configure_q(ocp, nlp, as_states=True, as_controls=False)
        ConfigureProblem.configure_qdot(ocp, nlp, as_states=True, as_controls=False)
        ConfigureProblem.configure_tau(ocp, nlp, as_states=False, as_controls=True, fatigue=fatigue)
        ConfigureProblem.configure_qddot(ocp, nlp, as_states=False, as_controls=False)

        ConfigureProblem.configure_contacts(
            ocp, nlp, nlp.model.contact_types, DynamicsFunctions.forces_from_torque_driven
        )

        # Configure the actual ODE of the dynamics
        if nlp.dynamics_type.dynamic_function:
            ConfigureProblem.configure_dynamics_function(ocp, nlp, DynamicsFunctions.custom)
        else:
            ConfigureProblem.configure_dynamics_function(
                ocp,
                nlp,
                DynamicsFunctions.torque_driven,
                fatigue=fatigue,
            )

    @staticmethod
    def torque_driven_free_floating_base(
        ocp,
        nlp: NonLinearProgram,
        numerical_data_timeseries: NpArrayDictOptional = None,
    ) -> None:
        """
        Configure the dynamics for a torque driven program with a free floating base.
        This version of the torque driven dynamics avoids defining a mapping to force the root to generate null forces and torques.
        (states are q_root, q_joints, qdot_root, and qdot_joints, controls are tau_joints)
        Please note that it was not meant to be used with quaternions yet.

        Parameters
        ----------
        ocp: OptimalControlProgram
            A reference to the ocp
        nlp: NonLinearProgram
            A reference to the phase
        numerical_data_timeseries: dict[str, np.ndarray]
            A list of values to pass to the dynamics at each node.
        """

        nb_q = nlp.model.nb_q
        nb_qdot = nlp.model.nb_qdot
        nb_root = nlp.model.nb_root

        # Declared rigidbody states and controls
        name_q_roots = [str(i) for i in range(nb_root)]
        ConfigureProblem.configure_new_variable(
            "q_roots",
            name_q_roots,
            ocp,
            nlp,
            as_states=True,
            as_controls=False,
        )

        name_q_joints = [str(i) for i in range(nb_root, nb_q)]
        ConfigureProblem.configure_new_variable(
            "q_joints",
            name_q_joints,
            ocp,
            nlp,
            as_states=True,
            as_controls=False,
        )

        ConfigureProblem.configure_new_variable(
            "qdot_roots",
            name_q_roots,
            ocp,
            nlp,
            as_states=True,
            as_controls=False,
        )

        name_qdot_joints = [str(i) for i in range(nb_root, nb_qdot)]
        ConfigureProblem.configure_new_variable(
            "qdot_joints",
            name_qdot_joints,
            ocp,
            nlp,
            as_states=True,
            as_controls=False,
        )

        ConfigureProblem.configure_new_variable(
            "tau_joints",
            name_qdot_joints,
            ocp,
            nlp,
            as_states=False,
            as_controls=True,
        )

        # TODO: add implicit constraints + soft contacts + fatigue

        # Configure the actual ODE of the dynamics
        if nlp.dynamics_type.dynamic_function:
            ConfigureProblem.configure_dynamics_function(ocp, nlp, DynamicsFunctions.custom)
        else:
            ConfigureProblem.configure_dynamics_function(
                ocp,
                nlp,
                DynamicsFunctions.torque_driven_free_floating_base,
            )

    @staticmethod
    def stochastic_torque_driven(
        ocp,
        nlp: NonLinearProgram,
        problem_type,
        with_cholesky: Bool = False,
        initial_matrix: DM = None,
        numerical_data_timeseries: NpArrayDictOptional = None,
    ) -> None:
        """
        Configure the dynamics for a torque driven stochastic program (states are q and qdot, controls are tau)

        Parameters
        ----------
        ocp: OptimalControlProgram
            A reference to the ocp
        nlp: NonLinearProgram
            A reference to the phase
        with_cholesky: bool
            If the Cholesky decomposition should be used for the covariance matrix.
        initial_matrix: DM
            The initial value for the covariance matrix
        numerical_data_timeseries: dict[str, np.ndarray]
            A list of values to pass to the dynamics at each node. Experimental external forces should be included here.
        """

        if "tau" in nlp.model.motor_noise_mapping:
            n_noised_tau = len(nlp.model.motor_noise_mapping["tau"].to_first.map_idx)
        else:
            n_noised_tau = nlp.model.nb_tau
        n_noise = nlp.model.motor_noise_magnitude.shape[0] + nlp.model.sensory_noise_magnitude.shape[0]
        n_noised_states = 2 * n_noised_tau

        # Algebraic states variables
        ConfigureProblem.configure_stochastic_k(
            ocp, nlp, n_noised_controls=n_noised_tau, n_references=nlp.model.n_references
        )
        ConfigureProblem.configure_stochastic_ref(ocp, nlp, n_references=nlp.model.n_references)
        ConfigureProblem.configure_stochastic_m(ocp, nlp, n_noised_states=n_noised_states)

        if isinstance(problem_type, SocpType.TRAPEZOIDAL_EXPLICIT):
            if initial_matrix is None:
                raise RuntimeError(
                    "The initial value for the covariance matrix must be provided for TRAPEZOIDAL_EXPLICIT"
                )
            ConfigureProblem.configure_stochastic_cov_explicit(
                ocp, nlp, n_noised_states=n_noised_states, initial_matrix=initial_matrix
            )
        else:
            if with_cholesky:
                ConfigureProblem.configure_stochastic_cholesky_cov(ocp, nlp, n_noised_states=n_noised_states)
            else:
                ConfigureProblem.configure_stochastic_cov_implicit(ocp, nlp, n_noised_states=n_noised_states)

        if isinstance(problem_type, SocpType.TRAPEZOIDAL_IMPLICIT):
            ConfigureProblem.configure_stochastic_a(ocp, nlp, n_noised_states=n_noised_states)
            ConfigureProblem.configure_stochastic_c(ocp, nlp, n_noised_states=n_noised_states, n_noise=n_noise)

        ConfigureProblem.torque_driven(
            ocp=ocp,
            nlp=nlp,
        )

        ConfigureProblem.configure_dynamics_function(
            ocp,
            nlp,
            DynamicsFunctions.stochastic_torque_driven,
        )

    @staticmethod
    def stochastic_torque_driven_free_floating_base(
        ocp,
        nlp: NonLinearProgram,
        problem_type,
        with_cholesky: Bool = False,
        initial_matrix: DM = None,
        numerical_data_timeseries: NpArrayDictOptional = None,
    ):
        """
        Configure the dynamics for a stochastic torque driven program with a free floating base.
        (states are q_roots, q_joints, qdot_roots, and qdot_joints, controls are tau_joints)

        Parameters
        ----------
        ocp: OptimalControlProgram
            A reference to the ocp
        nlp: NonLinearProgram
            A reference to the phase
        with_cholesky: bool
            If the Cholesky decomposition should be used for the covariance matrix.
        initial_matrix: DM
            The initial value for the covariance matrix
        numerical_data_timeseries: dict[str, np.ndarray]
            A list of values to pass to the dynamics at each node.
        """
        n_noised_tau = nlp.model.n_noised_controls
        n_noise = nlp.model.motor_noise_magnitude.shape[0] + nlp.model.sensory_noise_magnitude.shape[0]
        n_noised_states = nlp.model.n_noised_states

        # Stochastic variables
        ConfigureProblem.configure_stochastic_k(
            ocp, nlp, n_noised_controls=n_noised_tau, n_references=nlp.model.n_references
        )
        ConfigureProblem.configure_stochastic_ref(ocp, nlp, n_references=nlp.model.n_references)
        ConfigureProblem.configure_stochastic_m(ocp, nlp, n_noised_states=n_noised_states)

        if isinstance(problem_type, SocpType.TRAPEZOIDAL_EXPLICIT):
            if initial_matrix is None:
                raise RuntimeError(
                    "The initial value for the covariance matrix must be provided for TRAPEZOIDAL_EXPLICIT"
                )
            ConfigureProblem.configure_stochastic_cov_explicit(
                ocp, nlp, n_noised_states=n_noised_states, initial_matrix=initial_matrix
            )
        else:
            if with_cholesky:
                ConfigureProblem.configure_stochastic_cholesky_cov(ocp, nlp, n_noised_states=n_noised_states)
            else:
                ConfigureProblem.configure_stochastic_cov_implicit(ocp, nlp, n_noised_states=n_noised_states)

        if isinstance(problem_type, SocpType.TRAPEZOIDAL_IMPLICIT):
            ConfigureProblem.configure_stochastic_a(ocp, nlp, n_noised_states=n_noised_states)
            ConfigureProblem.configure_stochastic_c(ocp, nlp, n_noised_states=n_noised_states, n_noise=n_noise)

        ConfigureProblem.torque_driven_free_floating_base(
            ocp=ocp,
            nlp=nlp,
        )

        ConfigureProblem.configure_dynamics_function(
            ocp,
            nlp,
            DynamicsFunctions.stochastic_torque_driven_free_floating_base,
        )

    @staticmethod
    def torque_derivative_driven(
        ocp,
        nlp: NonLinearProgram,
        numerical_data_timeseries: NpArrayDictOptional = None,
    ) -> None:
        """
        Configure the dynamics for a torque driven program (states are q and qdot, controls are tau)

        Parameters
        ----------
        ocp: OptimalControlProgram
            A reference to the ocp
        nlp: NonLinearProgram
            A reference to the phase
        numerical_data_timeseries: dict[str, np.ndarray]
            A list of values to pass to the dynamics at each node. Experimental external forces should be included here.

        """
        ConfigureProblem.configure_q(ocp, nlp, as_states=True, as_controls=False)
        ConfigureProblem.configure_qdot(ocp, nlp, as_states=True, as_controls=False)
        ConfigureProblem.configure_tau(ocp, nlp, as_states=True, as_controls=False)
        ConfigureProblem.configure_taudot(ocp, nlp, as_states=False, as_controls=True)

        ConfigureProblem.configure_contacts(
            ocp, nlp, nlp.model.contact_types, DynamicsFunctions.forces_from_torque_driven
        )

        if nlp.dynamics_type.dynamic_function:
            ConfigureProblem.configure_dynamics_function(ocp, nlp, DynamicsFunctions.custom)
        else:
            ConfigureProblem.configure_dynamics_function(
                ocp,
                nlp,
                DynamicsFunctions.torque_derivative_driven,
            )

    @staticmethod
    def torque_activations_driven(
        ocp,
        nlp: NonLinearProgram,
        with_residual_torque: Bool = False,
        numerical_data_timeseries: NpArrayDictOptional = None,
    ) -> None:
        """
        Configure the dynamics for a torque driven program (states are q and qdot, controls are tau activations).
        The tau activations are bounded between -1 and 1 and actual tau is computed from torque-position-velocity
        relationship

        Parameters
        ----------
        ocp: OptimalControlProgram
            A reference to the ocp
        nlp: NonLinearProgram
            A reference to the phase
        with_residual_torque: bool
            If the dynamic with a residual torque should be used
        numerical_data_timeseries: dict[str, np.ndarray]
            A list of values to pass to the dynamics at each node. Experimental external forces should be included here.
        """
        ConfigureProblem.configure_q(ocp, nlp, as_states=True, as_controls=False)
        ConfigureProblem.configure_qdot(ocp, nlp, as_states=True, as_controls=False)
        ConfigureProblem.configure_tau(ocp, nlp, as_states=False, as_controls=True)

        if with_residual_torque:
            ConfigureProblem.configure_residual_tau(ocp, nlp, as_states=False, as_controls=True)

        ConfigureProblem.configure_contacts(
            ocp, nlp, nlp.model.contact_types, DynamicsFunctions.forces_from_torque_activation_driven
        )
        if nlp.dynamics_type.dynamic_function:
            ConfigureProblem.configure_dynamics_function(ocp, nlp, DynamicsFunctions.custom)
        else:
            ConfigureProblem.configure_dynamics_function(
                ocp,
                nlp,
                DynamicsFunctions.torque_activations_driven,
                with_residual_torque=with_residual_torque,
            )

    @staticmethod
    def joints_acceleration_driven(
        ocp,
        nlp: NonLinearProgram,
        numerical_data_timeseries: NpArrayDictOptional = None,
    ):
        """
        Configure the dynamics for a joints acceleration driven program
        (states are q and qdot, controls are qddot_joints)

        Parameters
        ----------
        ocp: OptimalControlProgram
            A reference to the ocp
        nlp: NonLinearProgram
            A reference to the phase
        numerical_data_timeseries: dict[str, np.ndarray]
            A list of values to pass to the dynamics at each node. Experimental external forces should be included here.
        """
        ConfigureProblem.configure_q(ocp, nlp, as_states=True, as_controls=False)
        ConfigureProblem.configure_qdot(ocp, nlp, as_states=True, as_controls=False)
        # Configure qddot joints
        nb_root = nlp.model.nb_root
        if not nb_root > 0:
            raise RuntimeError("BioModel must have at least one DoF on root.")

        name_qddot_joints = [str(i + nb_root) for i in range(nlp.model.nb_qddot - nb_root)]
        ConfigureProblem.configure_new_variable(
            "qddot_joints",
            name_qddot_joints,
            ocp,
            nlp,
            as_states=False,
            as_controls=True,
        )

        ConfigureProblem.configure_dynamics_function(ocp, nlp, DynamicsFunctions.joints_acceleration_driven)

    @staticmethod
    def muscle_driven(
        ocp,
        nlp: NonLinearProgram,
        with_excitations: Bool = False,
        fatigue: FatigueList = None,
        with_residual_torque: Bool = False,
        numerical_data_timeseries: NpArrayDictOptional = None,
    ) -> None:
        """
        Configure the dynamics for a muscle driven program.
        If with_excitations is set to True, then the muscle activations are computed from the muscle dynamics.
        The tau from muscle is computed using the muscle activations.
        If with_residual_torque is set to True, then tau are used as supplementary force in the
        case muscles are too weak.

        Parameters
        ----------
        ocp: OptimalControlProgram
            A reference to the ocp
        nlp: NonLinearProgram
            A reference to the phase
        with_excitations: bool
            If the dynamic should include the muscle dynamics
        fatigue: FatigueList
            The list of fatigue parameters
        with_residual_torque: bool
            If the dynamic should be added with residual torques
        numerical_data_timeseries: dict[str, np.ndarray]
            A list of values to pass to the dynamics at each node. Experimental external forces should be included here.
        """
        if fatigue is not None and "tau" in fatigue and not with_residual_torque:
            raise RuntimeError("Residual torques need to be used to apply fatigue on torques")

        ConfigureProblem.configure_q(ocp, nlp, as_states=True, as_controls=False)
        ConfigureProblem.configure_qdot(ocp, nlp, as_states=True, as_controls=False)
        ConfigureProblem.configure_qddot(ocp, nlp, as_states=False, as_controls=False)

        if with_residual_torque:
            ConfigureProblem.configure_tau(ocp, nlp, as_states=False, as_controls=True, fatigue=fatigue)
        ConfigureProblem.configure_muscles(ocp, nlp, with_excitations, as_controls=True, fatigue=fatigue)

        ConfigureProblem.configure_contacts(
            ocp, nlp, nlp.model.contact_types, DynamicsFunctions.forces_from_muscle_driven
        )

        if nlp.dynamics_type.dynamic_function:
            ConfigureProblem.configure_dynamics_function(ocp, nlp, DynamicsFunctions.custom)
        else:
            ConfigureProblem.configure_dynamics_function(
                ocp,
                nlp,
                DynamicsFunctions.muscles_driven,
                fatigue=fatigue,
                with_residual_torque=with_residual_torque,
            )

    @staticmethod
    def holonomic_torque_driven(
        ocp,
        nlp: NonLinearProgram,
        numerical_data_timeseries: NpArrayDictOptional = None,
    ) -> None:
        """
        Tell the program which variables are states and controls.

        Parameters
        ----------
        ocp: OptimalControlProgram
            A reference to the ocp
        nlp: NonLinearProgram
            A reference to the phase
        numerical_data_timeseries: dict[str, np.ndarray]
            A list of values to pass to the dynamics at each node.
        """

        name = "q_u"
        names_u = [nlp.model.name_dof[i] for i in nlp.model.independent_joint_index]
        ConfigureProblem.configure_new_variable(
            name,
            names_u,
            ocp,
            nlp,
            as_states=True,
            as_controls=False,
            as_algebraic_states=False,
            # NOTE: not ready for phase mapping yet as it is based on dofnames of the class BioModel
            # see _set_kinematic_phase_mapping method
            # axes_idx=ConfigureProblem._apply_phase_mapping(ocp, nlp, name),
        )

        name = "qdot_u"
        names_qdot = ConfigureProblem._get_kinematics_based_names(nlp, "qdot")
        names_udot = [names_qdot[i] for i in nlp.model.independent_joint_index]
        ConfigureProblem.configure_new_variable(
            name,
            names_udot,
            ocp,
            nlp,
            as_states=True,
            as_controls=False,
            as_algebraic_states=False,
            # NOTE: not ready for phase mapping yet as it is based on dofnames of the class BioModel
            # see _set_kinematic_phase_mapping method
            # axes_idx=ConfigureProblem._apply_phase_mapping(ocp, nlp, name),
        )

        ConfigureProblem.configure_tau(ocp, nlp, as_states=False, as_controls=True)

        # extra plots
        ConfigureProblem.configure_qv(ocp, nlp, nlp.model.compute_q_v)
        ConfigureProblem.configure_qdotv(ocp, nlp, nlp.model._compute_qdot_v)
        ConfigureProblem.configure_lagrange_multipliers_function(ocp, nlp, nlp.model.compute_the_lagrangian_multipliers)

        ConfigureProblem.configure_dynamics_function(ocp, nlp, DynamicsFunctions.holonomic_torque_driven)

    @staticmethod
    def configure_lagrange_multipliers_function(
        ocp, nlp: NpArrayDictOptional, dyn_func: Callable, **extra_params
    ) -> None:
        """
        Configure the contact points

        Parameters
        ----------
        ocp: OptimalControlProgram
            A reference to the ocp
        nlp: NonLinearProgram
            A reference to the phase
        dyn_func: Callable[time, states, controls, param, algebraic_states, numerical_timeseries]
            The function to get the values of contact forces from the dynamics
        """

        time_span_sym = vertcat(nlp.time_cx, nlp.dt)
        nlp.lagrange_multipliers_function = Function(
            "lagrange_multipliers_function",
            [
                time_span_sym,
                nlp.states.scaled.cx,
                nlp.controls.scaled.cx,
                nlp.parameters.scaled.cx,
                nlp.algebraic_states.scaled.cx,
                nlp.numerical_timeseries.cx,
            ],
            [
                dyn_func()(
                    nlp.get_var("q_u", nlp.states.scaled.cx, nlp.controls.scaled.cx),
                    nlp.get_var("qdot_u", nlp.states.scaled.cx, nlp.controls.scaled.cx),
                    DM.zeros(nlp.model.nb_dependent_joints, 1),
                    DynamicsFunctions.get(nlp.controls["tau"], nlp.controls.scaled.cx),
                )
            ],
            ["t_span", "x", "u", "p", "a", "d"],
            ["lagrange_multipliers"],
        )

        all_multipliers_names = []
        for nlp_i in ocp.nlp:
            if hasattr(nlp_i.model, "has_holonomic_constraints"):  # making sure we have a HolonomicBiorbdModel
                nlp_i_multipliers_names = [nlp_i.model.name_dof[i] for i in nlp_i.model.dependent_joint_index]
                all_multipliers_names.extend(
                    [name for name in nlp_i_multipliers_names if name not in all_multipliers_names]
                )

        all_multipliers_names = [f"lagrange_multiplier_{name}" for name in all_multipliers_names]
        all_multipliers_names_in_phase = [
            f"lagrange_multiplier_{nlp.model.name_dof[i]}" for i in nlp.model.dependent_joint_index
        ]

        axes_idx = BiMapping(
            to_first=[i for i, c in enumerate(all_multipliers_names) if c in all_multipliers_names_in_phase],
            to_second=[i for i, c in enumerate(all_multipliers_names) if c in all_multipliers_names_in_phase],
        )

        nlp.plot["lagrange_multipliers"] = CustomPlot(
            lambda t0, phases_dt, node_idx, x, u, p, a, d: nlp.lagrange_multipliers_function(
                np.concatenate([t0, t0 + phases_dt[nlp.phase_idx]]), x, u, p, a, d
            ),
            plot_type=PlotType.INTEGRATED,
            axes_idx=axes_idx,
            legend=all_multipliers_names,
        )

    @staticmethod
<<<<<<< HEAD
    def configure_dynamics_function(ocp, nlp, dyn_func, **extra_params):
=======
    def configure_contacts(ocp, nlp, contact_types, force_from_where):
        if ContactType.RIGID_IMPLICIT in contact_types:
            ConfigureProblem.configure_rigid_contact_forces(
                ocp,
                nlp,
                as_states=False,
                as_algebraic_states=True,
                as_controls=False,
            )
        if ContactType.RIGID_EXPLICIT in contact_types:
            ConfigureProblem.configure_rigid_contact_function(ocp, nlp, force_from_where)
        if ContactType.SOFT_IMPLICIT in contact_types:
            ConfigureProblem.configure_soft_contact_forces(
                ocp, nlp, as_states=False, as_algebraic_states=True, as_controls=False
            )
        if ContactType.SOFT_EXPLICIT in contact_types:
            ConfigureProblem.configure_soft_contact_function(ocp, nlp)

    @staticmethod
    def configure_qv(ocp, nlp: NpArrayDictOptional, dyn_func: Callable, **extra_params) -> None:
        """
        Configure the qv, i.e. the dependent joint coordinates, to be plotted

        Parameters
        ----------
        ocp: OptimalControlProgram
            A reference to the ocp
        nlp: NonLinearProgram
            A reference to the phase
        dyn_func: Callable[time, states, controls, param, algebraic_states, numerical_timeseries]
            The function to get the values of contact forces from the dynamics
        """

        time_span_sym = vertcat(nlp.time_cx, nlp.dt)
        nlp.q_v_function = Function(
            "qv_function",
            [
                time_span_sym,
                nlp.states.cx,
                nlp.controls.cx,
                nlp.parameters.cx,
                nlp.algebraic_states.cx,
                nlp.numerical_timeseries.cx,
            ],
            [
                dyn_func()(
                    nlp.get_var_from_states_or_controls("q_u", nlp.states.cx, nlp.controls.cx),
                    DM.zeros(nlp.model.nb_dependent_joints, 1),
                )
            ],
            ["t_span", "x", "u", "p", "a", "d"],
            ["q_v"],
        )

        all_multipliers_names = []
        for nlp_i in ocp.nlp:
            if hasattr(nlp_i.model, "has_holonomic_constraints"):  # making sure we have a HolonomicBiorbdModel
                nlp_i_multipliers_names = [nlp_i.model.name_dof[i] for i in nlp_i.model.dependent_joint_index]
                all_multipliers_names.extend(
                    [name for name in nlp_i_multipliers_names if name not in all_multipliers_names]
                )

        all_multipliers_names_in_phase = [nlp.model.name_dof[i] for i in nlp.model.dependent_joint_index]
        axes_idx = BiMapping(
            to_first=[i for i, c in enumerate(all_multipliers_names) if c in all_multipliers_names_in_phase],
            to_second=[i for i, c in enumerate(all_multipliers_names) if c in all_multipliers_names_in_phase],
        )

        nlp.plot["q_v"] = CustomPlot(
            lambda t0, phases_dt, node_idx, x, u, p, a, d: nlp.q_v_function(
                np.concatenate([t0, t0 + phases_dt[nlp.phase_idx]]), x, u, p, a, d
            ),
            plot_type=PlotType.INTEGRATED,
            axes_idx=axes_idx,
            legend=all_multipliers_names,
        )

    @staticmethod
    def configure_qdotv(ocp, nlp: NonLinearProgram, dyn_func: Callable, **extra_params) -> None:
        """
        Configure the qdot_v, i.e. the dependent joint velocities, to be plotted

        Parameters
        ----------
        ocp: OptimalControlProgram
            A reference to the ocp
        nlp: NonLinearProgram
            A reference to the phase
        dyn_func: Callable[time, states, controls, param, algebraic_states, numerical_timeseries]
            The function to get the values of contact forces from the dynamics
        """

        time_span_sym = vertcat(nlp.time_cx, nlp.dt)
        nlp.q_v_function = Function(
            "qdot_v_function",
            [
                time_span_sym,
                nlp.states.scaled.cx,
                nlp.controls.scaled.cx,
                nlp.parameters.scaled.cx,
                nlp.algebraic_states.scaled.cx,
                nlp.numerical_timeseries.cx,
            ],
            [
                dyn_func()(
                    nlp.get_var_from_states_or_controls("q_u", nlp.states.scaled.cx, nlp.controls.scaled.cx),
                    nlp.get_var_from_states_or_controls("qdot_u", nlp.states.scaled.cx, nlp.controls.scaled.cx),
                    DM.zeros(nlp.model.nb_dependent_joints, 1),
                )
            ],
            ["t_span", "x", "u", "p", "a", "d"],
            ["qdot_v"],
        )

        all_multipliers_names = []
        for nlp_i in ocp.nlp:
            if hasattr(nlp_i.model, "has_holonomic_constraints"):  # making sure we have a HolonomicBiorbdModel
                nlp_i_multipliers_names = [nlp_i.model.name_dof[i] for i in nlp_i.model.dependent_joint_index]
                all_multipliers_names.extend(
                    [name for name in nlp_i_multipliers_names if name not in all_multipliers_names]
                )

        all_multipliers_names_in_phase = [nlp.model.name_dof[i] for i in nlp.model.dependent_joint_index]
        axes_idx = BiMapping(
            to_first=[i for i, c in enumerate(all_multipliers_names) if c in all_multipliers_names_in_phase],
            to_second=[i for i, c in enumerate(all_multipliers_names) if c in all_multipliers_names_in_phase],
        )

        nlp.plot["qdot_v"] = CustomPlot(
            lambda t0, phases_dt, node_idx, x, u, p, a, d: nlp.q_v_function(
                np.concatenate([t0, t0 + phases_dt[nlp.phase_idx]]), x, u, p, a, d
            ),
            plot_type=PlotType.INTEGRATED,
            axes_idx=axes_idx,
            legend=all_multipliers_names,
        )

    @staticmethod
    def configure_dynamics_function(ocp, nlp: NonLinearProgram, dyn_func, **extra_params) -> None:
>>>>>>> 426b2157
        """
        Configure the dynamics of the system

        Parameters
        ----------
        ocp: OptimalControlProgram
            A reference to the ocp
        nlp: NonLinearProgram
            A reference to the phase
        dyn_func: Callable[time, states, controls, param, algebraic_states, numerical_timeseries]
            The function to get the derivative of the states
        """

        dynamics_eval = dyn_func(
            nlp.time_cx,
            nlp.states.scaled.cx,
            nlp.controls.scaled.cx,
            nlp.parameters.scaled.cx,
            nlp.algebraic_states.scaled.cx,
            nlp.numerical_timeseries.cx,
            nlp,
            **extra_params,
        )

        # Check that the integrator matches the type of internal dynamics constraint
        if isinstance(nlp.dynamics_type.ode_solver, OdeSolver.COLLOCATION):
            if dynamics_eval.defects is None:
                raise ValueError(
                    f"When using OdeSolver {nlp.dynamics_type.ode_solver} you must provide implicit defects (not dxdt)."
                )
        else:
            if dynamics_eval.dxdt is None:
                raise ValueError(
                    f"When using OdeSolver {nlp.dynamics_type.ode_solver} you must provide dxdt (not defects)."
                )

        dynamics_dxdt = dynamics_eval.dxdt
        if isinstance(dynamics_dxdt, (list, tuple)):
            dynamics_dxdt = vertcat(*dynamics_dxdt)

        dynamics_defects = dynamics_eval.defects
        if isinstance(dynamics_defects, (list, tuple)):
            dynamics_defects = vertcat(*dynamics_defects)

        time_span_sym = vertcat(nlp.time_cx, nlp.dt)
        if dynamics_dxdt is not None:
            if nlp.dynamics_func is None:
                nlp.dynamics_func = Function(
                    "ForwardDyn",
                    [
                        time_span_sym,
                        nlp.states.scaled.cx,
                        nlp.controls.scaled.cx,
                        nlp.parameters.scaled.cx,
                        nlp.algebraic_states.scaled.cx,
                        nlp.numerical_timeseries.cx,
                    ],
                    [dynamics_dxdt],
                    ["t_span", "x", "u", "p", "a", "d"],
                    ["xdot"],
                )

                if nlp.dynamics_type.expand_dynamics:
                    try:
                        nlp.dynamics_func = nlp.dynamics_func.expand()
                    except Exception as me:
                        RuntimeError(
                            f"An error occurred while executing the 'expand()' function for the dynamic function. "
                            f"Please review the following casadi error message for more details.\n"
                            "Several factors could be causing this issue. One of the most likely is the inability to "
                            "use expand=True at all. In that case, try adding expand=False to the dynamics.\n"
                            "Original casadi error message:\n"
                            f"{me}"
                        )
            else:
                nlp.extra_dynamics_func.append(
                    Function(
                        "ForwardDyn",
                        [
                            time_span_sym,
                            nlp.states.scaled.cx,
                            nlp.controls.scaled.cx,
                            nlp.parameters.scaled.cx,
                            nlp.algebraic_states.scaled.cx,
                            nlp.numerical_timeseries.cx,
                        ],
                        [dynamics_dxdt],
                        ["t_span", "x", "u", "p", "a", "d"],
                        ["xdot"],
                    ),
                )

                if nlp.dynamics_type.expand_dynamics:
                    try:
                        nlp.extra_dynamics_func[-1] = nlp.extra_dynamics_func[-1].expand()
                    except Exception as me:
                        RuntimeError(
                            f"An error occurred while executing the 'expand()' function for the dynamic function. "
                            f"Please review the following casadi error message for more details.\n"
                            "Several factors could be causing this issue. One of the most likely is the inability to "
                            "use expand=True at all. In that case, try adding expand=False to the dynamics.\n"
                            "Original casadi error message:\n"
                            f"{me}"
                        )

        if dynamics_eval.defects is not None:
            if nlp.dynamics_defects_func is None:
                nlp.dynamics_defects_func = Function(
                    "DynamicsDefects",
                    [
                        time_span_sym,
                        nlp.states.scaled.cx,
                        nlp.controls.scaled.cx,
                        nlp.parameters.scaled.cx,
                        nlp.algebraic_states.scaled.cx,
                        nlp.numerical_timeseries.cx,
                        nlp.states_dot.scaled.cx,
                    ],
                    [dynamics_defects],
                    ["t_span", "x", "u", "p", "a", "d", "xdot"],
                    ["defects"],
                )
                if nlp.dynamics_type.expand_dynamics:
                    try:
                        nlp.dynamics_defects_func = nlp.dynamics_defects_func.expand()
                    except Exception as me:
                        RuntimeError(
                            f"An error occurred while executing the 'expand()' function for the dynamic function. "
                            f"Please review the following casadi error message for more details.\n"
                            "Several factors could be causing this issue. One of the most likely is the inability to "
                            "use expand=True at all. In that case, try adding expand=False to the dynamics.\n"
                            "Original casadi error message:\n"
                            f"{me}"
                        )
            else:
                nlp.extra_dynamics_defects_func.append(
                    Function(
                        "DynamicsDefects",
                        [
                            time_span_sym,
                            nlp.states.scaled.cx,
                            nlp.controls.scaled.cx,
                            nlp.parameters.scaled.cx,
                            nlp.algebraic_states.scaled.cx,
                            nlp.numerical_timeseries.cx,
                            nlp.states_dot.scaled.cx,
                        ],
                        [dynamics_eval.defects],
                        ["t_span", "x", "u", "p", "a", "d", "xdot"],
                        ["defects"],
                    ),
                )

                if nlp.dynamics_type.expand_dynamics:
                    try:
                        nlp.extra_dynamics_defects_func[-1] = nlp.extra_dynamics_defects_func[-1].expand()
                    except Exception as me:
                        RuntimeError(
                            f"An error occurred while executing the 'expand()' function for the dynamic function. "
                            f"Please review the following casadi error message for more details.\n"
                            "Several factors could be causing this issue. One of the most likely is the inability to "
                            "use expand=True at all. In that case, try adding expand=False to the dynamics.\n"
                            "Original casadi error message:\n"
                            f"{me}"
                        )

    @staticmethod
    def configure_rigid_contact_function(ocp, nlp: NonLinearProgram, contact_func: Callable, **extra_params) -> None:
        """
        Configure the contact points

        Parameters
        ----------
        ocp: OptimalControlProgram
            A reference to the ocp
        nlp: NonLinearProgram
            A reference to the phase
        contact_func: Callable[time, states, controls, param, algebraic_states, numerical_timeseries]
            The function to get the values of contact forces from the dynamics
        """

        time_span_sym = vertcat(nlp.time_cx, nlp.dt)
        nlp.rigid_contact_forces_func = Function(
            "rigid_contact_forces_func",
            [
                time_span_sym,
                nlp.states.scaled.cx,
                nlp.controls.scaled.cx,
                nlp.parameters.scaled.cx,
                nlp.algebraic_states.scaled.cx,
                nlp.numerical_timeseries.cx,
            ],
            [
                contact_func(
                    time_span_sym,
                    nlp.states.scaled.cx,
                    nlp.controls.scaled.cx,
                    nlp.parameters.scaled.cx,
                    nlp.algebraic_states.scaled.cx,
                    nlp.numerical_timeseries.cx,
                    nlp,
                    **extra_params,
                )
            ],
            ["t_span", "x", "u", "p", "a", "d"],
            ["rigid_contact_forces"],
        ).expand()

        all_contact_names = []
        for elt in ocp.nlp:
            all_contact_names.extend([name for name in elt.model.rigid_contact_names if name not in all_contact_names])

        if "rigid_contact_forces" in nlp.plot_mapping:
            contact_names_in_phase = [name for name in nlp.model.rigid_contact_names]
            axes_idx = BiMapping(
                to_first=nlp.plot_mapping["rigid_contact_forces"].map_idx,
                to_second=[i for i, c in enumerate(all_contact_names) if c in contact_names_in_phase],
            )
        else:
            contact_names_in_phase = [name for name in nlp.model.rigid_contact_names]
            axes_idx = BiMapping(
                to_first=[i for i, c in enumerate(all_contact_names) if c in contact_names_in_phase],
                to_second=[i for i, c in enumerate(all_contact_names) if c in contact_names_in_phase],
            )

        nlp.plot["rigid_contact_forces"] = CustomPlot(
            lambda t0, phases_dt, node_idx, x, u, p, a, d: nlp.rigid_contact_forces_func(
                np.concatenate([t0, t0 + phases_dt[nlp.phase_idx]]), x, u, p, a, d
            ),
            plot_type=PlotType.INTEGRATED,
            axes_idx=axes_idx,
            legend=all_contact_names,
        )

    @staticmethod
    def configure_soft_contact_function(ocp, nlp: NonLinearProgram) -> None:
        """
        Configure the soft contact sphere

        Parameters
        ----------
        ocp: OptimalControlProgram
            A reference to the ocp
        nlp: NonLinearProgram
            A reference to the phase
        """

        time_span_sym = vertcat(nlp.time_cx, nlp.dt)
        nlp.soft_contact_forces_func = Function(
            "soft_contact_forces_func",
            [
                time_span_sym,
                nlp.states.scaled.cx,
                nlp.controls.scaled.cx,
                nlp.parameters.scaled.cx,
                nlp.algebraic_states.scaled.cx,
                nlp.numerical_timeseries.cx,
            ],
            [nlp.model.soft_contact_forces().expand()(nlp.states["q"].cx, nlp.states["qdot"].cx, nlp.parameters.cx)],
            ["t_span", "x", "u", "p", "a", "d"],
            ["soft_contact_forces"],
        ).expand()

        component_list = ["Mx", "My", "Mz", "Fx", "Fy", "Fz"]

        for i_sc in range(nlp.model.nb_soft_contacts):
            all_soft_contact_names = []
            all_soft_contact_names.extend(
                [
                    f"{nlp.model.soft_contact_names[i_sc]}_{name}"
                    for name in component_list
                    if nlp.model.soft_contact_names[i_sc] not in all_soft_contact_names
                ]
            )

            if "soft_contact_forces" in nlp.plot_mapping:
                soft_contact_names_in_phase = [
                    f"{nlp.model.soft_contact_names[i_sc]}_{name}"
                    for name in component_list
                    if nlp.model.soft_contact_names[i_sc] not in all_soft_contact_names
                ]
                phase_mappings = BiMapping(
                    to_first=nlp.plot_mapping["soft_contact_forces"].map_idx,
                    to_second=[i for i, c in enumerate(all_soft_contact_names) if c in soft_contact_names_in_phase],
                )
            else:
                soft_contact_names_in_phase = [
                    f"{nlp.model.soft_contact_names[i_sc]}_{name}"
                    for name in component_list
                    if nlp.model.soft_contact_names[i_sc] not in all_soft_contact_names
                ]
                phase_mappings = BiMapping(
                    to_first=[i for i, c in enumerate(all_soft_contact_names) if c in soft_contact_names_in_phase],
                    to_second=[i for i, c in enumerate(all_soft_contact_names) if c in soft_contact_names_in_phase],
                )
            nlp.plot[f"soft_contact_forces_{nlp.model.soft_contact_names[i_sc]}"] = CustomPlot(
                lambda t0, phases_dt, node_idx, x, u, p, a, d: nlp.soft_contact_forces_func(
                    np.concatenate([t0, t0 + phases_dt[nlp.phase_idx]]), x, u, p, a, d
                )[(i_sc * 6) : ((i_sc + 1) * 6), :],
                plot_type=PlotType.INTEGRATED,
                axes_idx=phase_mappings,
                legend=all_soft_contact_names,
            )

<<<<<<< HEAD
=======
    @staticmethod
    def configure_new_variable(
        name: Str,
        name_elements: StrList,
        ocp,
        nlp: NonLinearProgram,
        as_states: Bool,
        as_controls: Bool,
        as_algebraic_states: Bool = False,
        fatigue: FatigueList = None,
        combine_name: StrOptional = None,
        combine_state_control_plot: Bool = False,
        skip_plot: bool = False,
        axes_idx: BiMapping = None,
    ):
        """
        Add a new variable to the states/controls pool

        Parameters
        ----------
        name: str
            The name of the new variable to add
        name_elements: list[str]
            The name of each element of the vector
        ocp: OptimalControlProgram
            A reference to the ocp
        nlp: NonLinearProgram
            A reference to the phase
        as_states: bool
            If the new variable should be added to the state variable set
        as_controls: bool
            If the new variable should be added to the control variable set
        as_algebraic_states: bool
            If the new variable should be added to the algebraic states variable set
        fatigue: FatigueList
            The list of fatigable item
        combine_name: str
            The name of a previously added plot to combine to
        combine_state_control_plot: bool
            If states and controls plot should be combined. Only effective if as_states and as_controls are both True
        skip_plot: bool
            If no plot should be automatically added
        axes_idx: BiMapping
            The axes index to use for the plot
        """
        NewVariableConfiguration(
            name,
            name_elements,
            ocp,
            nlp,
            as_states,
            as_controls,
            as_algebraic_states,
            fatigue,
            combine_name,
            combine_state_control_plot,
            skip_plot,
            axes_idx,
        )

    @staticmethod
    def configure_integrated_value(
        name: Str,
        name_elements: StrList,
        ocp,
        nlp: NonLinearProgram,
        initial_matrix: DM,
    ) -> None:
        """
        Add a new integrated value. This creates an MX (not an optimization variable) that is integrated using the
        integrated_value_functions function provided. This integrated_value can be used in the constraints and objectives
        without having to recompute them over and over again.

        Parameters
        ----------
        name: str
            The name of the new variable to add
        name_elements: list[str]
            The name of each element of the vector
        ocp: OptimalControlProgram
            A reference to the ocp
        nlp: NonLinearProgram
            A reference to the phase
        initial_matrix: DM
            The initial value of the integrated value
        """

        # TODO: compute values at collocation points
        # but for now only cx_start can be used
        n_cx = (
            nlp.dynamics_type.ode_solver.n_cx - 1
            if isinstance(nlp.dynamics_type.ode_solver, OdeSolver.COLLOCATION)
            else 3
        )
        if n_cx < 3:
            n_cx = 3

        dummy_mapping = Mapping(list(range(len(name_elements))))
        initial_vector = StochasticBioModel.reshape_to_vector(initial_matrix)
        cx_scaled_next_formatted = [initial_vector for _ in range(n_cx)]
        nlp.integrated_values.append(
            name=name,
            cx=cx_scaled_next_formatted,
            cx_scaled=cx_scaled_next_formatted,  # Only the first value is used
            mapping=dummy_mapping,
            node_index=0,
        )
        for node_index in range(1, nlp.ns + 1):  # cannot use phase_dynamics == PhaseDynamics.SHARED_DURING_THE_PHASE
            cx_scaled_next = [nlp.integrated_value_functions[name](nlp, node_index) for _ in range(n_cx)]
            nlp.integrated_values.append(
                name,
                cx_scaled_next_formatted,
                cx_scaled_next,
                dummy_mapping,
                node_index,
            )

    @staticmethod
    def configure_q(ocp, nlp: NonLinearProgram, as_states: Bool, as_controls: Bool) -> None:
        """
        Configure the generalized coordinates

        Parameters
        ----------
        nlp: NonLinearProgram
            A reference to the phase
        as_states: bool
            If the generalized coordinates should be a state
        as_controls: bool
            If the generalized coordinates should be a control
        """
        name = "q"
        name_q = nlp.model.name_dof
        axes_idx = ConfigureProblem._apply_phase_mapping(ocp, nlp, name)
        ConfigureProblem.configure_new_variable(
            name, name_q, ocp, nlp, as_states=as_states, as_controls=as_controls, axes_idx=axes_idx
        )

    @staticmethod
    def configure_qdot(ocp, nlp: NonLinearProgram, as_states: Bool, as_controls: Bool) -> None:
        """
        Configure the generalized velocities

        Parameters
        ----------
        nlp: NonLinearProgram
            A reference to the phase
        as_states: bool
            If the generalized velocities should be a state
        as_controls: bool
            If the generalized velocities should be a control
        """

        name = "qdot"
        name_qdot = ConfigureProblem._get_kinematics_based_names(nlp, name)
        axes_idx = ConfigureProblem._apply_phase_mapping(ocp, nlp, name)
        ConfigureProblem.configure_new_variable(
            name, name_qdot, ocp, nlp, as_states=as_states, as_controls=as_controls, axes_idx=axes_idx
        )

    @staticmethod
    def configure_qddot(ocp, nlp: NonLinearProgram, as_states: Bool, as_controls: Bool) -> None:
        """
        Configure the generalized accelerations

        Parameters
        ----------
        nlp: NonLinearProgram
            A reference to the phase
        as_states: bool
            If the generalized velocities should be a state
        as_controls: bool
            If the generalized velocities should be a control
        """

        name = "qddot"
        name_qddot = ConfigureProblem._get_kinematics_based_names(nlp, name)
        axes_idx = ConfigureProblem._apply_phase_mapping(ocp, nlp, name)
        ConfigureProblem.configure_new_variable(
            name, name_qddot, ocp, nlp, as_states=as_states, as_controls=as_controls, axes_idx=axes_idx
        )

    @staticmethod
    def configure_qdddot(ocp, nlp: NonLinearProgram, as_states: Bool, as_controls: Bool) -> None:
        """
        Configure the generalized accelerations

        Parameters
        ----------
        nlp: NonLinearProgram
            A reference to the phase
        as_states: bool
            If the generalized velocities should be a state
        as_controls: bool
            If the generalized velocities should be a control
        """

        name = "qdddot"
        name_qdddot = ConfigureProblem._get_kinematics_based_names(nlp, name)
        axes_idx = ConfigureProblem._apply_phase_mapping(ocp, nlp, name)
        ConfigureProblem.configure_new_variable(
            name, name_qdddot, ocp, nlp, as_states=as_states, as_controls=as_controls, axes_idx=axes_idx
        )

    @staticmethod
    def configure_stochastic_k(ocp, nlp: NonLinearProgram, n_noised_controls: Int, n_references: Int) -> None:
        """
        Configure the optimal feedback gain matrix K.
        Parameters
        ----------
        nlp: NonLinearProgram
            A reference to the phase
        """
        name = "k"

        if name in nlp.variable_mappings:
            raise NotImplementedError(f"Algebraic states and mapping cannot be use together for now.")

        name_k = []
        control_names = [f"control_{i}" for i in range(n_noised_controls)]
        ref_names = [f"feedback_{i}" for i in range(n_references)]
        for name_1 in control_names:
            for name_2 in ref_names:
                name_k += [name_1 + "_&_" + name_2]
        nlp.variable_mappings[name] = BiMapping(
            list(range(len(control_names) * len(ref_names))), list(range(len(control_names) * len(ref_names)))
        )
        ConfigureProblem.configure_new_variable(
            name,
            name_k,
            ocp,
            nlp,
            as_states=False,
            as_controls=True,
            as_algebraic_states=False,
        )

    @staticmethod
    def configure_stochastic_c(ocp, nlp: NonLinearProgram, n_noised_states: Int, n_noise: Int) -> None:
        """
        Configure the stochastic variable matrix C representing the injection of motor noise (df/dw).
        Parameters
        ----------
        nlp: NonLinearProgram
            A reference to the phase
        """
        name = "c"

        if name in nlp.variable_mappings:
            raise NotImplementedError(f"Algebraic states variables and mapping cannot be use together for now.")

        name_c = []
        for name_1 in [f"X_{i}" for i in range(n_noised_states)]:
            for name_2 in [f"X_{i}" for i in range(n_noise)]:
                name_c += [name_1 + "_&_" + name_2]
        nlp.variable_mappings[name] = BiMapping(
            list(range(n_noised_states * n_noise)), list(range(n_noised_states * n_noise))
        )

        ConfigureProblem.configure_new_variable(
            name,
            name_c,
            ocp,
            nlp,
            as_states=False,
            as_controls=True,
            as_algebraic_states=False,
            skip_plot=True,
        )

    @staticmethod
    def configure_stochastic_a(ocp, nlp: NonLinearProgram, n_noised_states: Int) -> None:
        """
        Configure the stochastic variable matrix A representing the propagation of motor noise (df/dx).
        Parameters
        ----------
        nlp: NonLinearProgram
            A reference to the phase
        """
        name = "a"

        if name in nlp.variable_mappings:
            raise NotImplementedError(f"Algebraic states and mapping cannot be use together for now.")

        name_a = []
        for name_1 in [f"X_{i}" for i in range(n_noised_states)]:
            for name_2 in [f"X_{i}" for i in range(n_noised_states)]:
                name_a += [name_1 + "_&_" + name_2]
        nlp.variable_mappings[name] = BiMapping(list(range(n_noised_states**2)), list(range(n_noised_states**2)))

        ConfigureProblem.configure_new_variable(
            name,
            name_a,
            ocp,
            nlp,
            as_states=False,
            as_controls=True,
            as_algebraic_states=False,
            skip_plot=True,
        )

    @staticmethod
    def configure_stochastic_cov_explicit(ocp, nlp: NonLinearProgram, n_noised_states: Int, initial_matrix: DM) -> None:
        """
        Configure the covariance matrix P representing the motor noise.
        Parameters
        ----------
        nlp: NonLinearProgram
            A reference to the phase
        """
        name = "cov"

        if name in nlp.variable_mappings:
            raise NotImplementedError(f"Algebraic states and mapping cannot be use together for now.")

        name_cov = []
        for name_1 in [f"X_{i}" for i in range(n_noised_states)]:
            for name_2 in [f"X_{i}" for i in range(n_noised_states)]:
                name_cov += [name_1 + "_&_" + name_2]
        nlp.variable_mappings[name] = BiMapping(list(range(n_noised_states**2)), list(range(n_noised_states**2)))
        ConfigureProblem.configure_integrated_value(
            name,
            name_cov,
            ocp,
            nlp,
            initial_matrix=initial_matrix,
        )

    @staticmethod
    def configure_stochastic_cov_implicit(ocp, nlp: NonLinearProgram, n_noised_states: Int) -> None:
        """
        Configure the covariance matrix P representing the motor noise.
        Parameters
        ----------
        nlp: NonLinearProgram
            A reference to the phase
        """
        name = "cov"
        if "cov" in nlp.variable_mappings and nlp.variable_mappings["cov"].actually_does_a_mapping:
            raise NotImplementedError(f"Algebraic states and mapping cannot be use together for now.")

        if name in nlp.variable_mappings:
            raise NotImplementedError(f"Algebraic states and mapping cannot be use together for now.")

        name_cov = []
        for name_1 in [f"X_{i}" for i in range(n_noised_states)]:
            for name_2 in [f"X_{i}" for i in range(n_noised_states)]:
                name_cov += [name_1 + "_&_" + name_2]
        nlp.variable_mappings[name] = BiMapping(list(range(n_noised_states**2)), list(range(n_noised_states**2)))
        ConfigureProblem.configure_new_variable(
            name,
            name_cov,
            ocp,
            nlp,
            as_states=False,
            as_controls=True,
            as_algebraic_states=False,
        )

    @staticmethod
    def configure_stochastic_cholesky_cov(ocp, nlp: NonLinearProgram, n_noised_states: Int) -> None:
        """
        Configure the diagonal matrix needed to reconstruct the covariance matrix using L @ L.T.
        This formulation allows insuring that the covariance matrix is always positive semi-definite.
        Parameters
        ----------
        nlp: NonLinearProgram
            A reference to the phase
        """
        name = "cholesky_cov"

        if name in nlp.variable_mappings:
            raise NotImplementedError(f"Algebraic states and mapping cannot be use together for now.")

        name_cov = []
        for nb_1, name_1 in enumerate([f"X_{i}" for i in range(n_noised_states)]):
            for name_2 in [f"X_{i}" for i in range(nb_1 + 1)]:
                name_cov += [name_1 + "_&_" + name_2]
        nlp.variable_mappings[name] = BiMapping(list(range(len(name_cov))), list(range(len(name_cov))))
        ConfigureProblem.configure_new_variable(
            name,
            name_cov,
            ocp,
            nlp,
            as_states=False,
            as_controls=True,
            as_algebraic_states=False,
        )

    @staticmethod
    def configure_stochastic_ref(ocp, nlp: NonLinearProgram, n_references: Int) -> None:
        """
        Configure the reference kinematics.

        Parameters
        ----------
        nlp: NonLinearProgram
            A reference to the phase
        """
        name = "ref"

        if name in nlp.variable_mappings:
            raise NotImplementedError(f"Algebraic states and mapping cannot be use together for now.")

        name_ref = [f"reference_{i}" for i in range(n_references)]
        nlp.variable_mappings[name] = BiMapping(list(range(n_references)), list(range(n_references)))
        ConfigureProblem.configure_new_variable(
            name,
            name_ref,
            ocp,
            nlp,
            as_states=False,
            as_controls=True,
            as_algebraic_states=False,
        )

    @staticmethod
    def configure_stochastic_m(ocp, nlp: NonLinearProgram, n_noised_states: Int) -> None:
        """
        Configure the helper matrix M (from Gillis 2013 : https://doi.org/10.1109/CDC.2013.6761121).

        Parameters
        ----------
        nlp: NonLinearProgram
            A reference to the phase
        """
        name = "m"

        if "m" in nlp.variable_mappings and nlp.variable_mappings["m"].actually_does_a_mapping:
            raise NotImplementedError(f"Algebraic states and mapping cannot be use together for now.")

        name_m = []
        for name_1 in [f"X_{i}" for i in range(n_noised_states)]:
            for name_2 in [f"X_{i}" for i in range(n_noised_states)]:
                name_m += [name_1 + "_&_" + name_2]
        nlp.variable_mappings[name] = BiMapping(
            list(range(n_noised_states * n_noised_states)),
            list(range(n_noised_states * n_noised_states)),
        )
        ConfigureProblem.configure_new_variable(
            name,
            name_m,
            ocp,
            nlp,
            as_states=False,
            as_controls=False,
            as_algebraic_states=True,
        )

    @staticmethod
    def configure_tau(
        ocp, nlp: NonLinearProgram, as_states: Bool, as_controls: Bool, fatigue: FatigueList = None
    ) -> None:
        """
        Configure the generalized forces

        Parameters
        ----------
        nlp: NonLinearProgram
            A reference to the phase
        as_states: bool
            If the generalized forces should be a state
        as_controls: bool
            If the generalized forces should be a control
        fatigue: FatigueList
            If the dynamics with fatigue should be declared
        """

        name = "tau"
        name_tau = ConfigureProblem._get_kinematics_based_names(nlp, name)
        axes_idx = ConfigureProblem._apply_phase_mapping(ocp, nlp, name)
        ConfigureProblem.configure_new_variable(
            name, name_tau, ocp, nlp, as_states=as_states, as_controls=as_controls, fatigue=fatigue, axes_idx=axes_idx
        )

    @staticmethod
    def configure_residual_tau(ocp, nlp: NonLinearProgram, as_states: Bool, as_controls: Bool) -> None:
        """
        Configure the residual forces

        Parameters
        ----------
        nlp: NonLinearProgram
            A reference to the phase
        as_states: bool
            If the generalized forces should be a state
        as_controls: bool
            If the generalized forces should be a control
        """

        name = "residual_tau"
        name_residual_tau = ConfigureProblem._get_kinematics_based_names(nlp, name)
        axes_idx = ConfigureProblem._apply_phase_mapping(ocp, nlp, name)
        ConfigureProblem.configure_new_variable(
            name, name_residual_tau, ocp, nlp, as_states=as_states, as_controls=as_controls, axes_idx=axes_idx
        )

    @staticmethod
    def configure_taudot(ocp, nlp: NonLinearProgram, as_states: Bool, as_controls: Bool) -> None:
        """
        Configure the generalized forces derivative

        Parameters
        ----------
        nlp: NonLinearProgram
            A reference to the phase
        as_states: bool
            If the generalized force derivatives should be a state
        as_controls: bool
            If the generalized force derivatives should be a control
        """

        name = "taudot"
        name_taudot = ConfigureProblem._get_kinematics_based_names(nlp, name)
        axes_idx = ConfigureProblem._apply_phase_mapping(ocp, nlp, name)
        ConfigureProblem.configure_new_variable(
            name, name_taudot, ocp, nlp, as_states=as_states, as_controls=as_controls, axes_idx=axes_idx
        )

    @staticmethod
    def configure_translational_forces(
        ocp, nlp: NonLinearProgram, as_states: Bool, as_controls: Bool, as_algebraic_states: Bool, n_contacts: Int = 1
    ) -> None:
        """
        Configure contact forces as optimization variables (for now only in global reference frame with an unknown point of application))
        # TODO: Match this with ExternalForceSetTimeSeries (options: 'in_global', 'torque', ...)

        Parameters
        ----------
        nlp: NonLinearProgram
            A reference to the phase
        as_states: bool
            If the contact force should be a state
        as_controls: bool
            If the contact force should be a control
        n_contacts: int
            The number of contacts to consider (There will be 3 components for each contact)
        """

        name_contact_forces = [f"Force{i}_{axis}" for i in range(n_contacts) for axis in ("X", "Y", "Z")]
        ConfigureProblem.configure_new_variable(
            "contact_forces",
            name_contact_forces,
            ocp,
            nlp,
            as_states=as_states,
            as_controls=as_controls,
            as_algebraic_states=as_algebraic_states,
        )
        ConfigureProblem.configure_new_variable(
            "contact_positions",
            name_contact_forces,
            ocp,
            nlp,
            as_states=as_states,
            as_controls=as_controls,
            as_algebraic_states=as_algebraic_states,
        )

    @staticmethod
    def configure_rigid_contact_forces(
        ocp, nlp: NonLinearProgram, as_states: Bool, as_controls: Bool, as_algebraic_states: Bool
    ) -> None:
        """
        Configure the generalized forces derivative

        Parameters
        ----------
        nlp: NonLinearProgram
            A reference to the phase
        as_states: bool
            If the generalized force should be a state
        as_controls: bool
            If the generalized force should be a control
        as_algebraic_states: bool
            If the generalized force should be an algebraic state
        """

        name_contact_forces = [name for name in nlp.model.rigid_contact_names]
        ConfigureProblem.configure_new_variable(
            "rigid_contact_forces",
            name_contact_forces,
            ocp,
            nlp,
            as_states=as_states,
            as_controls=as_controls,
            as_algebraic_states=as_algebraic_states,
        )

    @staticmethod
    def configure_soft_contact_forces(
        ocp, nlp: NonLinearProgram, as_states: Bool, as_controls: Bool, as_algebraic_states: Bool
    ) -> None:
        """
        Configure the generalized forces derivative

        Parameters
        ----------
        nlp: NonLinearProgram
            A reference to the phase
        as_states: bool
            If the generalized force should be a state
        as_controls: bool
            If the generalized force should be a control
        as_algebraic_states: bool
            If the generalized force should be an algebraic state
        """
        name_soft_contact_forces = [
            f"{name}_{axis}" for name in nlp.model.soft_contact_names for axis in ("MX", "MY", "MZ", "FX", "FY", "FZ")
        ]
        ConfigureProblem.configure_new_variable(
            "soft_contact_forces",
            name_soft_contact_forces,
            ocp,
            nlp,
            as_states=as_states,
            as_algebraic_states=as_algebraic_states,
            as_controls=as_controls,
        )

    @staticmethod
    def configure_muscles(
        ocp, nlp: NonLinearProgram, as_states: Bool, as_controls: Bool, fatigue: FatigueList = None
    ) -> None:
        """
        Configure the muscles

        Parameters
        ----------
        nlp: NonLinearProgram
            A reference to the phase
        as_states: bool
            If the muscles should be a state
        as_controls: bool
            If the muscles should be a control
        fatigue: FatigueList
            The list of fatigue parameters
        """

        muscle_names = nlp.model.muscle_names
        ConfigureProblem.configure_new_variable(
            "muscles",
            muscle_names,
            ocp,
            nlp,
            as_states=as_states,
            as_controls=as_controls,
            combine_state_control_plot=True,
            fatigue=fatigue,
        )

    @staticmethod
    def _apply_phase_mapping(ocp, nlp: NonLinearProgram, name: Str) -> BiMapping | None:
        """
        Apply the phase mapping to the variable

        Parameters
        ----------
        ocp: OptimalControlProgram
            A reference to the ocp
        nlp: NonLinearProgram
            A reference to the phase
        name: str
            The name of the variable to map

        Returns
        -------
        The mapping or None if no mapping is defined

        """
        if nlp.phase_mapping:
            if name in nlp.variable_mappings.keys():
                double_mapping_to_first = (
                    nlp.variable_mappings[name].to_first.map(nlp.phase_mapping.to_first.map_idx).T.tolist()[0]
                )
                double_mapping_to_first = [int(double_mapping_to_first[i]) for i in range(len(double_mapping_to_first))]
                double_mapping_to_second = (
                    nlp.variable_mappings[name].to_second.map(nlp.phase_mapping.to_second.map_idx).T.tolist()[0]
                )
                double_mapping_to_second = [
                    int(double_mapping_to_second[i]) for i in range(len(double_mapping_to_second))
                ]
            else:
                double_mapping_to_first = nlp.phase_mapping.to_first.map_idx
                double_mapping_to_second = nlp.phase_mapping.to_second.map_idx
            axes_idx = BiMapping(to_first=double_mapping_to_first, to_second=double_mapping_to_second)
        else:
            axes_idx = None
        return axes_idx

>>>>>>> 426b2157

class DynamicsFcn(FcnEnum):
    """
    Selection of valid dynamics functions
    """

    TORQUE_DRIVEN = (ConfigureProblem.torque_driven,)
    TORQUE_DRIVEN_FREE_FLOATING_BASE = (ConfigureProblem.torque_driven_free_floating_base,)
    STOCHASTIC_TORQUE_DRIVEN = (ConfigureProblem.stochastic_torque_driven,)
    STOCHASTIC_TORQUE_DRIVEN_FREE_FLOATING_BASE = (ConfigureProblem.stochastic_torque_driven_free_floating_base,)
    TORQUE_DERIVATIVE_DRIVEN = (ConfigureProblem.torque_derivative_driven,)
    TORQUE_ACTIVATIONS_DRIVEN = (ConfigureProblem.torque_activations_driven,)
    JOINTS_ACCELERATION_DRIVEN = (ConfigureProblem.joints_acceleration_driven,)
    MUSCLE_DRIVEN = (ConfigureProblem.muscle_driven,)
    HOLONOMIC_TORQUE_DRIVEN = (ConfigureProblem.holonomic_torque_driven,)
    CUSTOM = (ConfigureProblem.custom,)


class Dynamics(OptionGeneric):
    """
    A placeholder for the chosen dynamics by the user

    Attributes
    ----------
    dynamic_function: Callable
        The custom dynamic function provided by the user
    configure: Callable
        The configuration function provided by the user that declares the NLP (states and controls),
        usually only necessary when defining custom functions
    expand_dynamics: bool
        If the dynamics function should be expanded
    expand_continuity: bool
        If the continuity function should be expanded. This can be extensive on the RAM usage
    skip_continuity: bool
        If the continuity should be skipped
    state_continuity_weight: float | None
        The weight of the continuity constraint. If None, the continuity is a constraint,
        otherwise it is an objective
    phase_dynamics: PhaseDynamics
        If the dynamics should be shared between the nodes or not
    """

    def __init__(
        self,
<<<<<<< HEAD
        configure: Callable | "AutoConfigure",
        expand_dynamics: bool = True,
        expand_continuity: bool = False,
        skip_continuity: bool = False,
        state_continuity_weight: float | None = None,
        phase_dynamics: PhaseDynamics = PhaseDynamics.SHARED_DURING_THE_PHASE,
        ode_solver: OdeSolver | OdeSolverBase = OdeSolver.RK4(),
        numerical_data_timeseries: dict[str, np.ndarray] = None,
        contact_type: list[ContactType] | tuple[ContactType] = (),
        control_type: ControlType = ControlType.CONSTANT,
=======
        dynamics_type: Callable | DynamicsFcn,
        expand_dynamics: Bool = True,
        expand_continuity: Bool = False,
        skip_continuity: Bool = False,
        state_continuity_weight: FloatOptional = None,
        phase_dynamics: PhaseDynamics = PhaseDynamics.SHARED_DURING_THE_PHASE,
        ode_solver: OdeSolver | OdeSolverBase = OdeSolver.RK4(),
        numerical_data_timeseries: NpArrayDictOptional = None,
>>>>>>> 426b2157
        **extra_parameters: Any,
    ):
        """
        Parameters
        ----------
        dynamics_type: Callable | DynamicsFcn
            The chosen dynamic functions
        params: Any
            Any parameters to pass to the dynamic and configure functions
        expand_dynamics: bool
            If the dynamics function should be expanded
        expand_continuity: bool
            If the continuity function should be expanded. This can be extensive on the RAM usage
        skip_continuity: bool
            If the continuity should be skipped
        state_continuity_weight: float | None
            The weight of the continuity constraint. If None, the continuity is a constraint,
            otherwise it is an objective
        phase_dynamics: PhaseDynamics
            If the dynamics should be shared between the nodes or not
        ode_solver: OdeSolver
            The integrator to use to integrate this dynamics.
        numerical_data_timeseries: dict[str, np.ndarray]
            The numerical timeseries at each node. ex: the experimental external forces data should go here.
<<<<<<< HEAD
        contact_type: list[ContactType] | tuple[ContactType]
            The type of contact to consider in the dynamics
        control_type: ControlType
            The type of control to consider in the dynamics
=======
>>>>>>> 426b2157
        """

        # configure = None
        # if not isinstance(dynamics_type, DynamicsFcn):
        #     configure = dynamics_type
        #     dynamics_type = DynamicsFcn.CUSTOM
        # else:
        #     if "configure" in extra_parameters:
        #         configure = extra_parameters["configure"]
        #         del extra_parameters["configure"]

        dynamic_function = None
        if "dynamic_function" in extra_parameters:
            dynamic_function = extra_parameters["dynamic_function"]
            del extra_parameters["dynamic_function"]

        if not isinstance(ode_solver, OdeSolverBase):
            raise RuntimeError("ode_solver should be built an instance of OdeSolver")

        super(Dynamics, self).__init__(type=configure, **extra_parameters)
        self.dynamic_function = dynamic_function
        self.configure = configure
        self.expand_dynamics = expand_dynamics
        self.expand_continuity = expand_continuity
        self.skip_continuity = skip_continuity
        self.state_continuity_weight = state_continuity_weight
        self.phase_dynamics = phase_dynamics
        self.ode_solver = ode_solver
        self.numerical_data_timeseries = numerical_data_timeseries
<<<<<<< HEAD
        self.contact_type = contact_type
        self.control_type = control_type
=======
>>>>>>> 426b2157


class DynamicsList(UniquePerPhaseOptionList):
    """
    A list of Dynamics if more than one is required, typically when more than one phases are declared

    Methods
    -------
    add(dynamics: DynamicsFcn, **extra_parameters)
        Add a new Dynamics to the list
    print(self)
        Print the DynamicsList to the console
    """

    def add(self, dynamics_type: Callable, **extra_parameters: Any):
        """
        Add a new Dynamics to the list

        Parameters
        ----------
        dynamics_type: Callable | Dynamics | DynamicsFcn
            The chosen dynamic functions
        extra_parameters: dict
            Any parameters to pass to Dynamics
        """
        if isinstance(dynamics_type, Dynamics):
            self.copy(dynamics_type)

        else:
            super(DynamicsList, self)._add(dynamics_type=dynamics_type, option_type=Dynamics, **extra_parameters)

    def print(self) -> None:
        """
        Print the DynamicsList to the console
        """
        raise NotImplementedError("Printing of DynamicsList is not ready yet")


def _check_numerical_timeseries_format(numerical_timeseries: NpArray, n_shooting: Int, phase_idx: Int) -> None:
    """Check if the numerical_data_timeseries is of the right format"""
    if type(numerical_timeseries) is not np.ndarray:
        raise RuntimeError(
            f"Phase {phase_idx} has numerical_data_timeseries of type {type(numerical_timeseries)} "
            f"but it should be of type np.ndarray"
        )
    if numerical_timeseries is not None and numerical_timeseries.shape[2] != n_shooting + 1:
        raise RuntimeError(
            f"Phase {phase_idx} has {n_shooting}+1 shooting points but the numerical_data_timeseries "
            f"has {numerical_timeseries.shape[2]} shooting points."
            f"The numerical_data_timeseries should be of format dict[str, np.ndarray] "
            f"where the list is the number of shooting points of the phase "
<<<<<<< HEAD
        )


def _check_contacts_in_biomodel(contact_type: list[ContactType] | tuple[ContactType], model: BioModel, phase_idx: int):

    # Check rigid contacts
    if (
        ContactType.RIGID_EXPLICIT in contact_type or ContactType.RIGID_IMPLICIT in contact_type
    ) and model.nb_contacts == 0:
        raise ValueError(
            f"No rigid contact defined in the .bioMod of phase {phase_idx}, consider changing the ContactType."
        )

    # Check soft contacts
    if (
        ContactType.SOFT_EXPLICIT in contact_type or ContactType.SOFT_IMPLICIT in contact_type
    ) and model.nb_soft_contacts == 0:
        raise ValueError(
            f"No soft contact defined in the .bioMod of phase {phase_idx}, consider changing the ContactType."
        )

    # Check that contact types are not declared at the same time
    if len(contact_type) > 1:
        raise NotImplementedError("It is not possible to use multiple ContactType at the same time yet.")
=======
        )
>>>>>>> 426b2157
<|MERGE_RESOLUTION|>--- conflicted
+++ resolved
@@ -88,10 +88,7 @@
     """
 
     @staticmethod
-<<<<<<< HEAD
-    def initialize(ocp, nlp):
-=======
-    def _get_kinematics_based_names(nlp: NonLinearProgram, var_type: Str) -> StrList:
+    def _get_kinematics_based_names(nlp, var_type: str) -> list[str]:
         """
         To modify the names of the variables added to the plots if there is quaternions
 
@@ -131,8 +128,7 @@
         return new_names
 
     @staticmethod
-    def initialize(ocp, nlp: NonLinearProgram) -> None:
->>>>>>> 426b2157
+    def initialize(ocp, nlp):
         """
         Call the dynamics a first time
 
@@ -153,10 +149,6 @@
         nlp.dynamics_type.configure.initialize(
             ocp,
             nlp,
-<<<<<<< HEAD
-=======
-            numerical_data_timeseries=nlp.dynamics_type.numerical_data_timeseries,
->>>>>>> 426b2157
             **nlp.dynamics_type.extra_parameters,
         )
         # dyn_eval = ConfigureProblem.initialize_dynamics(
@@ -852,9 +844,6 @@
         )
 
     @staticmethod
-<<<<<<< HEAD
-    def configure_dynamics_function(ocp, nlp, dyn_func, **extra_params):
-=======
     def configure_contacts(ocp, nlp, contact_types, force_from_where):
         if ContactType.RIGID_IMPLICIT in contact_types:
             ConfigureProblem.configure_rigid_contact_forces(
@@ -994,7 +983,6 @@
 
     @staticmethod
     def configure_dynamics_function(ocp, nlp: NonLinearProgram, dyn_func, **extra_params) -> None:
->>>>>>> 426b2157
         """
         Configure the dynamics of the system
 
@@ -1299,699 +1287,6 @@
                 legend=all_soft_contact_names,
             )
 
-<<<<<<< HEAD
-=======
-    @staticmethod
-    def configure_new_variable(
-        name: Str,
-        name_elements: StrList,
-        ocp,
-        nlp: NonLinearProgram,
-        as_states: Bool,
-        as_controls: Bool,
-        as_algebraic_states: Bool = False,
-        fatigue: FatigueList = None,
-        combine_name: StrOptional = None,
-        combine_state_control_plot: Bool = False,
-        skip_plot: bool = False,
-        axes_idx: BiMapping = None,
-    ):
-        """
-        Add a new variable to the states/controls pool
-
-        Parameters
-        ----------
-        name: str
-            The name of the new variable to add
-        name_elements: list[str]
-            The name of each element of the vector
-        ocp: OptimalControlProgram
-            A reference to the ocp
-        nlp: NonLinearProgram
-            A reference to the phase
-        as_states: bool
-            If the new variable should be added to the state variable set
-        as_controls: bool
-            If the new variable should be added to the control variable set
-        as_algebraic_states: bool
-            If the new variable should be added to the algebraic states variable set
-        fatigue: FatigueList
-            The list of fatigable item
-        combine_name: str
-            The name of a previously added plot to combine to
-        combine_state_control_plot: bool
-            If states and controls plot should be combined. Only effective if as_states and as_controls are both True
-        skip_plot: bool
-            If no plot should be automatically added
-        axes_idx: BiMapping
-            The axes index to use for the plot
-        """
-        NewVariableConfiguration(
-            name,
-            name_elements,
-            ocp,
-            nlp,
-            as_states,
-            as_controls,
-            as_algebraic_states,
-            fatigue,
-            combine_name,
-            combine_state_control_plot,
-            skip_plot,
-            axes_idx,
-        )
-
-    @staticmethod
-    def configure_integrated_value(
-        name: Str,
-        name_elements: StrList,
-        ocp,
-        nlp: NonLinearProgram,
-        initial_matrix: DM,
-    ) -> None:
-        """
-        Add a new integrated value. This creates an MX (not an optimization variable) that is integrated using the
-        integrated_value_functions function provided. This integrated_value can be used in the constraints and objectives
-        without having to recompute them over and over again.
-
-        Parameters
-        ----------
-        name: str
-            The name of the new variable to add
-        name_elements: list[str]
-            The name of each element of the vector
-        ocp: OptimalControlProgram
-            A reference to the ocp
-        nlp: NonLinearProgram
-            A reference to the phase
-        initial_matrix: DM
-            The initial value of the integrated value
-        """
-
-        # TODO: compute values at collocation points
-        # but for now only cx_start can be used
-        n_cx = (
-            nlp.dynamics_type.ode_solver.n_cx - 1
-            if isinstance(nlp.dynamics_type.ode_solver, OdeSolver.COLLOCATION)
-            else 3
-        )
-        if n_cx < 3:
-            n_cx = 3
-
-        dummy_mapping = Mapping(list(range(len(name_elements))))
-        initial_vector = StochasticBioModel.reshape_to_vector(initial_matrix)
-        cx_scaled_next_formatted = [initial_vector for _ in range(n_cx)]
-        nlp.integrated_values.append(
-            name=name,
-            cx=cx_scaled_next_formatted,
-            cx_scaled=cx_scaled_next_formatted,  # Only the first value is used
-            mapping=dummy_mapping,
-            node_index=0,
-        )
-        for node_index in range(1, nlp.ns + 1):  # cannot use phase_dynamics == PhaseDynamics.SHARED_DURING_THE_PHASE
-            cx_scaled_next = [nlp.integrated_value_functions[name](nlp, node_index) for _ in range(n_cx)]
-            nlp.integrated_values.append(
-                name,
-                cx_scaled_next_formatted,
-                cx_scaled_next,
-                dummy_mapping,
-                node_index,
-            )
-
-    @staticmethod
-    def configure_q(ocp, nlp: NonLinearProgram, as_states: Bool, as_controls: Bool) -> None:
-        """
-        Configure the generalized coordinates
-
-        Parameters
-        ----------
-        nlp: NonLinearProgram
-            A reference to the phase
-        as_states: bool
-            If the generalized coordinates should be a state
-        as_controls: bool
-            If the generalized coordinates should be a control
-        """
-        name = "q"
-        name_q = nlp.model.name_dof
-        axes_idx = ConfigureProblem._apply_phase_mapping(ocp, nlp, name)
-        ConfigureProblem.configure_new_variable(
-            name, name_q, ocp, nlp, as_states=as_states, as_controls=as_controls, axes_idx=axes_idx
-        )
-
-    @staticmethod
-    def configure_qdot(ocp, nlp: NonLinearProgram, as_states: Bool, as_controls: Bool) -> None:
-        """
-        Configure the generalized velocities
-
-        Parameters
-        ----------
-        nlp: NonLinearProgram
-            A reference to the phase
-        as_states: bool
-            If the generalized velocities should be a state
-        as_controls: bool
-            If the generalized velocities should be a control
-        """
-
-        name = "qdot"
-        name_qdot = ConfigureProblem._get_kinematics_based_names(nlp, name)
-        axes_idx = ConfigureProblem._apply_phase_mapping(ocp, nlp, name)
-        ConfigureProblem.configure_new_variable(
-            name, name_qdot, ocp, nlp, as_states=as_states, as_controls=as_controls, axes_idx=axes_idx
-        )
-
-    @staticmethod
-    def configure_qddot(ocp, nlp: NonLinearProgram, as_states: Bool, as_controls: Bool) -> None:
-        """
-        Configure the generalized accelerations
-
-        Parameters
-        ----------
-        nlp: NonLinearProgram
-            A reference to the phase
-        as_states: bool
-            If the generalized velocities should be a state
-        as_controls: bool
-            If the generalized velocities should be a control
-        """
-
-        name = "qddot"
-        name_qddot = ConfigureProblem._get_kinematics_based_names(nlp, name)
-        axes_idx = ConfigureProblem._apply_phase_mapping(ocp, nlp, name)
-        ConfigureProblem.configure_new_variable(
-            name, name_qddot, ocp, nlp, as_states=as_states, as_controls=as_controls, axes_idx=axes_idx
-        )
-
-    @staticmethod
-    def configure_qdddot(ocp, nlp: NonLinearProgram, as_states: Bool, as_controls: Bool) -> None:
-        """
-        Configure the generalized accelerations
-
-        Parameters
-        ----------
-        nlp: NonLinearProgram
-            A reference to the phase
-        as_states: bool
-            If the generalized velocities should be a state
-        as_controls: bool
-            If the generalized velocities should be a control
-        """
-
-        name = "qdddot"
-        name_qdddot = ConfigureProblem._get_kinematics_based_names(nlp, name)
-        axes_idx = ConfigureProblem._apply_phase_mapping(ocp, nlp, name)
-        ConfigureProblem.configure_new_variable(
-            name, name_qdddot, ocp, nlp, as_states=as_states, as_controls=as_controls, axes_idx=axes_idx
-        )
-
-    @staticmethod
-    def configure_stochastic_k(ocp, nlp: NonLinearProgram, n_noised_controls: Int, n_references: Int) -> None:
-        """
-        Configure the optimal feedback gain matrix K.
-        Parameters
-        ----------
-        nlp: NonLinearProgram
-            A reference to the phase
-        """
-        name = "k"
-
-        if name in nlp.variable_mappings:
-            raise NotImplementedError(f"Algebraic states and mapping cannot be use together for now.")
-
-        name_k = []
-        control_names = [f"control_{i}" for i in range(n_noised_controls)]
-        ref_names = [f"feedback_{i}" for i in range(n_references)]
-        for name_1 in control_names:
-            for name_2 in ref_names:
-                name_k += [name_1 + "_&_" + name_2]
-        nlp.variable_mappings[name] = BiMapping(
-            list(range(len(control_names) * len(ref_names))), list(range(len(control_names) * len(ref_names)))
-        )
-        ConfigureProblem.configure_new_variable(
-            name,
-            name_k,
-            ocp,
-            nlp,
-            as_states=False,
-            as_controls=True,
-            as_algebraic_states=False,
-        )
-
-    @staticmethod
-    def configure_stochastic_c(ocp, nlp: NonLinearProgram, n_noised_states: Int, n_noise: Int) -> None:
-        """
-        Configure the stochastic variable matrix C representing the injection of motor noise (df/dw).
-        Parameters
-        ----------
-        nlp: NonLinearProgram
-            A reference to the phase
-        """
-        name = "c"
-
-        if name in nlp.variable_mappings:
-            raise NotImplementedError(f"Algebraic states variables and mapping cannot be use together for now.")
-
-        name_c = []
-        for name_1 in [f"X_{i}" for i in range(n_noised_states)]:
-            for name_2 in [f"X_{i}" for i in range(n_noise)]:
-                name_c += [name_1 + "_&_" + name_2]
-        nlp.variable_mappings[name] = BiMapping(
-            list(range(n_noised_states * n_noise)), list(range(n_noised_states * n_noise))
-        )
-
-        ConfigureProblem.configure_new_variable(
-            name,
-            name_c,
-            ocp,
-            nlp,
-            as_states=False,
-            as_controls=True,
-            as_algebraic_states=False,
-            skip_plot=True,
-        )
-
-    @staticmethod
-    def configure_stochastic_a(ocp, nlp: NonLinearProgram, n_noised_states: Int) -> None:
-        """
-        Configure the stochastic variable matrix A representing the propagation of motor noise (df/dx).
-        Parameters
-        ----------
-        nlp: NonLinearProgram
-            A reference to the phase
-        """
-        name = "a"
-
-        if name in nlp.variable_mappings:
-            raise NotImplementedError(f"Algebraic states and mapping cannot be use together for now.")
-
-        name_a = []
-        for name_1 in [f"X_{i}" for i in range(n_noised_states)]:
-            for name_2 in [f"X_{i}" for i in range(n_noised_states)]:
-                name_a += [name_1 + "_&_" + name_2]
-        nlp.variable_mappings[name] = BiMapping(list(range(n_noised_states**2)), list(range(n_noised_states**2)))
-
-        ConfigureProblem.configure_new_variable(
-            name,
-            name_a,
-            ocp,
-            nlp,
-            as_states=False,
-            as_controls=True,
-            as_algebraic_states=False,
-            skip_plot=True,
-        )
-
-    @staticmethod
-    def configure_stochastic_cov_explicit(ocp, nlp: NonLinearProgram, n_noised_states: Int, initial_matrix: DM) -> None:
-        """
-        Configure the covariance matrix P representing the motor noise.
-        Parameters
-        ----------
-        nlp: NonLinearProgram
-            A reference to the phase
-        """
-        name = "cov"
-
-        if name in nlp.variable_mappings:
-            raise NotImplementedError(f"Algebraic states and mapping cannot be use together for now.")
-
-        name_cov = []
-        for name_1 in [f"X_{i}" for i in range(n_noised_states)]:
-            for name_2 in [f"X_{i}" for i in range(n_noised_states)]:
-                name_cov += [name_1 + "_&_" + name_2]
-        nlp.variable_mappings[name] = BiMapping(list(range(n_noised_states**2)), list(range(n_noised_states**2)))
-        ConfigureProblem.configure_integrated_value(
-            name,
-            name_cov,
-            ocp,
-            nlp,
-            initial_matrix=initial_matrix,
-        )
-
-    @staticmethod
-    def configure_stochastic_cov_implicit(ocp, nlp: NonLinearProgram, n_noised_states: Int) -> None:
-        """
-        Configure the covariance matrix P representing the motor noise.
-        Parameters
-        ----------
-        nlp: NonLinearProgram
-            A reference to the phase
-        """
-        name = "cov"
-        if "cov" in nlp.variable_mappings and nlp.variable_mappings["cov"].actually_does_a_mapping:
-            raise NotImplementedError(f"Algebraic states and mapping cannot be use together for now.")
-
-        if name in nlp.variable_mappings:
-            raise NotImplementedError(f"Algebraic states and mapping cannot be use together for now.")
-
-        name_cov = []
-        for name_1 in [f"X_{i}" for i in range(n_noised_states)]:
-            for name_2 in [f"X_{i}" for i in range(n_noised_states)]:
-                name_cov += [name_1 + "_&_" + name_2]
-        nlp.variable_mappings[name] = BiMapping(list(range(n_noised_states**2)), list(range(n_noised_states**2)))
-        ConfigureProblem.configure_new_variable(
-            name,
-            name_cov,
-            ocp,
-            nlp,
-            as_states=False,
-            as_controls=True,
-            as_algebraic_states=False,
-        )
-
-    @staticmethod
-    def configure_stochastic_cholesky_cov(ocp, nlp: NonLinearProgram, n_noised_states: Int) -> None:
-        """
-        Configure the diagonal matrix needed to reconstruct the covariance matrix using L @ L.T.
-        This formulation allows insuring that the covariance matrix is always positive semi-definite.
-        Parameters
-        ----------
-        nlp: NonLinearProgram
-            A reference to the phase
-        """
-        name = "cholesky_cov"
-
-        if name in nlp.variable_mappings:
-            raise NotImplementedError(f"Algebraic states and mapping cannot be use together for now.")
-
-        name_cov = []
-        for nb_1, name_1 in enumerate([f"X_{i}" for i in range(n_noised_states)]):
-            for name_2 in [f"X_{i}" for i in range(nb_1 + 1)]:
-                name_cov += [name_1 + "_&_" + name_2]
-        nlp.variable_mappings[name] = BiMapping(list(range(len(name_cov))), list(range(len(name_cov))))
-        ConfigureProblem.configure_new_variable(
-            name,
-            name_cov,
-            ocp,
-            nlp,
-            as_states=False,
-            as_controls=True,
-            as_algebraic_states=False,
-        )
-
-    @staticmethod
-    def configure_stochastic_ref(ocp, nlp: NonLinearProgram, n_references: Int) -> None:
-        """
-        Configure the reference kinematics.
-
-        Parameters
-        ----------
-        nlp: NonLinearProgram
-            A reference to the phase
-        """
-        name = "ref"
-
-        if name in nlp.variable_mappings:
-            raise NotImplementedError(f"Algebraic states and mapping cannot be use together for now.")
-
-        name_ref = [f"reference_{i}" for i in range(n_references)]
-        nlp.variable_mappings[name] = BiMapping(list(range(n_references)), list(range(n_references)))
-        ConfigureProblem.configure_new_variable(
-            name,
-            name_ref,
-            ocp,
-            nlp,
-            as_states=False,
-            as_controls=True,
-            as_algebraic_states=False,
-        )
-
-    @staticmethod
-    def configure_stochastic_m(ocp, nlp: NonLinearProgram, n_noised_states: Int) -> None:
-        """
-        Configure the helper matrix M (from Gillis 2013 : https://doi.org/10.1109/CDC.2013.6761121).
-
-        Parameters
-        ----------
-        nlp: NonLinearProgram
-            A reference to the phase
-        """
-        name = "m"
-
-        if "m" in nlp.variable_mappings and nlp.variable_mappings["m"].actually_does_a_mapping:
-            raise NotImplementedError(f"Algebraic states and mapping cannot be use together for now.")
-
-        name_m = []
-        for name_1 in [f"X_{i}" for i in range(n_noised_states)]:
-            for name_2 in [f"X_{i}" for i in range(n_noised_states)]:
-                name_m += [name_1 + "_&_" + name_2]
-        nlp.variable_mappings[name] = BiMapping(
-            list(range(n_noised_states * n_noised_states)),
-            list(range(n_noised_states * n_noised_states)),
-        )
-        ConfigureProblem.configure_new_variable(
-            name,
-            name_m,
-            ocp,
-            nlp,
-            as_states=False,
-            as_controls=False,
-            as_algebraic_states=True,
-        )
-
-    @staticmethod
-    def configure_tau(
-        ocp, nlp: NonLinearProgram, as_states: Bool, as_controls: Bool, fatigue: FatigueList = None
-    ) -> None:
-        """
-        Configure the generalized forces
-
-        Parameters
-        ----------
-        nlp: NonLinearProgram
-            A reference to the phase
-        as_states: bool
-            If the generalized forces should be a state
-        as_controls: bool
-            If the generalized forces should be a control
-        fatigue: FatigueList
-            If the dynamics with fatigue should be declared
-        """
-
-        name = "tau"
-        name_tau = ConfigureProblem._get_kinematics_based_names(nlp, name)
-        axes_idx = ConfigureProblem._apply_phase_mapping(ocp, nlp, name)
-        ConfigureProblem.configure_new_variable(
-            name, name_tau, ocp, nlp, as_states=as_states, as_controls=as_controls, fatigue=fatigue, axes_idx=axes_idx
-        )
-
-    @staticmethod
-    def configure_residual_tau(ocp, nlp: NonLinearProgram, as_states: Bool, as_controls: Bool) -> None:
-        """
-        Configure the residual forces
-
-        Parameters
-        ----------
-        nlp: NonLinearProgram
-            A reference to the phase
-        as_states: bool
-            If the generalized forces should be a state
-        as_controls: bool
-            If the generalized forces should be a control
-        """
-
-        name = "residual_tau"
-        name_residual_tau = ConfigureProblem._get_kinematics_based_names(nlp, name)
-        axes_idx = ConfigureProblem._apply_phase_mapping(ocp, nlp, name)
-        ConfigureProblem.configure_new_variable(
-            name, name_residual_tau, ocp, nlp, as_states=as_states, as_controls=as_controls, axes_idx=axes_idx
-        )
-
-    @staticmethod
-    def configure_taudot(ocp, nlp: NonLinearProgram, as_states: Bool, as_controls: Bool) -> None:
-        """
-        Configure the generalized forces derivative
-
-        Parameters
-        ----------
-        nlp: NonLinearProgram
-            A reference to the phase
-        as_states: bool
-            If the generalized force derivatives should be a state
-        as_controls: bool
-            If the generalized force derivatives should be a control
-        """
-
-        name = "taudot"
-        name_taudot = ConfigureProblem._get_kinematics_based_names(nlp, name)
-        axes_idx = ConfigureProblem._apply_phase_mapping(ocp, nlp, name)
-        ConfigureProblem.configure_new_variable(
-            name, name_taudot, ocp, nlp, as_states=as_states, as_controls=as_controls, axes_idx=axes_idx
-        )
-
-    @staticmethod
-    def configure_translational_forces(
-        ocp, nlp: NonLinearProgram, as_states: Bool, as_controls: Bool, as_algebraic_states: Bool, n_contacts: Int = 1
-    ) -> None:
-        """
-        Configure contact forces as optimization variables (for now only in global reference frame with an unknown point of application))
-        # TODO: Match this with ExternalForceSetTimeSeries (options: 'in_global', 'torque', ...)
-
-        Parameters
-        ----------
-        nlp: NonLinearProgram
-            A reference to the phase
-        as_states: bool
-            If the contact force should be a state
-        as_controls: bool
-            If the contact force should be a control
-        n_contacts: int
-            The number of contacts to consider (There will be 3 components for each contact)
-        """
-
-        name_contact_forces = [f"Force{i}_{axis}" for i in range(n_contacts) for axis in ("X", "Y", "Z")]
-        ConfigureProblem.configure_new_variable(
-            "contact_forces",
-            name_contact_forces,
-            ocp,
-            nlp,
-            as_states=as_states,
-            as_controls=as_controls,
-            as_algebraic_states=as_algebraic_states,
-        )
-        ConfigureProblem.configure_new_variable(
-            "contact_positions",
-            name_contact_forces,
-            ocp,
-            nlp,
-            as_states=as_states,
-            as_controls=as_controls,
-            as_algebraic_states=as_algebraic_states,
-        )
-
-    @staticmethod
-    def configure_rigid_contact_forces(
-        ocp, nlp: NonLinearProgram, as_states: Bool, as_controls: Bool, as_algebraic_states: Bool
-    ) -> None:
-        """
-        Configure the generalized forces derivative
-
-        Parameters
-        ----------
-        nlp: NonLinearProgram
-            A reference to the phase
-        as_states: bool
-            If the generalized force should be a state
-        as_controls: bool
-            If the generalized force should be a control
-        as_algebraic_states: bool
-            If the generalized force should be an algebraic state
-        """
-
-        name_contact_forces = [name for name in nlp.model.rigid_contact_names]
-        ConfigureProblem.configure_new_variable(
-            "rigid_contact_forces",
-            name_contact_forces,
-            ocp,
-            nlp,
-            as_states=as_states,
-            as_controls=as_controls,
-            as_algebraic_states=as_algebraic_states,
-        )
-
-    @staticmethod
-    def configure_soft_contact_forces(
-        ocp, nlp: NonLinearProgram, as_states: Bool, as_controls: Bool, as_algebraic_states: Bool
-    ) -> None:
-        """
-        Configure the generalized forces derivative
-
-        Parameters
-        ----------
-        nlp: NonLinearProgram
-            A reference to the phase
-        as_states: bool
-            If the generalized force should be a state
-        as_controls: bool
-            If the generalized force should be a control
-        as_algebraic_states: bool
-            If the generalized force should be an algebraic state
-        """
-        name_soft_contact_forces = [
-            f"{name}_{axis}" for name in nlp.model.soft_contact_names for axis in ("MX", "MY", "MZ", "FX", "FY", "FZ")
-        ]
-        ConfigureProblem.configure_new_variable(
-            "soft_contact_forces",
-            name_soft_contact_forces,
-            ocp,
-            nlp,
-            as_states=as_states,
-            as_algebraic_states=as_algebraic_states,
-            as_controls=as_controls,
-        )
-
-    @staticmethod
-    def configure_muscles(
-        ocp, nlp: NonLinearProgram, as_states: Bool, as_controls: Bool, fatigue: FatigueList = None
-    ) -> None:
-        """
-        Configure the muscles
-
-        Parameters
-        ----------
-        nlp: NonLinearProgram
-            A reference to the phase
-        as_states: bool
-            If the muscles should be a state
-        as_controls: bool
-            If the muscles should be a control
-        fatigue: FatigueList
-            The list of fatigue parameters
-        """
-
-        muscle_names = nlp.model.muscle_names
-        ConfigureProblem.configure_new_variable(
-            "muscles",
-            muscle_names,
-            ocp,
-            nlp,
-            as_states=as_states,
-            as_controls=as_controls,
-            combine_state_control_plot=True,
-            fatigue=fatigue,
-        )
-
-    @staticmethod
-    def _apply_phase_mapping(ocp, nlp: NonLinearProgram, name: Str) -> BiMapping | None:
-        """
-        Apply the phase mapping to the variable
-
-        Parameters
-        ----------
-        ocp: OptimalControlProgram
-            A reference to the ocp
-        nlp: NonLinearProgram
-            A reference to the phase
-        name: str
-            The name of the variable to map
-
-        Returns
-        -------
-        The mapping or None if no mapping is defined
-
-        """
-        if nlp.phase_mapping:
-            if name in nlp.variable_mappings.keys():
-                double_mapping_to_first = (
-                    nlp.variable_mappings[name].to_first.map(nlp.phase_mapping.to_first.map_idx).T.tolist()[0]
-                )
-                double_mapping_to_first = [int(double_mapping_to_first[i]) for i in range(len(double_mapping_to_first))]
-                double_mapping_to_second = (
-                    nlp.variable_mappings[name].to_second.map(nlp.phase_mapping.to_second.map_idx).T.tolist()[0]
-                )
-                double_mapping_to_second = [
-                    int(double_mapping_to_second[i]) for i in range(len(double_mapping_to_second))
-                ]
-            else:
-                double_mapping_to_first = nlp.phase_mapping.to_first.map_idx
-                double_mapping_to_second = nlp.phase_mapping.to_second.map_idx
-            axes_idx = BiMapping(to_first=double_mapping_to_first, to_second=double_mapping_to_second)
-        else:
-            axes_idx = None
-        return axes_idx
-
->>>>>>> 426b2157
 
 class DynamicsFcn(FcnEnum):
     """
@@ -2036,7 +1331,6 @@
 
     def __init__(
         self,
-<<<<<<< HEAD
         configure: Callable | "AutoConfigure",
         expand_dynamics: bool = True,
         expand_continuity: bool = False,
@@ -2045,18 +1339,7 @@
         phase_dynamics: PhaseDynamics = PhaseDynamics.SHARED_DURING_THE_PHASE,
         ode_solver: OdeSolver | OdeSolverBase = OdeSolver.RK4(),
         numerical_data_timeseries: dict[str, np.ndarray] = None,
-        contact_type: list[ContactType] | tuple[ContactType] = (),
         control_type: ControlType = ControlType.CONSTANT,
-=======
-        dynamics_type: Callable | DynamicsFcn,
-        expand_dynamics: Bool = True,
-        expand_continuity: Bool = False,
-        skip_continuity: Bool = False,
-        state_continuity_weight: FloatOptional = None,
-        phase_dynamics: PhaseDynamics = PhaseDynamics.SHARED_DURING_THE_PHASE,
-        ode_solver: OdeSolver | OdeSolverBase = OdeSolver.RK4(),
-        numerical_data_timeseries: NpArrayDictOptional = None,
->>>>>>> 426b2157
         **extra_parameters: Any,
     ):
         """
@@ -2081,13 +1364,8 @@
             The integrator to use to integrate this dynamics.
         numerical_data_timeseries: dict[str, np.ndarray]
             The numerical timeseries at each node. ex: the experimental external forces data should go here.
-<<<<<<< HEAD
-        contact_type: list[ContactType] | tuple[ContactType]
-            The type of contact to consider in the dynamics
         control_type: ControlType
             The type of control to consider in the dynamics
-=======
->>>>>>> 426b2157
         """
 
         # configure = None
@@ -2117,11 +1395,7 @@
         self.phase_dynamics = phase_dynamics
         self.ode_solver = ode_solver
         self.numerical_data_timeseries = numerical_data_timeseries
-<<<<<<< HEAD
-        self.contact_type = contact_type
         self.control_type = control_type
-=======
->>>>>>> 426b2157
 
 
 class DynamicsList(UniquePerPhaseOptionList):
@@ -2173,31 +1447,4 @@
             f"has {numerical_timeseries.shape[2]} shooting points."
             f"The numerical_data_timeseries should be of format dict[str, np.ndarray] "
             f"where the list is the number of shooting points of the phase "
-<<<<<<< HEAD
-        )
-
-
-def _check_contacts_in_biomodel(contact_type: list[ContactType] | tuple[ContactType], model: BioModel, phase_idx: int):
-
-    # Check rigid contacts
-    if (
-        ContactType.RIGID_EXPLICIT in contact_type or ContactType.RIGID_IMPLICIT in contact_type
-    ) and model.nb_contacts == 0:
-        raise ValueError(
-            f"No rigid contact defined in the .bioMod of phase {phase_idx}, consider changing the ContactType."
-        )
-
-    # Check soft contacts
-    if (
-        ContactType.SOFT_EXPLICIT in contact_type or ContactType.SOFT_IMPLICIT in contact_type
-    ) and model.nb_soft_contacts == 0:
-        raise ValueError(
-            f"No soft contact defined in the .bioMod of phase {phase_idx}, consider changing the ContactType."
-        )
-
-    # Check that contact types are not declared at the same time
-    if len(contact_type) > 1:
-        raise NotImplementedError("It is not possible to use multiple ContactType at the same time yet.")
-=======
-        )
->>>>>>> 426b2157
+        )