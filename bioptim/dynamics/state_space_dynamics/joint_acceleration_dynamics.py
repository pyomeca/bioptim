from ..configure_variables import States, Controls
from ..dynamics_functions import DynamicsFunctions
from ..dynamics_evaluation import DynamicsEvaluation
from ..ode_solvers import OdeSolver
from ...misc.enums import DefectType
<<<<<<< HEAD
from .abstract_dynamics import AbstractStateSpaceDynamics


class JointAccelerationDynamics(AbstractStateSpaceDynamics):
=======
from .abstract_dynamics import StateDynamics


class JointAccelerationDynamics(StateDynamics):
>>>>>>> 57faf90d
    """
    This class is used to create a model actuated through joint acceleration.

    x = [q, qdot]
    u = [qddot_joints]
    """

    def __init__(self):
        super().__init__()
        self.state_configuration = [States.Q, States.QDOT]
        self.control_configuration = [Controls.QDDOT_JOINTS]

    @staticmethod
    def get_q_qdot_indices(nlp):
        """
        Get the indices of the states and controls in the normal dynamics
        """
        return nlp.states["q"].index, nlp.states["qdot"].index

    def get_basic_slopes(self, nlp):
        """
        Get the slopes of the states in the normal dynamics.
        Please note that, we do not use DynamicsFunctions.get to get the slopes because we do not want them mapped
        """
        slope_q = nlp.states_dot["q"].cx
        slope_qdot = nlp.states_dot["qdot"].cx
        return slope_q, slope_qdot

    def dynamics(
        self,
        time,
        states,
        controls,
        parameters,
        algebraic_states,
        numerical_timeseries,
        nlp,
    ):

        # Get states indices
        q_indices, qdot_indices = self.get_q_qdot_indices(nlp)

        # Get variables from the right place
        q = DynamicsFunctions.get(nlp.states["q"], states)
        qdot = DynamicsFunctions.get(nlp.states["qdot"], states)
        qddot_joints = DynamicsFunctions.get(nlp.controls["qddot_joints"], controls)

        qddot_root = nlp.model.forward_dynamics_free_floating_base()(q, qdot, qddot_joints, nlp.parameters.cx)
        qddot_reordered = nlp.model.reorder_qddot_root_joints(qddot_root, qddot_joints)

        qdot_mapped = nlp.variable_mappings["qdot"].to_first.map(qdot)
        qddot_mapped = nlp.variable_mappings["qdot"].to_first.map(qddot_reordered)

        dxdt = nlp.cx(nlp.states.shape, 1)
        dxdt[q_indices, 0] = qdot_mapped
        dxdt[qdot_indices, 0] = qddot_mapped

        defects = None
        if isinstance(nlp.dynamics_type.ode_solver, OdeSolver.COLLOCATION):

            DynamicsFunctions.no_states_mapping(nlp)
            slope_q, slope_qdot = self.get_basic_slopes(nlp)

            # Initialize defects
            defects = nlp.cx(nlp.states.shape, 1)

            # qdot = polynomial slope
            defects[q_indices, 0] = slope_q * nlp.dt - qdot_mapped * nlp.dt

            if nlp.dynamics_type.ode_solver.defects_type == DefectType.QDDOT_EQUALS_FORWARD_DYNAMICS:
                defects[qdot_indices, 0] = slope_qdot * nlp.dt - qddot_mapped * nlp.dt

            else:
                raise NotImplementedError(
                    f"The defect type {nlp.dynamics_type.ode_solver.defects_type} is not implemented yet for joints acceleration driven dynamics."
                )

        return DynamicsEvaluation(dxdt=dxdt, defects=defects)

    def get_rigid_contact_forces(self, time, states, controls, parameters, algebraic_states, numerical_timeseries, nlp):
        raise RuntimeError("Joints acceleration driven dynamics cannot be used with contacts by definition.")<|MERGE_RESOLUTION|>--- conflicted
+++ resolved
@@ -3,17 +3,10 @@
 from ..dynamics_evaluation import DynamicsEvaluation
 from ..ode_solvers import OdeSolver
 from ...misc.enums import DefectType
-<<<<<<< HEAD
-from .abstract_dynamics import AbstractStateSpaceDynamics
-
-
-class JointAccelerationDynamics(AbstractStateSpaceDynamics):
-=======
 from .abstract_dynamics import StateDynamics
 
 
 class JointAccelerationDynamics(StateDynamics):
->>>>>>> 57faf90d
     """
     This class is used to create a model actuated through joint acceleration.
 
