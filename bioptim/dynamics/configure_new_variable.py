import numpy as np
from casadi import MX, SX, vertcat

from .fatigue.fatigue_dynamics import FatigueList, MultiFatigueInterface
from ..gui.plot import CustomPlot
from ..limits.path_conditions import Bounds
from ..misc.enums import PlotType, ControlType, VariableType, PhaseDynamics
from ..misc.mapping import BiMapping


<<<<<<< HEAD
def variable_type_from_booleans_to_enums(
    as_states: bool, as_controls: bool, as_states_dot: bool, as_algebraic_states: bool
) -> list[VariableType]:
    """
    Convert the booleans to enums

    Parameters
    ----------
    as_states: bool
        If the new variable should be added to the state variable set
    as_states_dot: bool
        If the new variable should be added to the state_dot variable set
    as_controls: bool
        If the new variable should be added to the control variable set
    as_algebraic_states: bool
        If the new variable should be added to the algebraic states variable set

    Returns
    -------
    The list of variable type
    """

    variable_type = []
    if as_states:
        variable_type.append(VariableType.STATES)
    if as_controls:
        variable_type.append(VariableType.CONTROLS)
    if as_algebraic_states:
        variable_type.append(VariableType.ALGEBRAIC_STATES)
    return variable_type


=======
>>>>>>> b0d8f439
class NewVariableConfiguration:
    def __init__(
        self,
        name: str,
        name_elements: list,
        ocp,
        nlp,
        as_states: bool,
        as_controls: bool,
        as_algebraic_states: bool = False,
        fatigue: FatigueList = None,
        combine_name: str = None,
        combine_state_control_plot: bool = False,
        skip_plot: bool = False,
        axes_idx: BiMapping = None,
    ):
        """
        Add a new variable to the states/controls pool

        Parameters
        ----------
        name: str
            The name of the new variable to add
        name_elements: list[str]
            The name of each element of the vector
        ocp: OptimalControlProgram
            A reference to the ocp
        nlp: NonLinearProgram
            A reference to the phase
        as_states: bool
            If the new variable should be added to the state variable set
        as_controls: bool
            If the new variable should be added to the control variable set
        as_algebraic_states: bool
            If the new variable should be added to the algebraic states variable set
        fatigue: FatigueList
            The list of fatigable item
        combine_name: str
            The name of a previously added plot to combine to
        combine_state_control_plot: bool
            If states and controls plot should be combined. Only effective if as_states and as_controls are both True
        skip_plot: bool
            If no plot should be automatically added
        axes_idx: BiMapping
            The axes index to use for the plot
        """

        self.name = name
        self.name_elements = name_elements
        self.ocp = ocp
        self.nlp = nlp
        self.as_states = as_states
        self.as_controls = as_controls
        self.as_algebraic_states = as_algebraic_states
        self.fatigue = fatigue
        self.combine_name = combine_name
        self.combine_state_control_plot = combine_state_control_plot
        self.skip_plot = skip_plot
        self.axes_idx = axes_idx

        self._check_combine_state_control_plot()

        if _manage_fatigue_to_new_variable(name, name_elements, ocp, nlp, as_states, as_controls, fatigue):
            # If the element is fatigable, this function calls back configure_new_variable to fill everything.
            # Therefore, we can exit now
            return

        self._check_for_n_threads_compatibility()
        self._declare_auto_variable_mapping()

        self._declare_initial_guess()
        self._declare_variable_scaling()

        # plot
        self.legend = None

        self._declare_auto_axes_idx()
        if not skip_plot:
            self._declare_legend()
        self._declare_cx_and_plot()

    def _check_for_n_threads_compatibility(self):
        if self.ocp.n_threads > 1 and self.nlp.phase_dynamics == PhaseDynamics.ONE_PER_NODE:
            raise RuntimeError("Multiprocessing is not supported with phase_dynamics=PhaseDynamics.ONE_PER_NODE")

    def _check_combine_state_control_plot(self):
        """Check if combine_state_control_plot and combine_name are defined simultaneously"""
        if self.combine_state_control_plot and self.combine_name is not None:
            raise ValueError("combine_name and combine_state_control_plot cannot be defined simultaneously")

    def define_cx_scaled(self, n_col: int, node_index: int) -> list[MX | SX]:
        """
        This function defines the decision variables, either MX or SX,
        scaled to the physical world, they mean something according to the physical model considered.

        Parameters
        ---------
        n_col: int
            The number of columns per shooting interval, useful espacially for direct collocation
        node_index: int
            The index of the node
        Returns
        --------
        _cx: list[MX |SX]
            The scaled decision variables
        """
        _cx = [self.nlp.cx() for _ in range(n_col)]
        for idx in self.nlp.variable_mappings[self.name].to_first.map_idx:
            for j in range(n_col):
                sign = "-" if np.sign(idx) < 0 else ""
                _cx[j] = vertcat(
                    _cx[j],
                    self.nlp.cx.sym(
                        f"{sign}{self.name}_{self.name_elements[abs(idx)]}_phase{self.nlp.phase_idx}_node{node_index}.{j}",
                        1,
                        1,
                    ),
                )
        return _cx

    def define_cx_unscaled(self, _cx_scaled: list[MX | SX], scaling: np.ndarray) -> list[MX | SX]:
        """
        This function defines the decision variables, either MX or SX,
        unscaled means here the decision variable doesn't correspond to physical quantity.

        The initial decision variable is multiplied by a coefficient
        to be more are less important with respect to the optimizer

        Parameters
        ---------
        _cx_scaled: list[MX | SX]
            Decision variables scaled to the physical world
        scaling: np.ndarray
            The scaling factors associated to the decision variable

        Returns
        --------
        _cx: list[SX | MX]
            The symbolic unscaled decision variables.
        """
        _cx = [self.nlp.cx() for _ in range(len(_cx_scaled))]
        for j in range(len(_cx_scaled)):
            _cx[j] = _cx_scaled[j] * scaling
        return _cx

    def _declare_auto_variable_mapping(self):
        """Declare the mapping of the new variable if not already declared"""
        if self.name not in self.nlp.variable_mappings:
            self.nlp.variable_mappings[self.name] = BiMapping(
                range(len(self.name_elements)), range(len(self.name_elements))
            )

    def _declare_initial_guess(self):
        if self.as_states and self.name not in self.nlp.x_init:
            self.nlp.x_init.add(
                self.name, initial_guess=np.zeros(len(self.nlp.variable_mappings[self.name].to_first.map_idx))
            )
        if self.as_controls and self.name not in self.nlp.u_init:
            self.nlp.u_init.add(
                self.name, initial_guess=np.zeros(len(self.nlp.variable_mappings[self.name].to_first.map_idx))
            )

        if self.as_algebraic_states and self.name not in self.nlp.a_init:
            self.nlp.a_init.add(
                self.name, initial_guess=np.zeros(len(self.nlp.variable_mappings[self.name].to_first.map_idx))
            )

    def _declare_variable_scaling(self):
        if self.as_states and self.name not in self.nlp.x_scaling:
            self.nlp.x_scaling.add(
                self.name, scaling=np.ones(len(self.nlp.variable_mappings[self.name].to_first.map_idx))
            )
        if self.as_controls and self.name not in self.nlp.u_scaling:
            self.nlp.u_scaling.add(
                self.name, scaling=np.ones(len(self.nlp.variable_mappings[self.name].to_first.map_idx))
            )
        if self.as_algebraic_states and self.name not in self.nlp.a_scaling:
            self.nlp.a_scaling.add(
                self.name, scaling=np.ones(len(self.nlp.variable_mappings[self.name].to_first.map_idx))
            )

    def _declare_auto_axes_idx(self):
        """Declare the axes index if not already declared"""
        if not self.axes_idx:
            self.axes_idx = BiMapping(to_first=range(len(self.name_elements)), to_second=range(len(self.name_elements)))

    def _declare_legend(self):
        """Declare the legend if not already declared"""
        self.legend = []
        for idx, name_el in enumerate(self.name_elements):
            if idx is not None and idx in self.axes_idx.to_first.map_idx:
                current_legend = f"{self.name}_{name_el}"
                for i in range(self.ocp.n_phases):
                    if self.as_states:
                        current_legend += f"-{i}"
                    if self.as_controls:
                        current_legend += f"-{i}"
                self.legend += [current_legend]

    def _declare_cx_and_plot(self):
        if self.as_states:
            # States
            for node_index in range(
                self.nlp.n_states_nodes if self.nlp.phase_dynamics == PhaseDynamics.ONE_PER_NODE else 1
            ):
                n_cx = self.nlp.ode_solver.n_required_cx + 2
                cx_scaled = self.define_cx_scaled(n_col=n_cx, node_index=node_index)
                cx = self.define_cx_unscaled(cx_scaled, self.nlp.x_scaling[self.name].scaling)
                self.nlp.states.append(
                    self.name,
                    cx,
                    cx_scaled,
                    self.nlp.variable_mappings[self.name],
                    node_index,
                )
                if not self.skip_plot:
                    self.nlp.plot[f"{self.name}_states"] = CustomPlot(
                        lambda t0, phases_dt, node_idx, x, u, p, a, d: (
                            x[self.nlp.states.key_index(self.name), :]
                            if x.any()
                            else np.ndarray((cx[0].shape[0], 1)) * np.nan
                        ),
                        plot_type=PlotType.INTEGRATED,
                        axes_idx=self.axes_idx,
                        legend=self.legend,
                        combine_to=self.combine_name,
                    )

            # States dot
            for node_index in range(
                self.nlp.n_states_nodes if self.nlp.phase_dynamics == PhaseDynamics.ONE_PER_NODE else 1
            ):
                n_cx = self.nlp.ode_solver.n_required_cx + 2
                cx_scaled = self.define_cx_scaled(n_col=n_cx, node_index=node_index)
                cx = self.define_cx_unscaled(cx_scaled, np.ones_like(self.nlp.x_scaling[self.name].scaling))
                self.nlp.states_dot.append(
                    self.name,
                    cx,
                    cx_scaled,
                    self.nlp.variable_mappings[self.name],
                    node_index,
                )

        if self.as_controls:
            for node_index in range(
                self.nlp.n_controls_nodes if self.nlp.phase_dynamics == PhaseDynamics.ONE_PER_NODE else 1
            ):
                n_cx = 3
                cx_scaled = self.define_cx_scaled(n_col=n_cx, node_index=node_index)
                cx = self.define_cx_unscaled(cx_scaled, self.nlp.u_scaling[self.name].scaling)
                self.nlp.controls.append(
                    self.name,
                    cx,
                    cx_scaled,
                    self.nlp.variable_mappings[self.name],
                    node_index,
                )

                plot_type = PlotType.PLOT if self.nlp.control_type == ControlType.LINEAR_CONTINUOUS else PlotType.STEP
                if not self.skip_plot:
                    self.nlp.plot[f"{self.name}_controls"] = CustomPlot(
                        lambda t0, phases_dt, node_idx, x, u, p, a, d: (
                            u[self.nlp.controls.key_index(self.name), :]
                            if u.any()
                            else np.ndarray((cx[0].shape[0], 1)) * np.nan
                        ),
                        plot_type=plot_type,
                        axes_idx=self.axes_idx,
                        legend=self.legend,
                        combine_to=(
                            f"{self.name}_states"
                            if self.as_states and self.combine_state_control_plot
                            else self.combine_name
                        ),
                    )

        if self.as_algebraic_states:
            for node_index in range(
                self.nlp.n_states_nodes if self.nlp.phase_dynamics == PhaseDynamics.ONE_PER_NODE else 1
            ):
                n_cx = self.nlp.ode_solver.n_required_cx + 2
                cx_scaled = self.define_cx_scaled(n_col=n_cx, node_index=node_index)
                cx = self.define_cx_unscaled(cx_scaled, self.nlp.a_scaling[self.name].scaling)
                self.nlp.algebraic_states.append(
                    self.name,
                    cx,
                    cx_scaled,
                    self.nlp.variable_mappings[self.name],
                    node_index,
                )
                if not self.skip_plot:
                    self.nlp.plot[f"{self.name}_algebraic"] = CustomPlot(
                        lambda t0, phases_dt, node_idx, x, u, p, a, d: (
                            a[self.nlp.algebraic_states.key_index(self.name), :]
                            if a.any()
                            else np.ndarray((cx[0].shape[0], 1)) * np.nan
                        ),
                        plot_type=PlotType.INTEGRATED,
                        axes_idx=self.axes_idx,
                        legend=self.legend,
                        combine_to=self.combine_name,
                    )


def _manage_fatigue_to_new_variable(
    name: str,
    name_elements: list,
    ocp,
    nlp,
    as_states: bool,
    as_controls: bool,
    fatigue: FatigueList = None,
):
    """
    Manage the fatigue variables and add them to the nlp

    Parameters
    ----------
    name: str
        The name of the variable
    name_elements: list
        The name of the elements of the variable
    ocp: OptimalControlProgram
        A reference to the ocp
    nlp: NonLinearProgram
        A reference to the nlp
    as_states: bool
        If the fatigue is applied on the states
    as_controls: bool
        If the fatigue is applied on the controls
    fatigue: FatigueList
        The fatigue elements to apply
    """
    if fatigue is None or name not in fatigue:
        return False

    if not as_controls:
        raise NotImplementedError("Fatigue not applied on controls is not implemented yet")

    fatigue_var = fatigue[name]
    meta_suffixes = fatigue_var.suffix

    # Only homogeneous fatigue model are implement
    fatigue_suffix = fatigue_var[0].models.models[meta_suffixes[0]].suffix(VariableType.STATES)
    multi_interface = isinstance(fatigue_var[0].models, MultiFatigueInterface)
    split_controls = fatigue_var[0].models.split_controls
    for dof in fatigue_var:
        for key in dof.models.models:
            if dof.models.models[key].suffix(VariableType.STATES) != fatigue_suffix:
                raise ValueError(f"Fatigue for {name} must be of all same types")
            if isinstance(dof.models, MultiFatigueInterface) != multi_interface:
                raise ValueError("multi_interface must be the same for all the elements")
            if dof.models.split_controls != split_controls:
                raise ValueError("split_controls must be the same for all the elements")

    # Prepare the plot that will combine everything
    n_elements = len(name_elements)

    legend = [f"{name}_{i}" for i in name_elements]
    fatigue_plot_name = f"fatigue_{name}"
    nlp.plot[fatigue_plot_name] = CustomPlot(
        lambda t0, phases_dt, node_idx, x, u, p, a, d: (
            x[:n_elements, :] if x.any() else np.ndarray((len(name_elements), 1))
        )
        * np.nan,
        plot_type=PlotType.INTEGRATED,
        legend=legend,
        bounds=Bounds(None, -1, 1),
    )
    control_plot_name = f"{name}_controls" if not multi_interface and split_controls else f"{name}"
    nlp.plot[control_plot_name] = CustomPlot(
        lambda t0, phases_dt, node_idx, x, u, p, a, d: (
            u[:n_elements, :] if u.any() else np.ndarray((len(name_elements), 1))
        )
        * np.nan,
        plot_type=PlotType.STEP,
        legend=legend,
    )

    var_names_with_suffix = []
    color = fatigue_var[0].models.color()
    fatigue_color = [fatigue_var[0].models.models[m].color() for m in fatigue_var[0].models.models]
    plot_factor = fatigue_var[0].models.plot_factor()
    for i, meta_suffix in enumerate(meta_suffixes):
        var_names_with_suffix.append(f"{name}_{meta_suffix}" if not multi_interface else f"{name}")

        if split_controls:
            NewVariableConfiguration(
                var_names_with_suffix[-1],
                name_elements,
                ocp,
                nlp,
                as_states=as_states,
                as_controls=as_controls,
                skip_plot=True,
            )
            nlp.plot[f"{var_names_with_suffix[-1]}_controls"] = CustomPlot(
                lambda t0, phases_dt, node_idx, x, u, p, a, d, key: (
                    u[nlp.controls.key_index(key), :] if u.any() else np.ndarray((len(name_elements), 1)) * np.nan
                ),
                plot_type=PlotType.STEP,
                combine_to=control_plot_name,
                key=var_names_with_suffix[-1],
                color=color[i],
            )
        elif i == 0:
            NewVariableConfiguration(f"{name}", name_elements, ocp, nlp, as_states, as_controls, skip_plot=True)
            nlp.plot[f"{name}_controls"] = CustomPlot(
                lambda t0, phases_dt, node_idx, x, u, p, a, d, key: (
                    u[nlp.controls.key_index(key), :] if u.any() else np.ndarray((len(name_elements), 1)) * np.nan
                ),
                plot_type=PlotType.STEP,
                combine_to=control_plot_name,
                key=f"{name}",
                color=color[i],
            )

        for p, params in enumerate(fatigue_suffix):
            name_tp = f"{var_names_with_suffix[-1]}_{params}"
            NewVariableConfiguration(
                name_tp, name_elements, ocp, nlp, as_states=True, as_controls=False, skip_plot=True
            )
            nlp.plot[name_tp] = CustomPlot(
                lambda t0, phases_dt, node_idx, x, u, p, a, d, key, mod: (
                    mod * x[nlp.states.key_index(key), :] if x.any() else np.ndarray((len(name_elements), 1)) * np.nan
                ),
                plot_type=PlotType.INTEGRATED,
                combine_to=fatigue_plot_name,
                key=name_tp,
                color=fatigue_color[i][p],
                mod=plot_factor[i],
            )

    # Create a fake accessor for the name of the controls so it can be directly accessed in nlp.controls
    for node_index in range(nlp.ns):
        nlp.controls.node_index = node_index
        if split_controls:
            append_faked_optim_var(name, nlp.controls.scaled, var_names_with_suffix)
            append_faked_optim_var(name, nlp.controls.unscaled, var_names_with_suffix)
        else:
            for meta_suffix in var_names_with_suffix:
                append_faked_optim_var(meta_suffix, nlp.controls.scaled, [name])
                append_faked_optim_var(meta_suffix, nlp.controls.unscaled, [name])

    nlp.controls.node_index = nlp.states.node_index
    nlp.states_dot.node_index = nlp.states.node_index
    return True


def append_faked_optim_var(name: str, optim_var, keys: list):
    """
    Add a fake optim var by combining vars in keys

    Parameters
    ----------
    name: str
        The name of the new variable
    optim_var: OptimizationVariableList
        states or controls
    keys: list
        The list of keys to combine
    """

    index = []
    to_second = []
    to_first = []
    for key in keys:
        index.extend(list(optim_var[key].index))
        to_second.extend(list(np.array(optim_var[key].mapping.to_second.map_idx) + len(to_second)))
        to_first.extend(list(np.array(optim_var[key].mapping.to_first.map_idx) + len(to_first)))

    optim_var.append_fake(name, index, BiMapping(to_second, to_first))<|MERGE_RESOLUTION|>--- conflicted
+++ resolved
@@ -8,41 +8,6 @@
 from ..misc.mapping import BiMapping
 
 
-<<<<<<< HEAD
-def variable_type_from_booleans_to_enums(
-    as_states: bool, as_controls: bool, as_states_dot: bool, as_algebraic_states: bool
-) -> list[VariableType]:
-    """
-    Convert the booleans to enums
-
-    Parameters
-    ----------
-    as_states: bool
-        If the new variable should be added to the state variable set
-    as_states_dot: bool
-        If the new variable should be added to the state_dot variable set
-    as_controls: bool
-        If the new variable should be added to the control variable set
-    as_algebraic_states: bool
-        If the new variable should be added to the algebraic states variable set
-
-    Returns
-    -------
-    The list of variable type
-    """
-
-    variable_type = []
-    if as_states:
-        variable_type.append(VariableType.STATES)
-    if as_controls:
-        variable_type.append(VariableType.CONTROLS)
-    if as_algebraic_states:
-        variable_type.append(VariableType.ALGEBRAIC_STATES)
-    return variable_type
-
-
-=======
->>>>>>> b0d8f439
 class NewVariableConfiguration:
     def __init__(
         self,
