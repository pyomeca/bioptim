--- conflicted
+++ resolved
@@ -151,7 +151,6 @@
         if not isinstance(nlp.ode_solver, OdeSolver.COLLOCATION):  # not COLLOCATION or IRK
             ddq = DynamicsFunctions.forward_dynamics(nlp, q, qdot, tau, with_contact, external_forces)
 
-<<<<<<< HEAD
             if fatigue is not None and "tau" in fatigue:
                 # dxdt cannot be mapped due to the fatigue dynamics that does its own mapping
                 dxdt = nlp.cx(nlp.states.shape, ddq.shape[1])
@@ -171,29 +170,6 @@
                 if not with_contact and fatigue is None:
                     tau_id = DynamicsFunctions.inverse_dynamics(
                         nlp, q, slope_q, slope_qdot, with_contact, external_forces
-=======
-        if fatigue is not None and "tau" in fatigue:
-            dxdt = fatigue["tau"].dynamics(dxdt, nlp, states, controls)
-
-        defects = None
-        if nlp.ode_solver.defects_type == DefectType.IMPLICIT:
-            if fatigue is not None:
-                raise NotImplementedError("Fatigue with implicit dynamics is not implemented yet")
-            else:
-                qddot = DynamicsFunctions.get(nlp.states_dot["qddot"], nlp.states_dot.scaled.cx)
-                tau_id = DynamicsFunctions.inverse_dynamics(nlp, q, qdot, qddot, with_contact, external_forces)
-                defects = nlp.cx(dq.shape[0] + tau_id.shape[0], tau_id.shape[1])
-
-                dq_defects = []
-                for _ in range(tau_id.shape[1]):
-                    dq_defects.append(
-                        dq
-                        - DynamicsFunctions.compute_qdot(
-                            nlp,
-                            q,
-                            DynamicsFunctions.get(nlp.states_dot.scaled["qdot"], nlp.states_dot.scaled.cx),
-                        )
->>>>>>> 9caf54b3
                     )
                     defects = nlp.cx(dq.shape[0] + tau_id.shape[0], tau_id.shape[1])
 
@@ -692,18 +668,9 @@
         dq = DynamicsFunctions.compute_qdot(nlp, q, qdot)
         dtau = DynamicsFunctions.get(nlp.controls["taudot"], controls)
 
-<<<<<<< HEAD
-        external_forces = nlp.get_external_forces(states, controls, algebraic_states, numerical_timeseries)
-=======
         external_forces = nlp.get_external_forces(
             "external_forces", states, controls, algebraic_states, numerical_timeseries
         )
-        ddq = DynamicsFunctions.forward_dynamics(nlp, q, qdot, tau, with_contact, external_forces)
-        dxdt = nlp.cx(nlp.states.shape, ddq.shape[1])
-        dxdt[nlp.states["q"].index, :] = horzcat(*[dq for _ in range(ddq.shape[1])])
-        dxdt[nlp.states["qdot"].index, :] = ddq
-        dxdt[nlp.states["tau"].index, :] = horzcat(*[dtau for _ in range(ddq.shape[1])])
->>>>>>> 9caf54b3
 
         dxdt, defects = None, None
         if not isinstance(nlp.ode_solver, OdeSolver.COLLOCATION):
@@ -934,17 +901,9 @@
 
         dq = DynamicsFunctions.compute_qdot(nlp, q, qdot)
 
-<<<<<<< HEAD
-        external_forces = nlp.get_external_forces(states, controls, algebraic_states, numerical_timeseries)
-=======
         external_forces = nlp.get_external_forces(
             "external_forces", states, controls, algebraic_states, numerical_timeseries
         )
-        ddq = DynamicsFunctions.forward_dynamics(nlp, q, qdot, tau, with_contact, external_forces)
-        dxdt = nlp.cx(nlp.states.shape, ddq.shape[1])
-        dxdt[nlp.states["q"].index, :] = horzcat(*[dq for _ in range(ddq.shape[1])])
-        dxdt[nlp.states["qdot"].index, :] = ddq
->>>>>>> 9caf54b3
 
         dxdt, defects = None, None
         if not isinstance(nlp.ode_solver, OdeSolver.COLLOCATION):
