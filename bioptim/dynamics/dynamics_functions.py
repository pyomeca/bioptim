from casadi import horzcat, vertcat, MX, SX

from ..misc.enums import RigidBodyDynamics, DefectType
from .fatigue.fatigue_dynamics import FatigueList
from ..optimization.optimization_variable import OptimizationVariable
from .dynamics_evaluation import DynamicsEvaluation
from ..models.protocols.stochastic_biomodel import StochasticBioModel
from ..misc.mapping import BiMapping


class DynamicsFunctions:
    """
    Implementation of all the dynamic functions

    Methods
    -------
    custom(states: MX.sym, controls: MX.sym, parameters: MX.sym, nlp: NonLinearProgram) -> MX
        Interface to custom dynamic function provided by the user
    torque_driven(states: MX.sym, controls: MX.sym, parameters: MX.sym, nlp, with_contact: bool)
        Forward dynamics driven by joint torques, optional external forces can be declared.
    torque_activations_driven(states: MX.sym, controls: MX.sym, parameters: MX.sym, nlp, with_contact) -> MX:
        Forward dynamics driven by joint torques activations.
    torque_derivative_driven(states: MX.sym, controls: MX.sym, parameters: MX.sym, nlp, with_contact: bool) -> MX:
        Forward dynamics driven by joint torques, optional external forces can be declared.
    forces_from_torque_driven(states: MX.sym, controls: MX.sym, parameters: MX.sym, nlp) -> MX:
        Contact forces of a forward dynamics driven by joint torques with contact constraints.
    muscles_driven(states: MX.sym, controls: MX.sym, parameters: MX.sym, nlp, with_contact: bool) -> MX:
        Forward dynamics driven by muscle.
    forces_from_muscle_driven(states: MX.sym, controls: MX.sym, parameters: MX.sym, nlp) -> MX:
        Contact forces of a forward dynamics driven by muscles activations and joint torques with contact constraints.
    get(var: OptimizationVariable, cx: MX | SX):
        Main accessor to a variable in states or controls (cx)
    apply_parameters(parameters: MX.sym, nlp: NonLinearProgram)
        Apply the parameter variables to the model. This should be called before calling the dynamics
    reshape_qdot(nlp: NonLinearProgram, q: MX | SX, qdot: MX | SX):
        Easy accessor to derivative of q
    forward_dynamics(nlp: NonLinearProgram, q: MX | SX, qdot: MX | SX, tau: MX | SX, with_contact: bool):
        Easy accessor to derivative of qdot
    compute_muscle_dot(nlp: NonLinearProgram, muscle_excitations: MX | SX):
        Easy accessor to derivative of muscle activations
    compute_tau_from_muscle(nlp: NonLinearProgram, q: MX | SX, qdot: MX | SX, muscle_activations: MX | SX):
        Easy accessor to tau computed from muscles
    """

    @staticmethod
    def custom(
        time: MX.sym, states: MX.sym, controls: MX.sym, parameters: MX.sym, algebraic_states: MX.sym, nlp
    ) -> DynamicsEvaluation:
        """
        Interface to custom dynamic function provided by the user.

        Parameters
        ----------
        time: MX.sym
            The time of the system
        states: MX.sym
            The state of the system
        controls: MX.sym
            The controls of the system
        parameters: MX.sym
            The parameters of the system
        algebraic_states: MX.sym
            The algebraic_states of the system
        nlp: NonLinearProgram
            The definition of the system

        Returns
        ----------
        MX.sym
            The derivative of the states
        MX.sym
            The defects of the implicit dynamics
        """

        return nlp.dynamics_type.dynamic_function(time, states, controls, parameters, algebraic_states, nlp)

    @staticmethod
    def torque_driven(
        time: MX.sym,
        states: MX.sym,
        controls: MX.sym,
        parameters: MX.sym,
        algebraic_states: MX.sym,
        nlp,
        with_contact: bool,
        with_passive_torque: bool,
        with_ligament: bool,
        with_friction: bool,
        rigidbody_dynamics: RigidBodyDynamics,
        fatigue: FatigueList,
        external_forces: list = None,
    ) -> DynamicsEvaluation:
        """
        Forward dynamics driven by joint torques, optional external forces can be declared.

        Parameters
        ----------
        time: MX.sym
            The time of the system
        states: MX.sym
            The state of the system
        controls: MX.sym
            The controls of the system
        parameters: MX.sym
            The parameters of the system
        algebraic_states: MX.sym
            The algebraic states of the system
        nlp: NonLinearProgram
            The definition of the system
        with_contact: bool
            If the dynamic with contact should be used
        with_passive_torque: bool
            If the dynamic with passive torque should be used
        with_ligament: bool
            If the dynamic with ligament should be used
        with_friction: bool
            If the dynamic with friction should be used
        rigidbody_dynamics: RigidBodyDynamics
            which rigidbody dynamics should be used
        fatigue : FatigueList
            A list of fatigue elements
        external_forces: list[Any]
            The external forces

        Returns
        ----------
        DynamicsEvaluation
            The derivative of the states and the defects of the implicit dynamics
        """

        q = DynamicsFunctions.get(nlp.states["q"], states)
        qdot = DynamicsFunctions.get(nlp.states["qdot"], states)

        dq = DynamicsFunctions.compute_qdot(nlp, q, qdot)

        tau = DynamicsFunctions.__get_fatigable_tau(nlp, states, controls, fatigue)
        tau = tau + nlp.model.passive_joint_torque(q, qdot) if with_passive_torque else tau
        tau = tau + nlp.model.ligament_joint_torque(q, qdot) if with_ligament else tau
        tau = tau + nlp.model.friction_coefficients @ qdot if with_friction else tau

        if (
            rigidbody_dynamics == RigidBodyDynamics.DAE_INVERSE_DYNAMICS
            or rigidbody_dynamics == RigidBodyDynamics.DAE_FORWARD_DYNAMICS
        ):
            dxdt = MX(nlp.states.shape, 1)
            dxdt[nlp.states["q"].index, :] = dq
            dxdt[nlp.states["qdot"].index, :] = DynamicsFunctions.get(nlp.controls["qddot"], controls)
        elif (
            rigidbody_dynamics == RigidBodyDynamics.DAE_INVERSE_DYNAMICS_JERK
            or rigidbody_dynamics == RigidBodyDynamics.DAE_FORWARD_DYNAMICS_JERK
        ):
            dxdt = MX(nlp.states.shape, 1)
            dxdt[nlp.states["q"].index, :] = dq
            qddot = DynamicsFunctions.get(nlp.states["qddot"], states)
            dxdt[nlp.states["qdot"].index, :] = qddot
            dxdt[nlp.states["qddot"].index, :] = DynamicsFunctions.get(nlp.controls["qdddot"], controls)
        else:
            ddq = DynamicsFunctions.forward_dynamics(nlp, q, qdot, tau, with_contact, external_forces)
            dxdt = MX(nlp.states.shape, ddq.shape[1])
            dxdt[nlp.states["q"].index, :] = horzcat(*[dq for _ in range(ddq.shape[1])])
            dxdt[nlp.states["qdot"].index, :] = ddq

        if fatigue is not None and "tau" in fatigue:
            dxdt = fatigue["tau"].dynamics(dxdt, nlp, states, controls)

        defects = None
        # TODO: contacts and fatigue to be handled with implicit dynamics
        if rigidbody_dynamics is not RigidBodyDynamics.ODE or (
            rigidbody_dynamics is RigidBodyDynamics.ODE and nlp.ode_solver.defects_type == DefectType.IMPLICIT
        ):
            if not with_contact and fatigue is None:
                qddot = DynamicsFunctions.get(nlp.states_dot["qddot"], nlp.states_dot.scaled.mx_reduced)
                tau_id = DynamicsFunctions.inverse_dynamics(nlp, q, qdot, qddot, with_contact)
                defects = MX(dq.shape[0] + tau_id.shape[0], tau_id.shape[1])

                dq_defects = []
                for _ in range(tau_id.shape[1]):
                    dq_defects.append(
                        dq
                        - DynamicsFunctions.compute_qdot(
                            nlp,
                            q,
                            DynamicsFunctions.get(nlp.states_dot.scaled["qdot"], nlp.states_dot.scaled.mx_reduced),
                        )
                    )
                defects[: dq.shape[0], :] = horzcat(*dq_defects)
                # We modified on purpose the size of the tau to keep the zero in the defects in order to respect the dynamics
                defects[dq.shape[0] :, :] = tau - tau_id

        return DynamicsEvaluation(dxdt, defects)

    @staticmethod
    def torque_driven_free_floating_base(
        time: MX.sym,
        states: MX.sym,
        controls: MX.sym,
        parameters: MX.sym,
        stochastic_variables: MX.sym,
        nlp,
        with_contact: bool,
        with_passive_torque: bool,
        with_ligament: bool,
        with_friction: bool,
        external_forces: list = None,
    ) -> DynamicsEvaluation:
        """
        Forward dynamics driven by joint torques without actuation of the free floating base, optional external forces can be declared.

        Parameters
        ----------
        time: MX.sym
            The time of the system
        states: MX.sym
            The state of the system
        controls: MX.sym
            The controls of the system
        parameters: MX.sym
            The parameters of the system
        stochastic_variables: MX.sym
            The stochastic_variables of the system
        nlp: NonLinearProgram
            The definition of the system
        with_contact: bool
            If the dynamic with contact should be used
        with_passive_torque: bool
            If the dynamic with passive torque should be used
        with_ligament: bool
            If the dynamic with ligament should be used
        with_friction: bool
            If the dynamic with friction should be used
        external_forces: list[Any]
            The external forces

        Returns
        ----------
        DynamicsEvaluation
            The derivative of the states and the defects of the implicit dynamics
        """

        q_roots = DynamicsFunctions.get(nlp.states["q_roots"], states)
        q_joints = DynamicsFunctions.get(nlp.states["q_joints"], states)
        qdot_roots = DynamicsFunctions.get(nlp.states["qdot_roots"], states)
        qdot_joints = DynamicsFunctions.get(nlp.states["qdot_joints"], states)
        tau_joints = DynamicsFunctions.get(nlp.controls["tau_joints"], controls)

        q_full = vertcat(q_roots, q_joints)
        qdot_full = vertcat(qdot_roots, qdot_joints)
        dq = DynamicsFunctions.compute_qdot(nlp, q_full, qdot_full)
        n_q = nlp.model.nb_q
        n_qdot = nlp.model.nb_qdot

        tau_joints = (
            tau_joints + nlp.model.passive_joint_torque(q_full, qdot_full) if with_passive_torque else tau_joints
        )
        tau_joints = tau_joints + nlp.model.ligament_joint_torque(q_full, qdot_full) if with_ligament else tau_joints
        tau_joints = tau_joints + nlp.model.friction_coefficients @ qdot_joints if with_friction else tau_joints

        tau_full = vertcat(MX.zeros(nlp.model.nb_root), tau_joints)

        ddq = DynamicsFunctions.forward_dynamics(nlp, q_full, qdot_full, tau_full, with_contact, external_forces)
        dxdt = MX(n_q + n_qdot, ddq.shape[1])
        dxdt[:n_q, :] = horzcat(*[dq for _ in range(ddq.shape[1])])
        dxdt[n_q:, :] = ddq

        defects = None

        return DynamicsEvaluation(dxdt, defects)

    @staticmethod
    def stochastic_torque_driven(
        time: MX.sym,
        states: MX.sym,
        controls: MX.sym,
        parameters: MX.sym,
        algebraic_states: MX.sym,
        nlp,
        with_contact: bool,
        with_friction: bool,
    ) -> DynamicsEvaluation:
        """
        Forward dynamics subject to motor and sensory noise driven by torques, optional external forces can be declared.

        Parameters
        ----------
        time: MX.sym
            The time
        states: MX.sym
            The state of the system
        controls: MX.sym
            The controls of the system
        parameters: MX.sym
            The parameters of the system
        algebraic_states: MX.sym
            The algebraic states of the system
        nlp: NonLinearProgram
            The definition of the system
        with_contact: bool
            If the dynamic with contact should be used
        with_friction: bool
            If the dynamic with friction should be used

        Returns
        ----------
        DynamicsEvaluation
            The derivative of the states and the defects of the implicit dynamics
        """

        q = DynamicsFunctions.get(nlp.states["q"], states)
        qdot = DynamicsFunctions.get(nlp.states["qdot"], states)
        tau = DynamicsFunctions.get(nlp.controls["tau"], controls)

<<<<<<< HEAD
        tau += nlp.model.compute_torques_from_noise_and_feedback(
            nlp=nlp,
            time=time,
            states=states,
            controls=controls,
            parameters=parameters,
            stochastic_variables=stochastic_variables,
            sensory_noise=nlp.model.sensory_noise_sym,
            motor_noise=nlp.model.motor_noise_sym,
        )
=======
        ref = DynamicsFunctions.get(nlp.algebraic_states["ref"], algebraic_states)
        k = DynamicsFunctions.get(nlp.algebraic_states["k"], algebraic_states)
        k_matrix = StochasticBioModel.reshape_to_matrix(k, nlp.model.matrix_shape_k)

        sensory_input = nlp.model.sensory_reference(states, controls, parameters, algebraic_states, nlp)

        mapped_motor_noise = parameters[nlp.parameters["motor_noise"].index]
        mapped_sensory_noise = parameters[nlp.parameters["sensory_noise"].index]
        mapped_sensory_feedback_torque = nlp.model.compute_torques_from_noise_and_feedback(
            mapped_sensory_noise, k_matrix, sensory_input, ref
        )

        if "tau" in nlp.model.motor_noise_mapping.keys():
            mapped_motor_noise = nlp.model.motor_noise_mapping["tau"].to_second.map(nlp.parameters["motor_noise"].mx)
            mapped_sensory_feedback_torque = nlp.model.motor_noise_mapping["tau"].to_second.map(
                mapped_sensory_feedback_torque
            )
        tau += mapped_motor_noise + mapped_sensory_feedback_torque
>>>>>>> ef393c43
        tau = tau + nlp.model.friction_coefficients @ qdot if with_friction else tau

        dq = DynamicsFunctions.compute_qdot(nlp, q, qdot)
        ddq = DynamicsFunctions.forward_dynamics(nlp, q, qdot, tau, with_contact)
        dxdt = MX(nlp.states.shape, ddq.shape[1])
        dxdt[nlp.states["q"].index, :] = horzcat(*[dq for _ in range(ddq.shape[1])])
        dxdt[nlp.states["qdot"].index, :] = ddq

        return DynamicsEvaluation(dxdt=dxdt, defects=None)

    @staticmethod
    def stochastic_torque_driven_free_floating_base(
        time: MX.sym,
        states: MX.sym,
        controls: MX.sym,
        parameters: MX.sym,
        stochastic_variables: MX.sym,
        nlp,
        with_contact: bool,
        with_friction: bool,
    ) -> DynamicsEvaluation:
        """
        Forward dynamics subject to motor and sensory noise driven by joint torques, optional external forces can be declared.

        Parameters
        ----------
        time: MX.sym
            The time
        states: MX.sym
            The state of the system
        controls: MX.sym
            The controls of the system
        parameters: MX.sym
            The parameters of the system
        stochastic_variables: MX.sym
            The stochastic variables of the system
        nlp: NonLinearProgram
            The definition of the system
        with_contact: bool
            If the dynamic with contact should be used
        with_friction: bool
            If the dynamic with friction should be used

        Returns
        ----------
        DynamicsEvaluation
            The derivative of the states and the defects of the implicit dynamics
        """

        q_roots = DynamicsFunctions.get(nlp.states["q_roots"], states)
        q_joints = DynamicsFunctions.get(nlp.states["q_joints"], states)
        qdot_roots = DynamicsFunctions.get(nlp.states["qdot_roots"], states)
        qdot_joints = DynamicsFunctions.get(nlp.states["qdot_joints"], states)
        tau_joints = DynamicsFunctions.get(nlp.controls["tau_joints"], controls)

        q_full = vertcat(q_roots, q_joints)
        qdot_full = vertcat(qdot_roots, qdot_joints)
        n_q = q_full.shape[0]

        tau_joints += nlp.model.compute_torques_from_noise_and_feedback(
            nlp=nlp,
            time=time,
            states=states,
            controls=controls,
            parameters=parameters,
            stochastic_variables=stochastic_variables,
            sensory_noise=nlp.model.sensory_noise_sym,
            motor_noise=nlp.model.motor_noise_sym,
        )
        tau_joints = tau_joints + nlp.model.friction_coefficients @ qdot_joints if with_friction else tau_joints

        tau_full = vertcat(MX.zeros(nlp.model.nb_root), tau_joints)

        dq = DynamicsFunctions.compute_qdot(nlp, q_full, qdot_full)
        ddq = DynamicsFunctions.forward_dynamics(nlp, q_full, qdot_full, tau_full, with_contact)
        dxdt = MX(nlp.states.shape, ddq.shape[1])
        dxdt[:n_q, :] = horzcat(*[dq for _ in range(ddq.shape[1])])
        dxdt[n_q:, :] = ddq

        return DynamicsEvaluation(dxdt=dxdt, defects=None)

    @staticmethod
    def __get_fatigable_tau(nlp, states: MX, controls: MX, fatigue: FatigueList) -> MX:
        """
        Apply the forward dynamics including (or not) the torque fatigue

        Parameters
        ----------
        nlp: NonLinearProgram
            The current phase
        states: MX
            The states variable that may contains the tau and the tau fatigue variables
        controls: MX
            The controls variable that may contains the tau
        fatigue: FatigueList
            The dynamics for the torque fatigue

        Returns
        -------
        The generalized accelerations
        """
        tau_var, tau_mx = (nlp.controls, controls) if "tau" in nlp.controls else (nlp.states, states)
        tau = nlp.get_var_from_states_or_controls("tau", states, controls)
        if fatigue is not None and "tau" in fatigue:
            tau_fatigue = fatigue["tau"]
            tau_suffix = fatigue["tau"].suffix

            # Only homogeneous state_only is implemented yet
            n_state_only = sum([t.models.state_only for t in tau_fatigue])
            if 0 < n_state_only < len(fatigue["tau"]):
                raise NotImplementedError("fatigue list without homogeneous state_only flag is not supported yet")
            apply_to_joint_dynamics = sum([t.models.apply_to_joint_dynamics for t in tau_fatigue])
            if 0 < n_state_only < len(fatigue["tau"]):
                raise NotImplementedError(
                    "fatigue list without homogeneous apply_to_joint_dynamics flag is not supported yet"
                )
            if apply_to_joint_dynamics != 0:
                raise NotImplementedError("apply_to_joint_dynamics is not implemented for joint torque")

            if not tau_fatigue[0].models.split_controls and "tau" in nlp.controls:
                pass
            elif tau_fatigue[0].models.state_only:
                tau = sum([DynamicsFunctions.get(tau_var[f"tau_{suffix}"], tau_mx) for suffix in tau_suffix])
            else:
                tau = MX()
                for i, t in enumerate(tau_fatigue):
                    tau_tp = MX(1, 1)
                    for suffix in tau_suffix:
                        model = t.models.models[suffix]
                        tau_tp += (
                            DynamicsFunctions.get(nlp.states[f"tau_{suffix}_{model.dynamics_suffix()}"], states)[i]
                            * model.scaling
                        )
                    tau = vertcat(tau, tau_tp)
        return tau

    @staticmethod
    def torque_activations_driven(
        time: MX.sym,
        states: MX.sym,
        controls: MX.sym,
        parameters: MX.sym,
        algebraic_states: MX.sym,
        nlp,
        with_contact: bool,
        with_passive_torque: bool,
        with_residual_torque: bool,
        with_ligament: bool,
        external_forces: list = None,
    ):
        """
        Forward dynamics driven by joint torques activations.

        Parameters
        ----------
        time: MX.sym
            The time of the system
        states: MX.sym
            The state of the system
        controls: MX.sym
            The controls of the system
        parameters: MX.sym
            The parameters of the system
        algebraic_states: MX.sym
            The algebraic states of the system
        nlp: NonLinearProgram
            The definition of the system
        with_contact: bool
            If the dynamic with contact should be used
        with_passive_torque: bool
            If the dynamic with passive torque should be used
        with_residual_torque: bool
            If the dynamic should be added with residual torques
        with_ligament: bool
            If the dynamic with ligament should be used
        external_forces: list[Any]
            The external forces

        Returns
        ----------
        DynamicsEvaluation
            The derivative of the states and the defects of the implicit dynamics
        """

        q = DynamicsFunctions.get(nlp.states["q"], states)
        qdot = DynamicsFunctions.get(nlp.states["qdot"], states)
        tau_activation = DynamicsFunctions.get(nlp.controls["tau"], controls)

        tau = nlp.model.torque(tau_activation, q, qdot)
        if with_passive_torque:
            tau += nlp.model.passive_joint_torque(q, qdot)
        if with_residual_torque:
            tau += DynamicsFunctions.get(nlp.controls["residual_tau"], controls)
        if with_ligament:
            tau += nlp.model.ligament_joint_torque(q, qdot)

        dq = DynamicsFunctions.compute_qdot(nlp, q, qdot)
        ddq = DynamicsFunctions.forward_dynamics(nlp, q, qdot, tau, with_contact, external_forces)

        dq = horzcat(*[dq for _ in range(ddq.shape[1])])

        return DynamicsEvaluation(dxdt=vertcat(dq, ddq), defects=None)

    @staticmethod
    def torque_derivative_driven(
        time: MX.sym,
        states: MX.sym,
        controls: MX.sym,
        parameters: MX.sym,
        algebraic_states: MX.sym,
        nlp,
        rigidbody_dynamics: RigidBodyDynamics,
        with_contact: bool,
        with_passive_torque: bool,
        with_ligament: bool,
        external_forces: list = None,
    ) -> DynamicsEvaluation:
        """
        Forward dynamics driven by joint torques, optional external forces can be declared.

        Parameters
        ----------
        time: MX.sym
            The time of the system
        states: MX.sym
            The state of the system
        controls: MX.sym
            The controls of the system
        parameters: MX.sym
            The parameters of the system
        algebraic_states: MX.sym
            The algebraic states of the system
        nlp: NonLinearProgram
            The definition of the system
        rigidbody_dynamics: RigidBodyDynamics
            which rigidbody dynamics should be used
        with_contact: bool
            If the dynamic with contact should be used
        with_passive_torque: bool
            If the dynamic with passive torque should be used
        with_ligament: bool
            If the dynamic with ligament should be used
        external_forces: list[Any]
            The external forces

        Returns
        ----------
        DynamicsEvaluation
            The derivative of the states and the defects of the implicit dynamics
        """

        q = DynamicsFunctions.get(nlp.states["q"], states)
        qdot = DynamicsFunctions.get(nlp.states["qdot"], states)

        tau = DynamicsFunctions.get(nlp.states["tau"], states)
        tau = tau + nlp.model.passive_joint_torque(q, qdot) if with_passive_torque else tau
        tau = tau + nlp.model.ligament_joint_torque(q, qdot) if with_ligament else tau

        dq = DynamicsFunctions.compute_qdot(nlp, q, qdot)
        dtau = DynamicsFunctions.get(nlp.controls["taudot"], controls)

        if (
            rigidbody_dynamics == RigidBodyDynamics.DAE_INVERSE_DYNAMICS
            or rigidbody_dynamics == RigidBodyDynamics.DAE_FORWARD_DYNAMICS
        ):
            ddq = DynamicsFunctions.get(nlp.states["qddot"], states)
            dddq = DynamicsFunctions.get(nlp.controls["qdddot"], controls)

            dxdt = MX(nlp.states.shape, 1)
            dxdt[nlp.states["q"].index, :] = dq
            dxdt[nlp.states["qdot"].index, :] = ddq
            dxdt[nlp.states["qddot"].index, :] = dddq
            dxdt[nlp.states["tau"].index, :] = dtau
        else:
            ddq = DynamicsFunctions.forward_dynamics(nlp, q, qdot, tau, with_contact, external_forces)
            dxdt = MX(nlp.states.shape, ddq.shape[1])
            dxdt[nlp.states["q"].index, :] = horzcat(*[dq for _ in range(ddq.shape[1])])
            dxdt[nlp.states["qdot"].index, :] = ddq
            dxdt[nlp.states["tau"].index, :] = horzcat(*[dtau for _ in range(ddq.shape[1])])

        return DynamicsEvaluation(dxdt=dxdt, defects=None)

    @staticmethod
    def forces_from_torque_driven(
        time: MX.sym,
        states: MX.sym,
        controls: MX.sym,
        parameters: MX.sym,
        algebraic_states: MX.sym,
        nlp,
        with_passive_torque: bool = False,
        with_ligament: bool = False,
        external_forces: list = None,
    ) -> MX:
        """
        Contact forces of a forward dynamics driven by joint torques with contact constraints.

        Parameters
        ----------
        time: MX.sym
            The time of the system
        states: MX.sym
            The state of the system
        controls: MX.sym
            The controls of the system
        parameters: MX.sym
            The parameters of the system
        algebraic_states: MX.sym
            The algebraic states of the system
        nlp: NonLinearProgram
            The definition of the system
        with_passive_torque: bool
            If the dynamic with passive torque should be used
        with_ligament: bool
            If the dynamic with ligament should be used
        external_forces: list[Any]
            The external forces

        Returns
        ----------
        MX.sym
            The contact forces that ensure no acceleration at these contact points
        """

        q = nlp.get_var_from_states_or_controls("q", states, controls)
        qdot = nlp.get_var_from_states_or_controls("qdot", states, controls)
        tau = nlp.get_var_from_states_or_controls("tau", states, controls)
        tau = tau + nlp.model.passive_joint_torque(q, qdot) if with_passive_torque else tau
        tau = tau + nlp.model.ligament_joint_torque(q, qdot) if with_ligament else tau

        return nlp.model.contact_forces(q, qdot, tau, external_forces)

    @staticmethod
    def forces_from_torque_activation_driven(
        time: MX.sym,
        states: MX.sym,
        controls: MX.sym,
        parameters: MX.sym,
        algebraic_states: MX.sym,
        nlp,
        with_passive_torque: bool = False,
        with_ligament: bool = False,
        external_forces: list = None,
    ) -> MX:
        """
        Contact forces of a forward dynamics driven by joint torques with contact constraints.

        Parameters
        ----------
        time: MX.sym
            The time of the system
        states: MX.sym
            The state of the system
        controls: MX.sym
            The controls of the system
        parameters: MX.sym
            The parameters of the system
        algebraic_states: MX.sym
            The algebraic states of the system
        nlp: NonLinearProgram
            The definition of the system
        with_passive_torque: bool
            If the dynamic with passive torque should be used
        with_ligament: bool
            If the dynamic with ligament should be used
        external_forces: list[Any]
            The external forces

        Returns
        ----------
        MX.sym
            The contact forces that ensure no acceleration at these contact points
        """
        q = nlp.get_var_from_states_or_controls("q", states, controls)
        qdot = nlp.get_var_from_states_or_controls("qdot", states, controls)
        tau_activations = nlp.get_var_from_states_or_controls("tau", states, controls)
        tau = nlp.model.torque(tau_activations, q, qdot)
        tau = tau + nlp.model.passive_joint_torque(q, qdot) if with_passive_torque else tau
        tau = tau + nlp.model.ligament_joint_torque(q, qdot) if with_ligament else tau

        return nlp.model.contact_forces(q, qdot, tau, external_forces)

    @staticmethod
    def muscles_driven(
        time: MX.sym,
        states: MX.sym,
        controls: MX.sym,
        parameters: MX.sym,
        algebraic_states: MX.sym,
        nlp,
        with_contact: bool,
        with_passive_torque: bool = False,
        with_ligament: bool = False,
        rigidbody_dynamics: RigidBodyDynamics = RigidBodyDynamics.ODE,
        with_residual_torque: bool = False,
        fatigue=None,
        external_forces: list = None,
    ) -> DynamicsEvaluation:
        """
        Forward dynamics driven by muscle.

        Parameters
        ----------
        time: MX.sym
            The time of the system
        states: MX.sym
            The state of the system
        controls: MX.sym
            The controls of the system
        parameters: MX.sym
            The parameters of the system
        algebraic_states: MX.sym
            The algebraic states of the system
        nlp: NonLinearProgram
            The definition of the system
        with_contact: bool
            If the dynamic with contact should be used
        with_passive_torque: bool
            If the dynamic with passive torque should be used
        with_ligament: bool
            If the dynamic with ligament should be used
        rigidbody_dynamics: RigidBodyDynamics
            which rigidbody dynamics should be used
        fatigue: FatigueDynamicsList
            To define fatigue elements
        with_residual_torque: bool
            If the dynamic should be added with residual torques
        external_forces: list[Any]
            The external forces

        Returns
        ----------
        DynamicsEvaluation
            The derivative of the states and the defects of the implicit dynamics
        """

        q = nlp.get_var_from_states_or_controls("q", states, controls)
        qdot = nlp.get_var_from_states_or_controls("qdot", states, controls)
        residual_tau = (
            DynamicsFunctions.__get_fatigable_tau(nlp, states, controls, fatigue) if with_residual_torque else None
        )
        mus_activations = nlp.get_var_from_states_or_controls("muscles", states, controls)
        fatigue_states = None
        if fatigue is not None and "muscles" in fatigue:
            mus_fatigue = fatigue["muscles"]
            fatigue_name = mus_fatigue.suffix[0]

            # Sanity check
            n_state_only = sum([m.models.state_only for m in mus_fatigue])
            if 0 < n_state_only < len(fatigue["muscles"]):
                raise NotImplementedError(
                    f"{fatigue_name} list without homogeneous state_only flag is not supported yet"
                )
            apply_to_joint_dynamics = sum([m.models.apply_to_joint_dynamics for m in mus_fatigue])
            if 0 < apply_to_joint_dynamics < len(fatigue["muscles"]):
                raise NotImplementedError(
                    f"{fatigue_name} list without homogeneous apply_to_joint_dynamics flag is not supported yet"
                )

            dyn_suffix = mus_fatigue[0].models.models[fatigue_name].dynamics_suffix()
            fatigue_suffix = mus_fatigue[0].models.models[fatigue_name].fatigue_suffix()
            for m in mus_fatigue:
                for key in m.models.models:
                    if (
                        m.models.models[key].dynamics_suffix() != dyn_suffix
                        or m.models.models[key].fatigue_suffix() != fatigue_suffix
                    ):
                        raise ValueError(f"{fatigue_name} must be of all same types")

            if n_state_only == 0:
                mus_activations = DynamicsFunctions.get(nlp.states[f"muscles_{dyn_suffix}"], states)

            if apply_to_joint_dynamics > 0:
                fatigue_states = DynamicsFunctions.get(nlp.states[f"muscles_{fatigue_suffix}"], states)
        muscles_tau = DynamicsFunctions.compute_tau_from_muscle(nlp, q, qdot, mus_activations, fatigue_states)

        tau = muscles_tau + residual_tau if residual_tau is not None else muscles_tau
        tau = tau + nlp.model.passive_joint_torque(q, qdot) if with_passive_torque else tau
        tau = tau + nlp.model.ligament_joint_torque(q, qdot) if with_ligament else tau

        dq = DynamicsFunctions.compute_qdot(nlp, q, qdot)

        if rigidbody_dynamics == RigidBodyDynamics.DAE_INVERSE_DYNAMICS:
            ddq = DynamicsFunctions.get(nlp.controls["qddot"], controls)
            dxdt = MX(nlp.states.shape, 1)
            dxdt[nlp.states["q"].index, :] = dq
            dxdt[nlp.states["qdot"].index, :] = DynamicsFunctions.get(nlp.controls["qddot"], controls)
        else:
            ddq = DynamicsFunctions.forward_dynamics(nlp, q, qdot, tau, with_contact, external_forces)
            dxdt = MX(nlp.states.shape, ddq.shape[1])
            dxdt[nlp.states["q"].index, :] = horzcat(*[dq for _ in range(ddq.shape[1])])
            dxdt[nlp.states["qdot"].index, :] = ddq

        has_excitation = True if "muscles" in nlp.states else False
        if has_excitation:
            mus_excitations = DynamicsFunctions.get(nlp.controls["muscles"], controls)
            dmus = DynamicsFunctions.compute_muscle_dot(nlp, mus_excitations)
            dxdt[nlp.states["muscles"].index, :] = horzcat(*[dmus for _ in range(ddq.shape[1])])

        if fatigue is not None and "muscles" in fatigue:
            dxdt = fatigue["muscles"].dynamics(dxdt, nlp, states, controls)

        defects = None
        # TODO: contacts and fatigue to be handled with implicit dynamics
        if rigidbody_dynamics is not RigidBodyDynamics.ODE or (
            rigidbody_dynamics is RigidBodyDynamics.ODE and nlp.ode_solver.defects_type == DefectType.IMPLICIT
        ):
            if not with_contact and fatigue is None:
                qddot = DynamicsFunctions.get(nlp.states_dot["qddot"], nlp.states_dot.mx_reduced)
                tau_id = DynamicsFunctions.inverse_dynamics(nlp, q, qdot, qddot, with_contact, external_forces)
                defects = MX(dq.shape[0] + tau_id.shape[0], tau_id.shape[1])

                dq_defects = []
                for _ in range(tau_id.shape[1]):
                    dq_defects.append(
                        dq
                        - DynamicsFunctions.compute_qdot(
                            nlp,
                            q,
                            DynamicsFunctions.get(nlp.states_dot["qdot"], nlp.states_dot.mx_reduced),
                        )
                    )
                defects[: dq.shape[0], :] = horzcat(*dq_defects)
                defects[dq.shape[0] :, :] = tau - tau_id

        return DynamicsEvaluation(dxdt=dxdt, defects=defects)

    @staticmethod
    def forces_from_muscle_driven(
        time: MX.sym,
        states: MX.sym,
        controls: MX.sym,
        parameters: MX.sym,
        algebraic_states: MX.sym,
        nlp,
        with_passive_torque: bool = False,
        with_ligament: bool = False,
        external_forces: list = None,
    ) -> MX:
        """
        Contact forces of a forward dynamics driven by muscles activations and joint torques with contact constraints.

        Parameters
        ----------
        time: MX.sym
            The time of the system
        states: MX.sym
            The state of the system
        controls: MX.sym
            The controls of the system
        parameters: MX.sym
            The parameters of the system
        algebraic_states: MX.sym
            The algebraic states of the system
        nlp: NonLinearProgram
            The definition of the system
        with_passive_torque: bool
            If the dynamic with passive torque should be used
        with_ligament: bool
            If the dynamic with ligament should be used
        external_forces: list[Any]
            The external forces
        Returns
        ----------
        MX.sym
            The contact forces that ensure no acceleration at these contact points
        """

        q = nlp.get_var_from_states_or_controls("q", states, controls)
        qdot = nlp.get_var_from_states_or_controls("qdot", states, controls)
        residual_tau = nlp.get_var_from_states_or_controls("tau", states, controls) if "tau" in nlp.controls else None
        mus_activations = nlp.get_var_from_states_or_controls("muscles", states, controls)
        muscles_tau = DynamicsFunctions.compute_tau_from_muscle(nlp, q, qdot, mus_activations)

        tau = muscles_tau + residual_tau if residual_tau is not None else muscles_tau
        tau = tau + nlp.model.passive_joint_torque(q, qdot) if with_passive_torque else tau
        tau = tau + nlp.model.ligament_joint_torque(q, qdot) if with_ligament else tau

        return nlp.model.contact_forces(q, qdot, tau, external_forces)

    @staticmethod
    def joints_acceleration_driven(
        time: MX.sym,
        states: MX.sym,
        controls: MX.sym,
        parameters: MX.sym,
        algebraic_states: MX.sym,
        nlp,
        rigidbody_dynamics: RigidBodyDynamics = RigidBodyDynamics.ODE,
    ) -> DynamicsEvaluation:
        """
        Forward dynamics driven by joints accelerations of a free floating body.

        Parameters
        ----------
        time: MX.sym
            The time of the system
        states: MX.sym
            The state of the system
        controls: MX.sym
            The controls of the system
        parameters: MX.sym
            The parameters of the system
        algebraic_states: MX.sym
            The algebraic states of the system
        nlp: NonLinearProgram
            The definition of the system
        rigidbody_dynamics: RigidBodyDynamics
            which rigid body dynamics to use

        Returns
        ----------
        MX.sym
            The derivative of states
        """
        if rigidbody_dynamics != RigidBodyDynamics.ODE:
            raise NotImplementedError("Implicit dynamics not implemented yet.")

        q = nlp.get_var_from_states_or_controls("q", states, controls)
        qdot = nlp.get_var_from_states_or_controls("qdot", states, controls)
        qddot_joints = nlp.get_var_from_states_or_controls("qddot", states, controls)

        qddot_root = nlp.model.forward_dynamics_free_floating_base(q, qdot, qddot_joints)
        qddot_reordered = nlp.model.reorder_qddot_root_joints(qddot_root, qddot_joints)

        qdot_mapped = nlp.variable_mappings["qdot"].to_first.map(qdot)
        qddot_mapped = nlp.variable_mappings["qdot"].to_first.map(qddot_reordered)
        qddot_root_mapped = nlp.variable_mappings["qddot_roots"].to_first.map(qddot_root)
        qddot_joints_mapped = nlp.variable_mappings["qddot_joints"].to_first.map(qddot_joints)

        # defects
        defects = None
        if rigidbody_dynamics is not RigidBodyDynamics.ODE or (
            rigidbody_dynamics is RigidBodyDynamics.ODE and nlp.ode_solver.defects_type == DefectType.IMPLICIT
        ):
            qddot_root_defects = DynamicsFunctions.get(nlp.states_dot["qddot_roots"], nlp.states_dot.mx_reduced)
            qddot_defects_reordered = nlp.model.reorder_qddot_root_joints(qddot_root_defects, qddot_joints)

            floating_base_constraint = nlp.model.inverse_dynamics(q, qdot, qddot_defects_reordered)[: nlp.model.nb_root]

            defects = MX(qdot_mapped.shape[0] + qddot_root_mapped.shape[0] + qddot_joints_mapped.shape[0], 1)

            defects[: qdot_mapped.shape[0], :] = qdot_mapped - nlp.variable_mappings["qdot"].to_first.map(
                DynamicsFunctions.compute_qdot(
                    nlp, q, DynamicsFunctions.get((nlp.states_dot["qdot"]), nlp.states_dot.mx_reduced)
                )
            )

            defects[
                qdot_mapped.shape[0] : (qdot_mapped.shape[0] + qddot_root_mapped.shape[0]), :
            ] = floating_base_constraint
            defects[
                (qdot_mapped.shape[0] + qddot_root_mapped.shape[0]) :, :
            ] = qddot_joints_mapped - nlp.variable_mappings["qddot_joints"].to_first.map(
                DynamicsFunctions.get(nlp.states_dot["qddot_joints"], nlp.states_dot.mx_reduced)
            )

        return DynamicsEvaluation(dxdt=vertcat(qdot_mapped, qddot_mapped), defects=defects)

    @staticmethod
    def get(var: OptimizationVariable, cx: MX | SX):
        """
        Main accessor to a variable in states or controls (cx)

        Parameters
        ----------
        var: OptimizationVariable
            The variable from nlp.states["name"] or nlp.controls["name"]
        cx: MX | SX
            The actual SX or MX variables

        Returns
        -------
        The sliced values
        """

        return var.mapping.to_second.map(cx[var.index, :])

    @staticmethod
    def apply_parameters(parameters: MX.sym, nlp):
        """
        Apply the parameter variables to the model. This should be called before calling the dynamics

        Parameters
        ----------
        parameters: MX.sym
            The state of the system
        nlp: NonLinearProgram
            The definition of the system
        """

        for param in nlp.parameters:
            # Call the pre dynamics function
            if param.function[0]:
                param.function[0](nlp.model, parameters[param.index], **param.params)

    @staticmethod
    def compute_qdot(nlp, q: MX | SX, qdot: MX | SX):
        """
        Easy accessor to derivative of q

        Parameters
        ----------
        nlp: NonLinearProgram
            The phase of the program
        q: MX | SX
            The value of q from "get"
        qdot: MX | SX
            The value of qdot from "get"

        Returns
        -------
        The derivative of q
        """

        if "q" in nlp.states:
            mapping = nlp.states["q"].mapping
        elif "q_roots" and "q_joints" in nlp.states:
            mapping = BiMapping(
                to_first=list(nlp.states["q_roots"].mapping.to_first.map_idx)
                + [i + nlp.model.nb_root for i in nlp.states["q_joints"].mapping.to_first.map_idx],
                to_second=list(nlp.states["q_roots"].mapping.to_second.map_idx)
                + [i + nlp.model.nb_root for i in nlp.states["q_joints"].mapping.to_second.map_idx],
            )
        elif q in nlp.controls:
            mapping = nlp.controls["q"].mapping
        else:
            raise RuntimeError("Your q key combination was not found in states or controls")
        return mapping.to_first.map(nlp.model.reshape_qdot(q, qdot))

    @staticmethod
    def forward_dynamics(
        nlp,
        q: MX | SX,
        qdot: MX | SX,
        tau: MX | SX,
        with_contact: bool,
        external_forces: list = None,
    ):
        """
        Easy accessor to derivative of qdot

        Parameters
        ----------
        nlp: NonLinearProgram
            The phase of the program
        q: MX | SX
            The value of q from "get"
        qdot: MX | SX
            The value of qdot from "get"
        tau: MX | SX
            The value of tau from "get"
        with_contact: bool
            If the dynamics with contact should be used
        external_forces: list[]
            The external forces
        Returns
        -------
        The derivative of qdot
        """
        if "qdot" in nlp.states:
            qdot_var_mapping = nlp.states["qdot"].mapping.to_first
        elif "qdot" in nlp.controls:
            qdot_var_mapping = nlp.controls["qdot"].mapping.to_first
        else:
            qdot_var_mapping = BiMapping([i for i in range(qdot.shape[0])], [i for i in range(qdot.shape[0])]).to_first

        if external_forces is None:
            if with_contact:
                qddot = nlp.model.constrained_forward_dynamics(q, qdot, tau)
            else:
                qddot = nlp.model.forward_dynamics(q, qdot, tau)

            return qdot_var_mapping.map(qddot)
        else:
            dxdt = MX(len(qdot_var_mapping), nlp.ns)
            # Todo: Should be added to pass f_ext in controls (as a symoblic value)
            #  this would avoid to create multiple equations of motions per node
            for i, f_ext in enumerate(external_forces):
                if with_contact:
                    qddot = nlp.model.constrained_forward_dynamics(q, qdot, tau, f_ext)
                else:
                    qddot = nlp.model.forward_dynamics(q, qdot, tau, f_ext)
                dxdt[:, i] = qdot_var_mapping.map(qddot)
            return dxdt

    @staticmethod
    def inverse_dynamics(
        nlp,
        q: MX | SX,
        qdot: MX | SX,
        qddot: MX | SX,
        with_contact: bool,
        external_forces: list = None,
    ):
        """
        Easy accessor to torques from inverse dynamics

        Parameters
        ----------
        nlp: NonLinearProgram
            The phase of the program
        q: MX | SX
            The value of q from "get"
        qdot: MX | SX
            The value of qdot from "get"
        qddot: MX | SX
            The value of qddot from "get"
        with_contact: bool
            If the dynamics with contact should be used
        external_forces: list[]
            The external forces

        Returns
        -------
        Torques in tau
        """

        if nlp.external_forces is None:
            tau = nlp.model.inverse_dynamics(q, qdot, qddot)
        else:
            if "tau" in nlp.states:
                tau_shape = nlp.states["tau"].mx.shape[0]
            elif "tau" in nlp.controls:
                tau_shape = nlp.controls["tau"].mx.shape[0]
            else:
                tau_shape = nlp.model.nb_tau
            tau = MX(tau_shape, nlp.ns)
            # Todo: Should be added to pass f_ext in controls (as a symoblic value)
            #  this would avoid to create multiple equations of motions per node
            for i, f_ext in enumerate(nlp.external_forces):
                tau[:, i] = nlp.model.inverse_dynamics(q, qdot, qddot, f_ext)
        return tau  # We ignore on purpose the mapping to keep zeros in the defects of the dynamic.

    @staticmethod
    def compute_muscle_dot(nlp, muscle_excitations: MX | SX):
        """
        Easy accessor to derivative of muscle activations

        Parameters
        ----------
        nlp: NonLinearProgram
            The phase of the program
        muscle_excitations: MX | SX
            The value of muscle_excitations from "get"

        Returns
        -------
        The derivative of muscle activations
        """

        return nlp.model.muscle_activation_dot(muscle_excitations)

    @staticmethod
    def compute_tau_from_muscle(
        nlp,
        q: MX | SX,
        qdot: MX | SX,
        muscle_activations: MX | SX,
        fatigue_states: MX | SX = None,
    ):
        """
        Easy accessor to tau computed from muscles

        Parameters
        ----------
        nlp: NonLinearProgram
            The phase of the program
        q: MX | SX
            The value of q from "get"
        qdot: MX | SX
            The value of qdot from "get"
        muscle_activations: MX | SX
            The value of muscle_activations from "get"
        fatigue_states: MX | SX
            The states of fatigue

        Returns
        -------
        The generalized forces computed from the muscles
        """

        activations = []
        for k in range(len(nlp.controls["muscles"])):
            if fatigue_states is not None:
                activations.append(muscle_activations[k] * (1 - fatigue_states[k]))
            else:
                activations.append(muscle_activations[k])
        return nlp.model.muscle_joint_torque(activations, q, qdot)

    @staticmethod
    def holonomic_torque_driven(
        time: MX.sym,
        states: MX.sym,
        controls: MX.sym,
        parameters: MX.sym,
<<<<<<< HEAD
        stochastic_variables: MX.sym,
        nlp,
=======
        algebraic_states: MX.sym,
        nlp: NonLinearProgram,
>>>>>>> ef393c43
        external_forces: list = None,
    ) -> DynamicsEvaluation:
        """
        The custom dynamics function that provides the derivative of the states: dxdt = f(t, x, u, p, a)

        Parameters
        ----------
        time: MX.sym
            The time of the system
        states: MX.sym
            The state of the system
        controls: MX.sym
            The controls of the system
        parameters: MX.sym
            The parameters acting on the system
        algebraic_states: MX.sym
            The algebraic states of the system
        nlp: NonLinearProgram
            A reference to the phase
        external_forces: list[Any]
            The external forces

        Returns
        -------
        The derivative of the states in the tuple[MX | SX] format
        """

        q_u = DynamicsFunctions.get(nlp.states["q_u"], states)
        qdot_u = DynamicsFunctions.get(nlp.states["qdot_u"], states)
        tau = DynamicsFunctions.get(nlp.controls["tau"], controls)
        qddot_u = nlp.model.partitioned_forward_dynamics(q_u, qdot_u, tau, external_forces=external_forces)

        return DynamicsEvaluation(dxdt=vertcat(qdot_u, qddot_u), defects=None)<|MERGE_RESOLUTION|>--- conflicted
+++ resolved
@@ -4,7 +4,6 @@
 from .fatigue.fatigue_dynamics import FatigueList
 from ..optimization.optimization_variable import OptimizationVariable
 from .dynamics_evaluation import DynamicsEvaluation
-from ..models.protocols.stochastic_biomodel import StochasticBioModel
 from ..misc.mapping import BiMapping
 
 
@@ -195,7 +194,7 @@
         states: MX.sym,
         controls: MX.sym,
         parameters: MX.sym,
-        stochastic_variables: MX.sym,
+        algebraic_states: MX.sym,
         nlp,
         with_contact: bool,
         with_passive_torque: bool,
@@ -216,8 +215,8 @@
             The controls of the system
         parameters: MX.sym
             The parameters of the system
-        stochastic_variables: MX.sym
-            The stochastic_variables of the system
+        algebraic_states: MX.sym
+            The algebraic states of the system
         nlp: NonLinearProgram
             The definition of the system
         with_contact: bool
@@ -291,7 +290,7 @@
         parameters: MX.sym
             The parameters of the system
         algebraic_states: MX.sym
-            The algebraic states of the system
+            The algebraic states variables of the system
         nlp: NonLinearProgram
             The definition of the system
         with_contact: bool
@@ -309,37 +308,16 @@
         qdot = DynamicsFunctions.get(nlp.states["qdot"], states)
         tau = DynamicsFunctions.get(nlp.controls["tau"], controls)
 
-<<<<<<< HEAD
         tau += nlp.model.compute_torques_from_noise_and_feedback(
             nlp=nlp,
             time=time,
             states=states,
             controls=controls,
             parameters=parameters,
-            stochastic_variables=stochastic_variables,
+            algebraic_states=algebraic_states,
             sensory_noise=nlp.model.sensory_noise_sym,
             motor_noise=nlp.model.motor_noise_sym,
         )
-=======
-        ref = DynamicsFunctions.get(nlp.algebraic_states["ref"], algebraic_states)
-        k = DynamicsFunctions.get(nlp.algebraic_states["k"], algebraic_states)
-        k_matrix = StochasticBioModel.reshape_to_matrix(k, nlp.model.matrix_shape_k)
-
-        sensory_input = nlp.model.sensory_reference(states, controls, parameters, algebraic_states, nlp)
-
-        mapped_motor_noise = parameters[nlp.parameters["motor_noise"].index]
-        mapped_sensory_noise = parameters[nlp.parameters["sensory_noise"].index]
-        mapped_sensory_feedback_torque = nlp.model.compute_torques_from_noise_and_feedback(
-            mapped_sensory_noise, k_matrix, sensory_input, ref
-        )
-
-        if "tau" in nlp.model.motor_noise_mapping.keys():
-            mapped_motor_noise = nlp.model.motor_noise_mapping["tau"].to_second.map(nlp.parameters["motor_noise"].mx)
-            mapped_sensory_feedback_torque = nlp.model.motor_noise_mapping["tau"].to_second.map(
-                mapped_sensory_feedback_torque
-            )
-        tau += mapped_motor_noise + mapped_sensory_feedback_torque
->>>>>>> ef393c43
         tau = tau + nlp.model.friction_coefficients @ qdot if with_friction else tau
 
         dq = DynamicsFunctions.compute_qdot(nlp, q, qdot)
@@ -356,7 +334,7 @@
         states: MX.sym,
         controls: MX.sym,
         parameters: MX.sym,
-        stochastic_variables: MX.sym,
+        algebraic_states: MX.sym,
         nlp,
         with_contact: bool,
         with_friction: bool,
@@ -374,8 +352,8 @@
             The controls of the system
         parameters: MX.sym
             The parameters of the system
-        stochastic_variables: MX.sym
-            The stochastic variables of the system
+        algebraic_states: MX.sym
+            The algebraic states of the system
         nlp: NonLinearProgram
             The definition of the system
         with_contact: bool
@@ -400,14 +378,7 @@
         n_q = q_full.shape[0]
 
         tau_joints += nlp.model.compute_torques_from_noise_and_feedback(
-            nlp=nlp,
-            time=time,
-            states=states,
-            controls=controls,
-            parameters=parameters,
-            stochastic_variables=stochastic_variables,
-            sensory_noise=nlp.model.sensory_noise_sym,
-            motor_noise=nlp.model.motor_noise_sym,
+            nlp=nlp, time=time, states=states, controls=controls, parameters=parameters, algebraic_states=algebraic_states
         )
         tau_joints = tau_joints + nlp.model.friction_coefficients @ qdot_joints if with_friction else tau_joints
 
@@ -1236,13 +1207,8 @@
         states: MX.sym,
         controls: MX.sym,
         parameters: MX.sym,
-<<<<<<< HEAD
-        stochastic_variables: MX.sym,
-        nlp,
-=======
         algebraic_states: MX.sym,
-        nlp: NonLinearProgram,
->>>>>>> ef393c43
+        nlp,
         external_forces: list = None,
     ) -> DynamicsEvaluation:
         """
