--- conflicted
+++ resolved
@@ -673,24 +673,7 @@
                     params,
                     algebraic_states[j + 1],
                     numerical_timeseries,
-<<<<<<< HEAD
                     xp_j / self.h,
-=======
-                )[:, self.ode_idx]
-                defects.append(xp_j - f_j * self.h)
-
-            elif self.defects_type == DefectType.IMPLICIT:
-                defects.append(
-                    self.implicit_fun(
-                        t,
-                        states[j + 1],
-                        self.get_u(controls, self._integration_time[j]),
-                        params,
-                        algebraic_states[j + 1],
-                        numerical_timeseries,
-                        xp_j / self.h,
-                    )
->>>>>>> ba9dc962
                 )
             )
 
