--- conflicted
+++ resolved
@@ -3,13 +3,8 @@
 
 from casadi import MX, SX, integrator as casadi_integrator, horzcat, Function, collocation_points
 
-<<<<<<< HEAD
 from .integrator import RK1, RK2, RK4, RK8, IRK, COLLOCATION, COLLOCATION2, CVODES, TRAPEZOIDAL
-from ..misc.enums import ControlType, DefectType
-=======
-from .integrator import RK1, RK2, RK4, RK8, IRK, COLLOCATION, CVODES, TRAPEZOIDAL
 from ..misc.enums import ControlType, DefectType, PhaseDynamics
->>>>>>> 75b80c8b
 
 
 class OdeSolverBase:
@@ -79,13 +74,8 @@
         """
         for i in range(len(nlp.dynamics_func)):
             dynamics = []
-<<<<<<< HEAD
-            dynamics += nlp.ode_solver.integrator(ocp, nlp, dynamics_index=i, node_index=0)
+            dynamics += nlp.ode_solver.integrator(ocp, nlp, dynamics_index=0, node_index=0)
             if ocp.assume_phase_dynamics:
-=======
-            dynamics += nlp.ode_solver.integrator(ocp, nlp, dynamics_index=0, node_index=0)
-            if nlp.phase_dynamics == PhaseDynamics.SHARED_DURING_THE_PHASE:
->>>>>>> 75b80c8b
                 dynamics = dynamics * nlp.ns
             else:
                 for node_index in range(1, nlp.ns):
