--- conflicted
+++ resolved
@@ -33,17 +33,9 @@
 def custom_constraint_max_tau(controller: PenaltyController) -> MX:
     return controller.parameters["max_tau"].cx - controller.controls["tau"].cx
 
-<<<<<<< HEAD
 
 def custom_constraint_min_tau(controller: PenaltyController) -> MX:
     return controller.parameters["min_tau"].cx - controller.controls["tau"].cx
-=======
-def custom_constraint_parameters(controller: PenaltyController) -> MX:
-    tau = controller.controls["tau_joints"].cx_start
-    max_param = controller.parameters["max_tau"].cx
-    val = max_param - tau
-    return val
->>>>>>> bbc11806
 
 
 def my_parameter_function(bio_model: biorbd.Model, value: MX):
@@ -57,7 +49,6 @@
     bio_model = BiorbdModel(bio_model_path)
 
     # Problem parameters
-<<<<<<< HEAD
     n_shooting = 50
     final_time = 1
     tau_min, tau_max, tau_init = -10, 10, 0
@@ -65,14 +56,6 @@
     # Mapping
     tau_mappings = BiMappingList()
     tau_mappings.add("tau", to_second=[None, 0], to_first=[1])
-=======
-    n_shooting = (40, 40)
-    final_time = (1, 1)
-    tau_min, tau_max, tau_init = -300, 300, 0
-    n_root = bio_model[0].nb_root
-    n_q = bio_model[0].nb_q
-    n_tau = n_q - n_root
->>>>>>> bbc11806
 
     # Define the parameter to optimize
     parameters = ParameterList()
@@ -103,15 +86,8 @@
 
     # Add objective functions
     objective_functions = ObjectiveList()
-<<<<<<< HEAD
     objective_functions.add(ObjectiveFcn.Mayer.MINIMIZE_TIME, weight=1, phase=0, min_bound=1, max_bound=5)
     objective_functions.add(ObjectiveFcn.Lagrange.MINIMIZE_CONTROL, key="tau", weight=1, phase=0)
-=======
-    objective_functions.add(ObjectiveFcn.Mayer.MINIMIZE_TIME, weight=1, phase=0, min_bound=0.1, max_bound=3)
-    objective_functions.add(ObjectiveFcn.Mayer.MINIMIZE_TIME, weight=1, phase=1, min_bound=0.1, max_bound=3)
-    objective_functions.add(ObjectiveFcn.Lagrange.MINIMIZE_CONTROL, key="tau_joints", weight=10, phase=0)
-    objective_functions.add(ObjectiveFcn.Lagrange.MINIMIZE_CONTROL, key="tau_joints", weight=10, phase=1)
->>>>>>> bbc11806
 
     # Constraints
     constraints = ConstraintList()
@@ -123,7 +99,6 @@
 
     # Dynamics
     dynamics = DynamicsList()
-<<<<<<< HEAD
     dynamics.add(DynamicsFcn.TORQUE_DRIVEN, with_contact=False)
 
     # Path constraint
@@ -149,49 +124,6 @@
         constraints.add(ConstraintFcn.TRACK_STATE, node=Node.START, key="q", target=[np.pi + 0.01, 0])
         constraints.add(ConstraintFcn.TRACK_STATE, node=Node.START, key="qdot", target=[0, 0])
         constraints.add(ConstraintFcn.TRACK_STATE, node=Node.END, key="q", target=[3 * np.pi, 0])
-=======
-    dynamics.add(DynamicsFcn.TORQUE_DRIVEN_FREE_FLOATING_BASE, with_contact=False)
-    dynamics.add(DynamicsFcn.TORQUE_DRIVEN_FREE_FLOATING_BASE, with_contact=False)
-
-    # Path constraint
-    x_bounds = BoundsList()
-    q_roots_min = bio_model[0].bounds_from_ranges("q").min[:n_root, :]
-    q_roots_max = bio_model[0].bounds_from_ranges("q").max[:n_root, :]
-    q_joints_min = bio_model[0].bounds_from_ranges("q").min[n_root:, :]
-    q_joints_max = bio_model[0].bounds_from_ranges("q").max[n_root:, :]
-    qdot_roots_min = bio_model[0].bounds_from_ranges("qdot").min[:n_root, :]
-    qdot_roots_max = bio_model[0].bounds_from_ranges("qdot").max[:n_root, :]
-    qdot_joints_min = bio_model[0].bounds_from_ranges("qdot").min[n_root:, :]
-    qdot_joints_max = bio_model[0].bounds_from_ranges("qdot").max[n_root:, :]
-    x_bounds.add("q_roots", min_bound=q_roots_min, max_bound=q_roots_max, phase=0)
-    x_bounds.add("q_joints", min_bound=q_joints_min, max_bound=q_joints_max, phase=0)
-    x_bounds.add("qdot_roots", min_bound=qdot_roots_min, max_bound=qdot_roots_max, phase=0)
-    x_bounds.add("qdot_joints", min_bound=qdot_joints_min, max_bound=qdot_joints_max, phase=0)
-    x_bounds.add("q_roots", min_bound=q_roots_min, max_bound=q_roots_max, phase=1)
-    x_bounds.add("q_joints", min_bound=q_joints_min, max_bound=q_joints_max, phase=1)
-    x_bounds.add("qdot_roots", min_bound=qdot_roots_min, max_bound=qdot_roots_max, phase=1)
-    x_bounds.add("qdot_joints", min_bound=qdot_joints_min, max_bound=qdot_joints_max, phase=1)
-
-    # change model bound for -pi, pi
-    for i in range(len(bio_model)):
-        x_bounds[i]["q_joints"].min[0, :] = -np.pi
-        x_bounds[i]["q_joints"].max[0, :] = np.pi
-
-    # Phase 0
-    x_bounds[0]["q_roots"][0, 0] = np.pi
-    x_bounds[0]["q_joints"][0, 0] = 0
-    x_bounds[0]["q_joints"].min[0, -1] = 6 * np.pi / 8 - 0.1
-    x_bounds[0]["q_joints"].max[0, -1] = 6 * np.pi / 8 + 0.1
-
-    # Phase 1
-    x_bounds[1]["q_roots"][0, -1] = 3 * np.pi
-    x_bounds[1]["q_joints"][0, -1] = 0
-
-    # Define control path constraint
-    u_bounds = BoundsList()
-    u_bounds.add(key="tau_joints", min_bound=[tau_min] * n_tau, max_bound=[tau_max] * n_tau, phase=0)
-    u_bounds.add(key="tau_joints", min_bound=[tau_min] * n_tau, max_bound=[tau_max] * n_tau, phase=1)
->>>>>>> bbc11806
 
     return OptimalControlProgram(
         bio_model,
