from typing import Callable, Any

import biorbd_casadi as biorbd
from casadi import SX, MX, vertcat, horzcat, norm_fro

from ..misc.utils import check_version
from ..limits.path_conditions import Bounds
from ..misc.mapping import BiMapping, BiMappingList

check_version(biorbd, "1.9.9", "1.10.0")


class MultiBiorbdModel:
    """
    This class allows to define multiple biorbd models for the same phase.
    """

    def __init__(self, bio_model: tuple[str | biorbd.Model, ...]):
        self.models = []
        if not isinstance(bio_model, tuple):
            raise RuntimeError("The models must be a 'str', 'biorbd.Model' or a tuple of 'str' or 'biorbd.Model'")

        for model in bio_model:
            if isinstance(model, str):
                self.models.append(biorbd.Model(model))
            elif isinstance(model, biorbd.Model):
                self.models.append(model)
            else:
                raise RuntimeError("The models should be of type 'str' or 'biorbd.Model'")

    def __getitem__(self, index):
        return self.models[index]

    # def deep_copy(self, *args):
    #     return MultiBiorbdModel(tuple(MultiBiorbdModel(model.DeepCopy(*args)) for model in self.models)) #@pariterre ??

    @property
    def path(self) -> list[str]:
        return [model.path().relativePath().to_string() for model in self.models]

    def copy(self):
        return MultiBiorbdModel(tuple(path for path in self.path))

    def serialize(self) -> tuple[Callable, dict]:
        return MultiBiorbdModel, dict(bio_model=tuple(path for path in self.path))

    def variable_index(self, variable: str, model_index: int) -> range:
        if variable == "q":
            current_idx = 0
            for model in self.models[:model_index]:
                current_idx += model.nbQ()
            return range(current_idx, current_idx + self.models[model_index].nbQ())
        elif variable == "qdot":
            current_idx = 0
            for model in self.models[:model_index]:
                current_idx += model.nbQdot()
            return range(current_idx, current_idx + self.models[model_index].nbQdot())
        elif variable == "qddot":
            current_idx = 0
            for model in self.models[:model_index]:
                current_idx += model.nbQddot()
            return range(current_idx, current_idx + self.models[model_index].nbQddot())
        elif variable == "qddot_joints":
            current_idx = 0
            for model in self.models[:model_index]:
                current_idx += model.nbQddot() - model.nbRoot()
            return range(
                current_idx, current_idx + self.models[model_index].nbQddot() - self.models[model_index].nbRoot()
            )
        elif variable == "tau":
            current_idx = 0
            for model in self.models[:model_index]:
                current_idx += model.nbGeneralizedTorque()
            return range(current_idx, current_idx + self.models[model_index].nbGeneralizedTorque())
        elif variable == "contact":
            current_idx = 0
            for model in self.models[:model_index]:
                current_idx += model.nbRigidContacts()
            return range(current_idx, current_idx + self.models[model_index].nbRigidContacts())

    def transform_to_generalized_coordinates(self, q: MX):
        return biorbd.GeneralizedCoordinates(q)

    def transform_to_generalized_velocities(self, qdot: MX):
        return biorbd.GeneralizedVelocity(qdot)

    def transform_to_generalized_torques(self, tau: MX):
        return biorbd.GeneralizedTorque(tau)

    def transform_to_generalized_accelerations(self, qddot: MX):
        return biorbd.GeneralizedAcceleration(qddot)

    @property
    def gravity(self) -> MX:
        return vertcat(*(model.getGravity().to_mx() for model in self.models))

    def set_gravity(self, new_gravity) -> None:
        for model in self.models:
            model.setGravity(new_gravity)
        return

    @property
    def nb_tau(self) -> int:
        return sum(model.nbGeneralizedTorque() for model in self.models)

    @property
    def nb_segments(self) -> int:
        return sum(model.nbSegment() for model in self.models)

    def segment_index(self, name) -> int:
        raise NotImplementedError("segment_index is not implemented for MultiBiorbdModel")

    @property
    def nb_quaternions(self) -> int:
        return sum(model.nbQuat() for model in self.models)

    @property
    def nb_q(self) -> int:
        return sum(model.nbQ() for model in self.models)

    @property
    def nb_qdot(self) -> int:
        return sum(model.nbQdot() for model in self.models)

    @property
    def nb_qddot(self) -> int:
        return sum(model.nbQddot() for model in self.models)

    @property
    def nb_root(self) -> int:
        return sum(model.nbRoot() for model in self.models)

    @property
    def segments(self) -> list[biorbd.Segment]:
        out = ()
        for model in self.models:
            out += model.segments()
        return out

    def homogeneous_matrices_in_global(self, q, reference_index, inverse=False):
        raise NotImplementedError("homogeneous_matrices_in_global is not implemented for MultiBiorbdModel")

    def homogeneous_matrices_in_child(self, *args):
        raise NotImplementedError("homogeneous_matrices_in_child is not implemented for MultiBiorbdModel")

    @property
    def mass(self) -> list[MX]:
        return vertcat(*(model.mass().to_mx() for model in self.models))

    def center_of_mass(self, q) -> MX:
        out = MX()
        for i, model in enumerate(self.models):
            q_biorbd = self.transform_to_generalized_coordinates(q[self.variable_index("q", i)])
            out = vertcat(out, model.CoM(q_biorbd, True).to_mx())
        return out

    def center_of_mass_velocity(self, q, qdot) -> MX:
        out = MX()
        for i, model in enumerate(self.models):
            q_biorbd = self.transform_to_generalized_coordinates(q[self.variable_index("q", i)])
            qdot_biorbd = self.transform_to_generalized_velocities(qdot[self.variable_index("qdot", i)])
            out = vertcat(
                out,
                model.CoMdot(q_biorbd, qdot_biorbd, True).to_mx(),
            )
        return out

    def center_of_mass_acceleration(self, q, qdot, qddot) -> MX:
        out = MX()
        for i, model in enumerate(self.models):
            q_biorbd = self.transform_to_generalized_coordinates(q[self.variable_index("q", i)])
            qdot_biorbd = self.transform_to_generalized_velocities(qdot[self.variable_index("qdot", i)])
            qddot_biorbd = self.transform_to_generalized_accelerations(qddot[self.variable_index("qddot", i)])
            out = vertcat(
                out,
                model.CoMddot(
                    q_biorbd,
                    qdot_biorbd,
                    qddot_biorbd,
                    True,
                ).to_mx(),
            )
        return out

    def angular_momentum(self, q, qdot) -> MX:
        out = MX()
        for i, model in enumerate(self.models):
            q_biorbd = self.transform_to_generalized_coordinates(q[self.variable_index("q", i)])
            qdot_biorbd = self.transform_to_generalized_velocities(qdot[self.variable_index("qdot", i)])
            out = vertcat(
                out,
                model.angularMomentum(q_biorbd, qdot_biorbd, True).to_mx(),
            )
        return out

    def reshape_qdot(self, q, qdot, k_stab=1) -> MX:
        out = MX()
        for i, model in enumerate(self.models):
            q_biorbd = self.transform_to_generalized_coordinates(q[self.variable_index("q", i)])
            qdot_biorbd = self.transform_to_generalized_coordinates(
                qdot[self.variable_index("qdot", i)]
            )  # Due to a bug in biorbd
            out = vertcat(
                out,
                model.computeQdot(q_biorbd, qdot_biorbd, k_stab).to_mx(),
            )
        return out

    def segment_angular_velocity(self, q, qdot, idx) -> MX:
        out = MX()
        for i, model in enumerate(self.models):
            q_biorbd = self.transform_to_generalized_coordinates(q[self.variable_index("q", i)])
            qdot_biorbd = self.transform_to_generalized_velocities(qdot[self.variable_index("qdot", i)])
            out = vertcat(
                out,
                model.segmentAngularVelocity(
                    q_biorbd,
                    qdot_biorbd,
                    idx,
                    True,
                ).to_mx(),
            )
        return out

    @property
    def name_dof(self) -> tuple[str, ...]:
        out = []
        for model in self.models:
            for s in model.nameDof():
                out.append(s.to_string())
        return tuple(out)

    @property
    def contact_names(self) -> tuple[str, ...]:
        out = []
        for model in self.models:
            for s in model.contactNames():
                out.append(s.to_string())
        return tuple(out)

    @property
    def nb_soft_contacts(self) -> int:
        return sum(model.nbSoftContacts() for model in self.models)

    @property
    def soft_contact_names(self) -> tuple[str, ...]:
        out = []
        for model in self.models:
            for s in model.softContactNames():
                out.append(s.to_string())
        return tuple(out)

    def soft_contact(self, soft_contact_index, *args):
        current_number_of_soft_contacts = 0
        out = []
        for model in self.models:
            if soft_contact_index < current_number_of_soft_contacts + model.nbSoftContacts():
                out = model.softContact(soft_contact_index - current_number_of_soft_contacts, *args)
                break
            current_number_of_soft_contacts += model.nbSoftContacts()
        return out

    @property
    def muscle_names(self) -> tuple[str, ...]:
        out = []
        for model in self.models:
            for s in model.muscleNames():
                out.append(s.to_string())
        return tuple(out)

    @property
    def nb_muscles(self) -> int:
        return sum(model.nbMuscles() for model in self.models)

    def torque(self, tau_activations, q, qdot) -> MX:
        out = MX()
        for i, model in enumerate(self.models):
            out = vertcat(
                out,
                model.torque(
                    tau_activations,
                    q,
                    qdot,
                ).to_mx(),
            )
            model.closeActuator()
        return out

    def forward_dynamics_free_floating_base(self, q, qdot, qddot_joints) -> MX:
        out = MX()
        for i, model in enumerate(self.models):
            q_biorbd = self.transform_to_generalized_coordinates(q[self.variable_index("q", i)])
            qdot_biorbd = self.transform_to_generalized_velocities(qdot[self.variable_index("qdot", i)])
            qddot_joints_biorbd = self.transform_to_generalized_accelerations(
                qddot_joints[self.variable_index("qddot_joints", i)]
            )
            out = vertcat(
                out,
                model.ForwardDynamicsFreeFloatingBase(
                    q_biorbd,
                    qdot_biorbd,
                    qddot_joints_biorbd,
                ).to_mx(),
            )
        return out

    def forward_dynamics(self, q, qdot, tau, external_forces=None, f_contacts=None) -> MX:
        if external_forces is not None:
            external_forces = biorbd.to_spatial_vector(external_forces)
        out = MX()
        for i, model in enumerate(self.models):
            q_biorbd = self.transform_to_generalized_coordinates(q[self.variable_index("q", i)])
            qdot_biorbd = self.transform_to_generalized_velocities(qdot[self.variable_index("qdot", i)])
            tau_biorbd = self.transform_to_generalized_torques(tau[self.variable_index("tau", i)])
            out = vertcat(
                out,
                model.ForwardDynamics(
                    q_biorbd,
                    qdot_biorbd,
                    tau_biorbd,
                    external_forces,
                    f_contacts,
                ).to_mx(),
            )
        return out

    def constrained_forward_dynamics(self, q, qdot, qddot, external_forces=None) -> MX:
        if external_forces is not None:
            external_forces = biorbd.to_spatial_vector(external_forces)
        out = MX()
        for i, model in enumerate(self.models):
            q_biorbd = self.transform_to_generalized_coordinates(q[self.variable_index("q", i)])
            qdot_biorbd = self.transform_to_generalized_velocities(qdot[self.variable_index("qdot", i)])
            qddot_biorbd = self.transform_to_generalized_torques(
                qddot[self.variable_index("qddot", i)]
            )  # Due to a bug in biorbd
            out = vertcat(
                out,
                model.ForwardDynamicsConstraintsDirect(
                    q_biorbd,
                    qdot_biorbd,
                    qddot_biorbd,
                    external_forces,
                ).to_mx(),
            )
        return out

    def inverse_dynamics(self, q, qdot, qddot, external_forces=None, f_contacts=None) -> MX:
        if external_forces is not None:
            external_forces = biorbd.to_spatial_vector(external_forces)
        out = MX()
        for i, model in enumerate(self.models):
            q_biorbd = self.transform_to_generalized_coordinates(q[self.variable_index("q", i)])
            qdot_biorbd = self.transform_to_generalized_velocities(qdot[self.variable_index("qdot", i)])
            qddot_biorbd = self.transform_to_generalized_accelerations(qddot[self.variable_index("qddot", i)])
            out = vertcat(
                out,
                model.InverseDynamics(
                    q_biorbd,
                    qdot_biorbd,
                    qddot_biorbd,
                    external_forces,
                    f_contacts,
                ).to_mx(),
            )
        return out

    def contact_forces_from_constrained_forward_dynamics(self, q, qdot, tau, external_forces=None) -> MX:
        if external_forces is not None:
            external_forces = biorbd.to_spatial_vector(external_forces)
        out = MX()
        for i, model in enumerate(self.models):
            q_biorbd = self.transform_to_generalized_coordinates(q[self.variable_index("q", i)])
            qdot_biorbd = self.transform_to_generalized_velocities(qdot[self.variable_index("qdot", i)])
            tau_biorbd = self.transform_to_generalized_torques(tau[self.variable_index("tau", i)])
            out = vertcat(
                out,
                model.ContactForcesFromForwardDynamicsConstraintsDirect(
                    q_biorbd,
                    qdot_biorbd,
                    tau_biorbd,
                    external_forces,
                ).to_mx(),
            )
        return out

    def qdot_from_impact(self, q, qdot_pre_impact) -> MX:
        out = MX()
        for i, model in enumerate(self.models):
            q_biorbd = self.transform_to_generalized_coordinates(q[self.variable_index("q", i)])
            qdot_pre_impact_biorbd = self.transform_to_generalized_velocities(
                qdot_pre_impact[self.variable_index("qdot", i)]
            )
            out = vertcat(
                out,
                model.ComputeConstraintImpulsesDirect(
                    q_biorbd,
                    qdot_pre_impact_biorbd,
                ).to_mx(),
            )
        return out

    def muscle_activation_dot(self, muscle_excitations) -> MX:
        out = MX()
        for model in self.models:
            muscle_states = model.stateSet()
            for k in range(model.nbMuscles()):
                muscle_states[k].setExcitation(muscle_excitations[k])
            out = vertcat(out, model.activationDot(muscle_states).to_mx())
        return out

    def muscle_joint_torque(self, activations, q, qdot) -> MX:
        out = MX()
        for model in self.models:
            muscles_states = model.stateSet()
            for k in range(model.nbMuscles()):
                muscles_states[k].setActivation(activations[k])
            q_biorbd = self.transform_to_generalized_coordinates(q)
            qdot_biorbd = self.transform_to_generalized_velocities(qdot)
            out = vertcat(out, model.muscularJointTorque(muscles_states, q_biorbd, qdot_biorbd).to_mx())
        return out

    def markers(self, q) -> Any | list[MX]:
        out = []
        for i, model in enumerate(self.models):
            q_biorbd = self.transform_to_generalized_coordinates(q[self.variable_index("q", i)])
            for m in model.markers(q_biorbd):
                out.append(m.to_mx())
        return out

    @property
    def nb_markers(self) -> int:
        return sum(model.nbMarkers() for model in self.models)

    def marker_index(self, name):
        raise NotImplementedError("marker_index is not implemented yet for MultiBiorbdModel")

    def marker(self, q, index, reference_segment_index=None) -> MX:
        raise NotImplementedError("marker is not implemented yet for MultiBiorbdModel")

    @property
    def nb_rigid_contacts(self) -> int:
        """
        Returns the number of rigid contacts.
        Example:
            First contact with axis YZ
            Second contact with axis Z
            nb_rigid_contacts = 2
        """
        return sum(model.nbRigidContacts() for model in self.models)

    @property
    def nb_contacts(self) -> int:
        """
        Returns the number of contact index.
        Example:
            First contact with axis YZ
            Second contact with axis Z
            nb_contacts = 3
        """
        return sum(model.nbContacts() for model in self.models)

    def rigid_contact_index(self, contact_index) -> tuple:
        """
        Returns the axis index of this specific rigid contact.
        Example:
            First contact with axis YZ
            Second contact with axis Z
            rigid_contact_index(0) = (1, 2)
        """
        for i, model in enumerate(self.models):
            if contact_index in self.variable_index("contact", i):
                model_selected = model
        return model_selected.rigidContactAxisIdx(contact_index)

    def marker_velocities(self, q, qdot, reference_index=None) -> MX:
        if reference_index is not None:
            raise RuntimeError("marker_velocities is not implemented yet with reference_index for MultiBiorbdModel")

        out = MX()
        for i, model in enumerate(self.models):
            q_biorbd = self.transform_to_generalized_coordinates(q[self.variable_index("q", i)])
            qdot_biorbd = self.transform_to_generalized_velocities(qdot[self.variable_index("qdot", i)])
            out = vertcat(
                out,
                horzcat(
                    *[
                        m.to_mx()
                        for m in model.markersVelocity(
                            q_biorbd,
                            qdot_biorbd,
                            True,
                        )
                    ]
                ),
            )
        return out

    def tau_max(self, q, qdot) -> tuple[MX, MX]:
        out_max = MX()
        out_min = MX()
        for model in self.models:
            model.closeActuator()
            q_biorbd = self.transform_to_generalized_coordinates(q)
            qdot_biorbd = self.transform_to_generalized_velocities(qdot)
            torque_max, torque_min = model.torqueMax(q_biorbd, qdot_biorbd)
            out_max = vertcat(out_max, torque_max.to_mx())
            out_min = vertcat(out_min, torque_min.to_mx())
        return out_max, out_min

    def rigid_contact_acceleration(self, q, qdot, qddot, contact_index, contact_axis) -> MX:
        for i, model in enumerate(self.models):
            if contact_index in self.variable_index("contact", i):
                model_selected = model
        q_biorbd = self.transform_to_generalized_coordinates(q[self.variable_index("q", i)])
        qdot_biorbd = self.transform_to_generalized_velocities(qdot[self.variable_index("qdot", i)])
        qddot_biorbd = self.transform_to_generalized_accelerations(qddot[self.variable_index("qddot", i)])
        return model.rigidContactAcceleration(q_biorbd, qdot_biorbd, qddot_biorbd, contact_index, True).to_mx()[
            contact_axis
        ]

    @property
    def nb_dof(self) -> int:
        return sum(model.nbDof() for model in self.models)

    @property
    def marker_names(self) -> tuple[str, ...]:
        out = []
        for model in self.models:
            for s in model.markerNames():
                out.append(s.to_string())
        return tuple(out)

    def soft_contact_forces(self, q, qdot) -> MX:
        q_biorbd = self.transform_to_generalized_coordinates(q)
        qdot_biorbd = self.transform_to_generalized_velocities(qdot)
        out = MX()
        for model in self.models:
            soft_contact_forces = MX.zeros(self.nb_soft_contacts * 6, 1)
            for i_sc in range(self.nb_soft_contacts):
                soft_contact = self.soft_contact(i_sc)

<<<<<<< HEAD
                soft_contact_forces[i_sc * 6: (i_sc + 1) * 6, :] = (
=======
                soft_contact_forces[i_sc * 6 : (i_sc + 1) * 6, :] = (
>>>>>>> aeafda45
                    biorbd.SoftContactSphere(soft_contact).computeForceAtOrigin(model, q_biorbd, qdot_biorbd).to_mx()
                )
            out = vertcat(out, soft_contact_forces)
        return out

    def reshape_fext_to_fcontact(self, fext: MX) -> biorbd.VecBiorbdVector:
        count = 0
        f_contact_vec = biorbd.VecBiorbdVector()
        for ii in range(self.nb_rigid_contacts):
            n_f_contact = len(self.model.rigidContactAxisIdx(ii))
            idx = [i + count for i in range(n_f_contact)]
            f_contact_vec.append(fext[idx])
            count = count + n_f_contact
        return f_contact_vec

    def normalize_state_quaternions(self, x: MX | SX) -> MX | SX:
        quat_idx = self.get_quaternion_idx()

        # Normalize quaternion, if needed
        for j in range(self.nb_quaternions):
            quaternion = vertcat(x[quat_idx[j][3]], x[quat_idx[j][0]], x[quat_idx[j][1]], x[quat_idx[j][2]])
            quaternion /= norm_fro(quaternion)
            x[quat_idx[j][0] : quat_idx[j][2] + 1] = quaternion[1:4]
            x[quat_idx[j][3]] = quaternion[0]

        return x

    def get_quaternion_idx(self) -> list[list[int]]:
        n_dof = 0
        quat_idx = []
        quat_number = 0
        for j in range(self.nb_segments):
            if self.segments[j].isRotationAQuaternion():
                quat_idx.append([n_dof, n_dof + 1, n_dof + 2, self.nb_dof + quat_number])
                quat_number += 1
            n_dof += self.segments[j].nbDof()
        return quat_idx

    def contact_forces(self, q, qdot, tau, external_forces: list = None) -> MX:
        if external_forces is not None and len(external_forces) != 0:
            all_forces = MX()
            for i, f_ext in enumerate(external_forces):
                force = self.contact_forces_from_constrained_forward_dynamics(q, qdot, tau, external_forces=f_ext)
                all_forces = horzcat(all_forces, force)
            return all_forces
        else:
            return self.contact_forces_from_constrained_forward_dynamics(q, qdot, tau, external_forces=None)

    def passive_joint_torque(self, q, qdot) -> MX:
        q_biorbd = self.transform_to_generalized_coordinates(q)
        qdot_biorbd = self.transform_to_generalized_velocities(qdot)
        return vertcat(*(model.passiveJointTorque(q_biorbd, qdot_biorbd).to_mx() for model in self.models))

    def ligament_joint_torque(self, q, qdot) -> MX:
        q_biorbd = self.transform_to_generalized_coordinates(q)
        qdot_biorbd = self.transform_to_generalized_velocities(qdot)
        return self.model.ligamentsJointTorque(q_biorbd, qdot_biorbd).to_mx()

    def _q_mapping(self, mapping: BiMapping = None) -> BiMapping:
        if mapping is None:
            mapping = {}
        if self.nb_quaternions > 0:
            if "q" in mapping and "qdot" not in mapping:
                raise RuntimeError(
                    "It is not possible to provide a q_mapping but not a qdot_mapping if the model have quaternion"
                )
            elif "q" not in mapping and "qdot" in mapping:
                raise RuntimeError(
                    "It is not possible to provide a qdot_mapping but not a q_mapping if the model have quaternion"
                )
        if "q" not in mapping:
            mapping["q"] = BiMapping(range(self.nb_q), range(self.nb_q))
        return mapping

    def _qdot_mapping(self, mapping: BiMapping = None) -> BiMapping:
        if mapping is None:
            mapping = {}
        if "qdot" not in mapping:
            if self.nb_quaternions > 0:
                mapping["qdot"] = BiMapping(range(self.nb_qdot), range(self.nb_qdot))
            else:
                if "q" not in mapping:
                    mapping["q"] = BiMapping(range(self.nb_q), range(self.nb_q))
                mapping["qdot"] = mapping["q"]
        return mapping

    def _qddot_mapping(self, mapping: BiMapping = None) -> BiMapping:
        if mapping is None:
            mapping = {}
        if "qddot" not in mapping:
            if self.nb_quaternions > 0:
                mapping["qddot"] = BiMapping(range(self.nb_qddot), range(self.nb_qddot))
            elif "qdot" not in mapping:
                if self.nb_quaternions > 0:
                    mapping["qdot"] = BiMapping(range(self.nb_qdot), range(self.nb_qdot))
                    mapping["qddot"] = mapping["qdot"]
                else:
                    if "q" not in mapping:
                        mapping["q"] = BiMapping(range(self.nb_q), range(self.nb_q))
                    mapping["qdot"] = mapping["q"]
                    mapping["qddot"] = mapping["qdot"]
            else:
                mapping["qddot"] = mapping["qdot"]
        return mapping

    def bounds_from_ranges(self, variables: str | list[str, ...], mapping: BiMapping | BiMappingList = None) -> Bounds:
        out = Bounds()
        q_ranges = []
        qdot_ranges = []
        qddot_ranges = []

        for model in self.models:
            for i in range(model.nbSegment()):
                segment = model.segment(i)
                for var in variables:
                    if var == "q":
                        q_ranges += [q_range for q_range in segment.QRanges()]
                    elif var == "qdot":
                        qdot_ranges += [qdot_range for qdot_range in segment.QDotRanges()]
                    elif var == "qddot":
                        qddot_ranges += [qddot_range for qddot_range in segment.QDDotRanges()]

        for var in variables:
            if var == "q":
                q_mapping = self._q_mapping(mapping)
                mapping = q_mapping
                x_min = [q_ranges[i].min() for i in q_mapping["q"].to_first.map_idx]
                x_max = [q_ranges[i].max() for i in q_mapping["q"].to_first.map_idx]
                out.concatenate(Bounds(min_bound=x_min, max_bound=x_max))
            elif var == "qdot":
                qdot_mapping = self._qdot_mapping(mapping)
                mapping = qdot_mapping
                x_min = [qdot_ranges[i].min() for i in qdot_mapping["qdot"].to_first.map_idx]
                x_max = [qdot_ranges[i].max() for i in qdot_mapping["qdot"].to_first.map_idx]
                out.concatenate(Bounds(min_bound=x_min, max_bound=x_max))
            elif var == "qddot":
                qddot_mapping = self._qddot_mapping(mapping)
                mapping = qddot_mapping
                x_min = [qddot_ranges[i].min() for i in qddot_mapping["qddot"].to_first.map_idx]
                x_max = [qddot_ranges[i].max() for i in qddot_mapping["qddot"].to_first.map_idx]
                out.concatenate(Bounds(min_bound=x_min, max_bound=x_max))

        if out.shape[0] == 0:
            raise ValueError(f"Unrecognized variable ({variables}), only 'q', 'qdot' and 'qddot' are allowed")

        return out


class BiorbdModel(MultiBiorbdModel):
    """
    This class allows to define a biorbd model.
    """

    def __init__(self, bio_model: str | biorbd.Model):
        if not isinstance(bio_model, str) and not isinstance(bio_model, biorbd.Model):
            raise RuntimeError("The model should be of type 'str' or 'biorbd.Model'")

        super(BiorbdModel, self).__init__(tuple([bio_model]))

    @property
    def model(self):
        """
        Returns the first model for retro-compatibility with single model definition

        Returns
        -------
        The states data
        """

        return self.models[0]

    def segment_index(self, name) -> int:
        return biorbd.segment_index(self.model, name)

    def homogeneous_matrices_in_global(self, q, reference_index, inverse=False):
        val = self.model.globalJCS(q, reference_index)
        if inverse:
            return val.transpose()
        else:
            return val

    def homogeneous_matrices_in_child(self, *args):
        return self.model.localJCS(*args)

    def marker_index(self, name):
        return biorbd.marker_index(self.model, name)

    def marker(self, q, index, reference_segment_index=None) -> MX:
        marker = self.model.marker(q, index)
        if reference_segment_index is not None:
            global_homogeneous_matrix = self.model.globalJCS(q, reference_segment_index)
            marker.applyRT(global_homogeneous_matrix.transpose())
        return marker.to_mx()

    def marker_velocities(self, q, qdot, reference_index=None) -> MX:
        if reference_index is None:
            return horzcat(
                *[
                    m.to_mx()
                    for m in self.model.markersVelocity(
                        q,
                        qdot,
                        True,
                    )
                ]
            )

        else:
            out = MX()
            homogeneous_matrix_transposed = self.homogeneous_matrices_in_global(
                q,
                reference_index,
                inverse=True,
            )
            for m in self.model.markersVelocity(q, qdot):
                if m.applyRT(homogeneous_matrix_transposed) is None:
                    out = horzcat(out, m.to_mx())

            return out

    @property
    def path(self) -> list[str]:
        # This is for retro compatibility with bioviz in animate
        return self.model.path().relativePath().to_string()

    def copy(self):
        return BiorbdModel(self.path)

    def serialize(self) -> tuple[Callable, dict]:
        return BiorbdModel, dict(bio_model=self.path)<|MERGE_RESOLUTION|>--- conflicted
+++ resolved
@@ -540,11 +540,7 @@
             for i_sc in range(self.nb_soft_contacts):
                 soft_contact = self.soft_contact(i_sc)
 
-<<<<<<< HEAD
-                soft_contact_forces[i_sc * 6: (i_sc + 1) * 6, :] = (
-=======
                 soft_contact_forces[i_sc * 6 : (i_sc + 1) * 6, :] = (
->>>>>>> aeafda45
                     biorbd.SoftContactSphere(soft_contact).computeForceAtOrigin(model, q_biorbd, qdot_biorbd).to_mx()
                 )
             out = vertcat(out, soft_contact_forces)
