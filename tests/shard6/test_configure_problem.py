import numpy.testing as npt
import pytest
from casadi import MX, SX

from bioptim import (
    ConfigureProblem,
    BiorbdModel,
    NonLinearProgram,
    ConstraintList,
    ParameterContainer,
    ParameterList,
    PhaseDynamics,
    VariableScalingList,
    FatigueList,
    XiaFatigue,
)
from ..utils import TestUtils


class OptimalControlProgram:
    def __init__(self, nlp, use_sx):
        self.cx = nlp.cx
        self.phase_dynamics = PhaseDynamics.SHARED_DURING_THE_PHASE
        self.n_phases = 1
        self.nlp = [nlp]
        parameters_list = ParameterList(use_sx=use_sx)
        self.parameters = ParameterContainer(use_sx=use_sx)
        self.parameters.initialize(parameters_list)
        self.implicit_constraints = ConstraintList()
        self.n_threads = 1


@pytest.mark.parametrize("cx", [MX, SX])
def test_configures(cx):

    # Prepare the program
    nlp = NonLinearProgram(phase_dynamics=PhaseDynamics.SHARED_DURING_THE_PHASE, use_sx=(cx == SX))
    nlp.ns = 30
    nlp.cx = MX
    nlp.time_cx = nlp.cx.sym("time", 1, 1)
    nlp.dt = nlp.cx.sym("dt", 1, 1)
    nlp.initialize(nlp.cx)
    nlp.x_scaling = VariableScalingList()
    nlp.xdot_scaling = VariableScalingList()
    nlp.u_scaling = VariableScalingList()
    nlp.a_scaling = VariableScalingList()
    ocp = OptimalControlProgram(nlp, use_sx=(cx == SX))

    nlp.model = BiorbdModel(
        TestUtils.bioptim_folder() + "/examples/getting_started/models/2segments_4dof_2contacts.bioMod",
    )

    # We start with empty OptimizationVariableContainers (states, controls, algebraic states) and then fill them with the appropriate variables

    # Test states
    ConfigureProblem.configure_q(ocp, nlp, as_states=True, as_controls=False)
    npt.assert_equal(nlp.states.shape, 4)
    npt.assert_equal(nlp.states.keys(), ["q"])

    # Test multiple states + states dot
    ConfigureProblem.configure_qdot(ocp, nlp, as_states=True, as_controls=False, as_states_dot=True)
    npt.assert_equal(nlp.states.shape, 4 + 4)
    npt.assert_equal(nlp.states.keys(), ["q", "qdot"])
    npt.assert_equal(nlp.states_dot.shape, 4)
    npt.assert_equal(nlp.states_dot.keys(), ["qdot"])

    # Test controls
    ConfigureProblem.configure_tau(ocp, nlp, as_states=False, as_controls=True)
    npt.assert_equal(nlp.controls.shape, 4)
    npt.assert_equal(nlp.controls.keys(), ["tau"])

    # Test all other configures
    ConfigureProblem.configure_qddot(ocp, nlp, as_states=True, as_controls=False, as_states_dot=True)
    npt.assert_equal(nlp.states.shape, 4 + 4 + 4)
    npt.assert_equal(nlp.states.keys(), ["q", "qdot", "qddot"])
    npt.assert_equal(nlp.states_dot.shape, 4 + 4)
    npt.assert_equal(nlp.states_dot.keys(), ["qdot", "qddot"])

    ConfigureProblem.configure_qdddot(ocp, nlp, as_states=True, as_controls=False)
    npt.assert_equal(nlp.states.shape, 4 + 4 + 4 + 4)
    npt.assert_equal(nlp.states.keys(), ["q", "qdot", "qddot", "qdddot"])

    ConfigureProblem.configure_stochastic_k(ocp, nlp, n_noised_controls=4, n_references=8)
    npt.assert_equal(nlp.controls.shape, 36)
    npt.assert_equal(nlp.controls.keys(), ["tau", "k"])

    ConfigureProblem.configure_residual_tau(ocp, nlp, as_states=False, as_controls=True)
    npt.assert_equal(nlp.controls.shape, 4 + 36)
    npt.assert_equal(nlp.controls.keys(), ["tau", "k", "residual_tau"])

    ConfigureProblem.configure_taudot(ocp, nlp, as_states=False, as_controls=True)
    npt.assert_equal(nlp.controls.shape, 4 + 36 + 4)
    npt.assert_equal(nlp.controls.keys(), ["tau", "k", "residual_tau", "taudot"])

    ConfigureProblem.configure_translational_forces(ocp, nlp, as_states=False, as_controls=True)
    npt.assert_equal(nlp.controls.shape, 4 + 36 + 4 + 3 + 3)
    npt.assert_equal(nlp.controls.keys(), ["tau", "k", "residual_tau", "taudot", "contact_forces", "contact_positions"])

    ConfigureProblem.configure_rigid_contact_forces(
        ocp,
        nlp,
        as_states=True,
        as_controls=False,
        as_algebraic_states=False,
        as_states_dot=False,
    )
    npt.assert_equal(nlp.states.shape, 4 + 4 + 4 + 4 + 3)
    npt.assert_equal(nlp.states.keys(), ["q", "qdot", "qddot", "qdddot", "rigid_contact_forces"])

    ConfigureProblem.configure_rigid_contact_forces(
        ocp, nlp, as_states=False, as_controls=True, as_algebraic_states=False, as_states_dot=False
    )
    npt.assert_equal(nlp.controls.shape, 4 + 36 + 4 + 3 + 3 + 3)
    npt.assert_equal(
        nlp.controls.keys(),
        ["tau", "k", "residual_tau", "taudot", "contact_forces", "contact_positions", "rigid_contact_forces"],
    )

    ConfigureProblem.configure_rigid_contact_forces(
        ocp, nlp, as_states=False, as_controls=False, as_algebraic_states=True, as_states_dot=False
    )
    npt.assert_equal(nlp.algebraic_states.shape, 3)
    npt.assert_equal(nlp.algebraic_states.keys(), ["rigid_contact_forces"])


@pytest.mark.parametrize("cx", [MX, SX])
def test_configure_soft_contacts(cx):

    # Prepare the program
    nlp = NonLinearProgram(phase_dynamics=PhaseDynamics.SHARED_DURING_THE_PHASE, use_sx=(cx == SX))
    nlp.ns = 30
    nlp.cx = MX
    nlp.time_cx = nlp.cx.sym("time", 1, 1)
    nlp.dt = nlp.cx.sym("dt", 1, 1)
    nlp.initialize(nlp.cx)
    nlp.x_scaling = VariableScalingList()
    nlp.xdot_scaling = VariableScalingList()
    nlp.u_scaling = VariableScalingList()
    nlp.a_scaling = VariableScalingList()
    ocp = OptimalControlProgram(nlp, use_sx=(cx == SX))

    nlp.model = BiorbdModel(
        TestUtils.bioptim_folder() + "/examples/torque_driven_ocp/models/soft_contact_sphere.bioMod",
    )

<<<<<<< HEAD
    ConfigureProblem.configure_soft_contact_forces(ocp, nlp, as_states=True, as_controls=False)
    npt.assert_equal(nlp.states.shape, 6)
=======
    ConfigureProblem.configure_soft_contact_forces(
        ocp, nlp, as_states=True, as_controls=False, as_algebraic_states=False
    )
    npt.assert_equal(nlp.states.shape, 3)
>>>>>>> 2b8364bb
    npt.assert_equal(nlp.states.keys(), ["soft_contact_forces"])


@pytest.mark.parametrize("cx", [MX, SX])
def test_configure_muscles(cx):

    # Prepare the program
    nlp = NonLinearProgram(phase_dynamics=PhaseDynamics.SHARED_DURING_THE_PHASE, use_sx=(cx == SX))
    nlp.ns = 30
    nlp.cx = MX
    nlp.time_cx = nlp.cx.sym("time", 1, 1)
    nlp.dt = nlp.cx.sym("dt", 1, 1)
    nlp.initialize(nlp.cx)
    nlp.x_scaling = VariableScalingList()
    nlp.xdot_scaling = VariableScalingList()
    nlp.u_scaling = VariableScalingList()
    nlp.a_scaling = VariableScalingList()
    ocp = OptimalControlProgram(nlp, use_sx=(cx == SX))

    nlp.model = BiorbdModel(
        TestUtils.bioptim_folder() + "/examples/muscle_driven_ocp/models/arm26.bioMod",
    )

    fatigue = FatigueList()
    fatigue.add(XiaFatigue(LD=10, LR=10, F=0.01, R=0.002), state_only=False)

    ConfigureProblem.configure_muscles(ocp, nlp, as_states=True, as_controls=True, fatigue=fatigue)
    npt.assert_equal(nlp.states.shape, 24)
    npt.assert_equal(nlp.states.keys(), ["muscles", "muscles_ma", "muscles_mr", "muscles_mf"])
    npt.assert_equal(nlp.controls.shape, 6)
    npt.assert_equal(nlp.controls.keys(), ["muscles"])
    npt.assert_equal(nlp.controls.keys(), ["muscles"])<|MERGE_RESOLUTION|>--- conflicted
+++ resolved
@@ -143,15 +143,10 @@
         TestUtils.bioptim_folder() + "/examples/torque_driven_ocp/models/soft_contact_sphere.bioMod",
     )
 
-<<<<<<< HEAD
-    ConfigureProblem.configure_soft_contact_forces(ocp, nlp, as_states=True, as_controls=False)
-    npt.assert_equal(nlp.states.shape, 6)
-=======
     ConfigureProblem.configure_soft_contact_forces(
         ocp, nlp, as_states=True, as_controls=False, as_algebraic_states=False
     )
-    npt.assert_equal(nlp.states.shape, 3)
->>>>>>> 2b8364bb
+    npt.assert_equal(nlp.states.shape, 6)
     npt.assert_equal(nlp.states.keys(), ["soft_contact_forces"])
 
 
