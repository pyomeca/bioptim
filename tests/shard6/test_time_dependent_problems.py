"""
This example uses the data from the balanced pendulum example to generate the data to track.
When it optimizes the program, contrary to the vanilla pendulum, it tracks the values instead of 'knowing' that
it is supposed to balance the pendulum. It is designed to show how to track marker and kinematic data.

Note that the final node is not tracked.
"""

<<<<<<< HEAD
import os
=======
import platform
>>>>>>> 774d87d2

from bioptim import (
    BiorbdModel,
    BoundsList,
    ConfigureProblem,
    ControlType,
    DynamicsEvaluation,
    DynamicsFunctions,
    DynamicsList,
    InitialGuessList,
    ObjectiveFcn,
    ObjectiveList,
    OdeSolver,
    OdeSolverBase,
    OptimalControlProgram,
    NonLinearProgram,
    PhaseDynamics,
    SolutionMerge,
)
from casadi import MX, SX, vertcat, sin, Function, DM, reshape
import numpy as np
import numpy.testing as npt
import pytest

from ..utils import TestUtils


def time_dynamic(
    time: MX | SX,
    states: MX | SX,
    controls: MX | SX,
    parameters: MX | SX,
    algebraic_states: MX | SX,
    numerical_timeseries: MX | SX,
    nlp: NonLinearProgram,
) -> DynamicsEvaluation:
    """
    The custom dynamics function that provides the derivative of the states: dxdt = f(t, x, u, p, a, d)

    Parameters
    ----------
    time: MX | SX
        The time of the system
    states: MX | SX
        The state of the system
    controls: MX | SX
        The controls of the system
    parameters: MX | SX
        The parameters acting on the system
    algebraic_states: MX | SX
        The Algebraic states variables of the system
    numerical_timeseries: MX | SX
        The numerical timeseries of the system
    nlp: NonLinearProgram
        A reference to the phase

    Returns
    -------
    The derivative of the states in the tuple[MX | SX] format
    """

    q = DynamicsFunctions.get(nlp.states["q"], states)
    qdot = DynamicsFunctions.get(nlp.states["qdot"], states)
    tau = DynamicsFunctions.get(nlp.controls["tau"], controls) * (sin(time) * time.ones(nlp.model.nb_tau) * 10)

    # You can directly call biorbd function (as for ddq) or call bioptim accessor (as for dq)
    dq = DynamicsFunctions.compute_qdot(nlp, q, qdot)
    ddq = nlp.model.forward_dynamics(with_contact=False)(q, qdot, tau, [], [])

    return DynamicsEvaluation(dxdt=vertcat(dq, ddq), defects=None)


def custom_configure(
    ocp: OptimalControlProgram, nlp: NonLinearProgram, numerical_data_timeseries: dict[str, np.ndarray] = None
):
    """
    Tell the program which variables are states and controls.
    The user is expected to use the ConfigureProblem.configure_xxx functions.

    Parameters
    ----------
    ocp: OptimalControlProgram
        A reference to the ocp
    nlp: NonLinearProgram
        A reference to the phase
    """

    ConfigureProblem.configure_q(ocp, nlp, as_states=True, as_controls=False)
    ConfigureProblem.configure_qdot(ocp, nlp, as_states=True, as_controls=False)
    ConfigureProblem.configure_tau(ocp, nlp, as_states=False, as_controls=True)

    ConfigureProblem.configure_dynamics_function(ocp, nlp, time_dynamic)


def prepare_ocp(
    biorbd_model_path: str,
    n_phase: int,
    ode_solver: OdeSolverBase,
    control_type: ControlType,
    minimize_time: bool,
    use_sx: bool,
    phase_dynamics: PhaseDynamics = PhaseDynamics.ONE_PER_NODE,
) -> OptimalControlProgram:
    """
    Prepare the ocp

    Parameters
    ----------
    biorbd_model_path: str
        The path to the biorbd model
    n_phase: int
        The number of phases
    ode_solver: OdeSolverBase
        The ode solver to use
    control_type: ControlType
        The type of the controls
    minimize_time: bool,
        Add a minimized time objective
    use_sx: bool
        If the ocp should be built with SX. Please note that ACADOS requires SX
    phase_dynamics: PhaseDynamics
        If the dynamics equation within a phase is unique or changes at each node.
        PhaseDynamics.SHARED_DURING_THE_PHASE is much faster, but lacks the capability to have changing dynamics within
        a phase. A good example of when PhaseDynamics.ONE_PER_NODE should be used is when different external forces
        are applied at each node

    Returns
    -------
    The OptimalControlProgram ready to be solved
    """

    bio_model = (
        [BiorbdModel(biorbd_model_path)]
        if n_phase == 1
        else [BiorbdModel(biorbd_model_path), BiorbdModel(biorbd_model_path)]
    )
    final_time = [1] * n_phase
    n_shooting = [50 if isinstance(ode_solver, OdeSolver.IRK) else 30] * n_phase

    # Add objective functions
    objective_functions = ObjectiveList()
    for i in range(len(bio_model)):
        objective_functions.add(ObjectiveFcn.Lagrange.MINIMIZE_CONTROL, key="tau", weight=100, phase=i, quadratic=True)
        if minimize_time:
            target = 1 if i == 0 else 2
            objective_functions.add(
                ObjectiveFcn.Mayer.MINIMIZE_TIME, target=target, weight=20000, phase=i, quadratic=True
            )

    # Dynamics
    dynamics = DynamicsList()
    expand = not isinstance(ode_solver, OdeSolver.IRK)
    for i in range(len(bio_model)):
        dynamics.add(
            custom_configure,
            dynamic_function=time_dynamic,
            phase=i,
            expand_dynamics=expand,
            phase_dynamics=phase_dynamics,
        )

    # Define states path constraint
    x_bounds = BoundsList()
    if n_phase == 1:
        x_bounds["q"] = bio_model[0].bounds_from_ranges("q")
        x_bounds["q"][:, [0, -1]] = 0
        x_bounds["q"][-1, -1] = 3.14
        x_bounds["qdot"] = bio_model[0].bounds_from_ranges("qdot")
        x_bounds["qdot"][:, [0, -1]] = 0
    else:
        x_bounds.add("q", bounds=bio_model[0].bounds_from_ranges("q"), phase=0)
        x_bounds.add("q", bounds=bio_model[1].bounds_from_ranges("q"), phase=1)
        x_bounds[0]["q"][:, [0, -1]] = 0
        x_bounds[0]["q"][-1, -1] = 3.14
        x_bounds[1]["q"][:, -1] = 0

        x_bounds.add("qdot", bounds=bio_model[0].bounds_from_ranges("qdot"), phase=0)
        x_bounds.add("qdot", bounds=bio_model[1].bounds_from_ranges("qdot"), phase=1)
        x_bounds[0]["qdot"][:, [0, -1]] = 0
        x_bounds[1]["qdot"][:, -1] = 0

    # Define control path constraint
    n_tau = bio_model[0].nb_tau
    u_bounds = BoundsList()
    u_bounds_tau = [[-100] * n_tau, [100] * n_tau]  # Limit the strength of the pendulum to (-100 to 100)...
    u_bounds_tau[0][1] = 0  # ...but remove the capability to actively rotate
    u_bounds_tau[1][1] = 0  # ...but remove the capability to actively rotate
    for i in range(len(bio_model)):
        u_bounds.add("tau", min_bound=u_bounds_tau[0], max_bound=u_bounds_tau[1], phase=i)

    x_init = InitialGuessList()
    u_init = InitialGuessList()

    return OptimalControlProgram(
        bio_model,
        dynamics,
        n_shooting,
        final_time,
        x_init=x_init,
        u_init=u_init,
        x_bounds=x_bounds,
        u_bounds=u_bounds,
        objective_functions=objective_functions,
        ode_solver=ode_solver,
        control_type=control_type,
        use_sx=use_sx,
    )


def integrate(time_vector, states, controls, dyn_fun, n_shooting=30, n_steps=5):
    n_q = 2
    tf = time_vector[-1]
    dt = tf / n_shooting
    h = dt / n_steps
    x_integrated = DM.zeros((n_q * 2, n_shooting + 1))
    x_integrated[:, 0] = states[:, 0]
    for i_shooting in range(n_shooting):
        x_this_time = x_integrated[:, i_shooting]
        u_this_time = controls[:, i_shooting]
        current_time = dt * i_shooting
        for i_step in range(n_steps):
            k1 = dyn_fun(current_time, x_this_time, u_this_time)
            k2 = dyn_fun(current_time + h / 2, x_this_time + h / 2 * k1, u_this_time)
            k3 = dyn_fun(current_time + h / 2, x_this_time + h / 2 * k2, u_this_time)
            k4 = dyn_fun(current_time + h, x_this_time + h * k3, u_this_time)
            x_this_time += h / 6 * (k1 + 2 * k2 + 2 * k3 + k4)
            current_time += h
        x_integrated[:, i_shooting + 1] = x_this_time
    return x_integrated


@pytest.mark.parametrize("n_phase", [1, 2])
@pytest.mark.parametrize("integrator", [OdeSolver.IRK, OdeSolver.RK4, OdeSolver.COLLOCATION, OdeSolver.TRAPEZOIDAL])
@pytest.mark.parametrize("control_type", [ControlType.CONSTANT, ControlType.LINEAR_CONTINUOUS])
@pytest.mark.parametrize("minimize_time", [True, False])
@pytest.mark.parametrize("use_sx", [False, True])
def test_time_dependent_problem(n_phase, integrator, control_type, minimize_time, use_sx):
    """
    Firstly, it solves the getting_started/pendulum.py example.
    It then creates and solves this ocp and show the results.
    """
    from bioptim.examples.torque_driven_ocp import example_multi_biorbd_model as ocp_module

    bioptim_folder = TestUtils.module_folder(ocp_module)

    if integrator == OdeSolver.IRK and use_sx:
        with pytest.raises(
            NotImplementedError,
            match="use_sx=True and OdeSolver.IRK are not yet compatible",
        ):
            ocp = prepare_ocp(
                biorbd_model_path=bioptim_folder + "/models/pendulum.bioMod",
                n_phase=n_phase,
                ode_solver=integrator(),
                control_type=control_type,
                minimize_time=minimize_time,
                use_sx=use_sx,
            )
        return

    if integrator == OdeSolver.TRAPEZOIDAL and control_type == ControlType.CONSTANT:
        with pytest.raises(
            RuntimeError,
            match="TRAPEZOIDAL cannot be used with piece-wise constant controls, please use ControlType.CONSTANT_WITH_LAST_NODE or ControlType.LINEAR_CONTINUOUS instead.",
        ):
            ocp = prepare_ocp(
                biorbd_model_path=bioptim_folder + "/models/pendulum.bioMod",
                n_phase=n_phase,
                ode_solver=integrator(),
                control_type=control_type,
                minimize_time=minimize_time,
                use_sx=use_sx,
            )
        return

    if integrator in (OdeSolver.COLLOCATION, OdeSolver.IRK) and control_type == ControlType.LINEAR_CONTINUOUS:
        with pytest.raises(
            NotImplementedError, match="ControlType.LINEAR_CONTINUOUS ControlType not implemented yet with COLLOCATION"
        ):
            ocp = prepare_ocp(
                biorbd_model_path=bioptim_folder + "/models/pendulum.bioMod",
                n_phase=n_phase,
                ode_solver=integrator(),
                control_type=control_type,
                minimize_time=minimize_time,
                use_sx=use_sx,
            )
        return

    # --- Solve the program --- #
    ocp = prepare_ocp(
        biorbd_model_path=bioptim_folder + "/models/pendulum.bioMod",
        n_phase=n_phase,
        ode_solver=integrator(),
        control_type=control_type,
        minimize_time=minimize_time,
        use_sx=use_sx,
    )
    # Check the values which will be sent to the solver
    np.random.seed(42)
    match integrator:
        case OdeSolver.RK4:
            if control_type == ControlType.CONSTANT:
                v_len = 185 * n_phase
                expected = (
                    [18.5, 80006.0 if minimize_time else 6.0, 0.8715987034298607]
                    if n_phase == 1
                    else [37.0, 400012.00000000006 if minimize_time else 12.0, 6.033764148108874]
                )
            elif control_type == ControlType.LINEAR_CONTINUOUS:
                v_len = 187 * n_phase
                expected = (
                    [18.699999999999996, 80006.0 if minimize_time else 6.0, 0.8715987034298607]
                    if n_phase == 1
                    else [37.39999999999999, 400012.00000000006 if minimize_time else 12.0, 6.033764148108878]
                )
            else:
                raise ValueError("Test not implemented")
        case OdeSolver.COLLOCATION:
            v_len = 665 * n_phase
            expected = (
                [66.5, 80006.0 if minimize_time else 6.0, 6.035552847184389]
                if n_phase == 1
                else [133.0, 400012.00000000006 if minimize_time else 12.0, 28.618666282170977]
            )
        case OdeSolver.IRK:
            v_len = 305 * n_phase
            expected = (
                [30.5, 320010.0 if minimize_time else 10.0, 4.283653839663469]
                if n_phase == 1
                else [61.0, 1600019.9999999998 if minimize_time else 20.0, 8.125629434161866]
            )
        case OdeSolver.TRAPEZOIDAL:
            v_len = 187 * n_phase
            expected = (
                [18.699999999999996, 80006.0 if minimize_time else 6.0, 1.5103810164979388]
                if n_phase == 1
                else [37.39999999999999, 400012.00000000006 if minimize_time else 12.0, 7.154696449039014]
            )
        case _:
            raise ValueError("Test not implemented")

    TestUtils.compare_ocp_to_solve(
        ocp,
        v=np.ones((v_len, 1)) / 10,  # Random creates nan in the g vector
        expected_v_f_g=expected,
        decimal=6,
    )
    if platform.system() == "Windows":
        return

    return
    sol = ocp.solve()

    if integrator is OdeSolver.IRK:
        if minimize_time:
            if control_type is ControlType.CONSTANT:
                if n_phase == 1:
                    npt.assert_almost_equal(np.array(sol.cost), np.array([[219.90675564]]))
                    npt.assert_almost_equal(
                        sol.decision_states(to_merge=[SolutionMerge.PHASES, SolutionMerge.NODES])["q"][0][10],
                        0.18884500361053447,
                    )
                    npt.assert_almost_equal(
                        sol.decision_controls(to_merge=[SolutionMerge.PHASES, SolutionMerge.NODES])["tau"][0][10],
                        1.2938273882793678,
                    )
                    npt.assert_almost_equal(
                        sol.decision_controls(to_merge=[SolutionMerge.PHASES, SolutionMerge.NODES])["tau"][0][20],
                        0.03894288570447333,
                    )
                    npt.assert_almost_equal(sol.decision_time()[-1], 1.02238, decimal=5)
                else:
                    return
        else:
            if control_type is ControlType.CONSTANT:
                if n_phase == 1:
                    npt.assert_almost_equal(np.array(sol.cost), np.array([[231.35087767]]))
                    npt.assert_almost_equal(
                        sol.decision_states(to_merge=[SolutionMerge.PHASES, SolutionMerge.NODES])["q"][0][10],
                        0.2089236570383936,
                    )
                    npt.assert_almost_equal(
                        sol.decision_controls(to_merge=[SolutionMerge.PHASES, SolutionMerge.NODES])["tau"][0][10],
                        1.3301078174187717,
                    )
                    npt.assert_almost_equal(
                        sol.decision_controls(to_merge=[SolutionMerge.PHASES, SolutionMerge.NODES])["tau"][0][20],
                        0.030406254549304543,
                    )
                    npt.assert_almost_equal(sol.decision_time()[-1], 1)
                else:
                    return

    elif integrator is OdeSolver.RK4:
        if minimize_time:
            if control_type is ControlType.CONSTANT:
                if n_phase == 1:
                    npt.assert_almost_equal(np.array(sol.cost), np.array([[208.39179206]]))
                    npt.assert_almost_equal(
                        sol.decision_states(to_merge=[SolutionMerge.PHASES, SolutionMerge.NODES])["q"][0][10],
                        0.5153208032266005,
                    )
                    npt.assert_almost_equal(
                        sol.decision_controls(to_merge=[SolutionMerge.PHASES, SolutionMerge.NODES])["tau"][0][10],
                        0.3607299730920017,
                    )
                    npt.assert_almost_equal(
                        sol.decision_controls(to_merge=[SolutionMerge.PHASES, SolutionMerge.NODES])["tau"][0][20],
                        0.5482178516886668,
                    )
                    npt.assert_almost_equal(sol.decision_time()[-1], 1.01985, decimal=5)

                    time_sym = ocp.nlp[0].time_cx
                    states_sym = ocp.nlp[0].states.cx
                    controls_sym = ocp.nlp[0].controls.cx

                    dyn_fun = Function(
                        "dynamics",
                        [time_sym, states_sym, controls_sym],
                        [
                            time_dynamic(
                                time_sym,
                                states_sym,
                                controls_sym,
                                [],
                                [],
                                [],
                                ocp.nlp[0],
                            ).dxdt
                        ],
                    )
                    sol_time_vector = sol.decision_time()
                    sol_states = vertcat(
                        sol.decision_states(to_merge=[SolutionMerge.PHASES, SolutionMerge.NODES])["q"],
                        sol.decision_states(to_merge=[SolutionMerge.PHASES, SolutionMerge.NODES])["qdot"],
                    )
                    sol_controls = sol.decision_controls(to_merge=[SolutionMerge.PHASES, SolutionMerge.NODES])["tau"]
                    x_integrated = integrate(
                        sol_time_vector, sol_states, sol_controls, dyn_fun, n_shooting=30, n_steps=5
                    )

                    npt.assert_almost_equal(
                        np.array(reshape(x_integrated, 4 * 31, 1)), np.array(reshape(sol_states, 4 * 31, 1))
                    )
                else:
                    return
            elif control_type is ControlType.LINEAR_CONTINUOUS:
                if n_phase == 1:
                    npt.assert_almost_equal(np.array(sol.cost), np.array([[186.81107206]]))
                    npt.assert_almost_equal(
                        sol.decision_states(to_merge=[SolutionMerge.PHASES, SolutionMerge.NODES])["q"][0][10],
                        0.5135348067780378,
                    )
                    npt.assert_almost_equal(
                        sol.decision_controls(to_merge=[SolutionMerge.PHASES, SolutionMerge.NODES])["tau"][0][10],
                        1.2321603659895992,
                    )
                    npt.assert_almost_equal(
                        sol.decision_controls(to_merge=[SolutionMerge.PHASES, SolutionMerge.NODES])["tau"][0][20],
                        0.6102933497526636,
                    )
                    npt.assert_almost_equal(sol.decision_time()[-1], 1.01535, decimal=5)
                else:
                    return
        else:
            if control_type is ControlType.CONSTANT:
                if n_phase == 1:
                    npt.assert_almost_equal(np.array(sol.cost), np.array([[439.46711618]]))
                    npt.assert_almost_equal(
                        sol.decision_states(to_merge=[SolutionMerge.PHASES, SolutionMerge.NODES])["q"][0][10],
                        0.5399146804724992,
                    )
                    npt.assert_almost_equal(
                        sol.decision_controls(to_merge=[SolutionMerge.PHASES, SolutionMerge.NODES])["tau"][0][10],
                        0.3181014748510472,
                    )
                    npt.assert_almost_equal(
                        sol.decision_controls(to_merge=[SolutionMerge.PHASES, SolutionMerge.NODES])["tau"][0][20],
                        0.8458229444008145,
                    )
                    npt.assert_almost_equal(sol.decision_time()[-1], 1.0)
                else:
                    npt.assert_almost_equal(np.array(sol.cost), np.array([[263.27075989]]))
                    npt.assert_almost_equal(
                        sol.decision_states(to_merge=[SolutionMerge.PHASES, SolutionMerge.NODES])["q"][0][10],
                        0.5163043019429967,
                    )
                    npt.assert_almost_equal(
                        sol.decision_controls(to_merge=[SolutionMerge.PHASES, SolutionMerge.NODES])["tau"][0][10],
                        0.36302465583173776,
                    )
                    npt.assert_almost_equal(
                        sol.decision_controls(to_merge=[SolutionMerge.PHASES, SolutionMerge.NODES])["tau"][0][20],
                        0.5619591749485379,
                    )
                    npt.assert_almost_equal(sol.decision_time()[0][-1], 1.0)
                    npt.assert_almost_equal(
                        sol.decision_states(to_merge=[SolutionMerge.PHASES, SolutionMerge.NODES])["q"][1][10],
                        -0.4914893459283523,
                    )
                    npt.assert_almost_equal(
                        sol.decision_controls(to_merge=[SolutionMerge.PHASES, SolutionMerge.NODES])["tau"][1][10], 0.0
                    )
                    npt.assert_almost_equal(
                        sol.decision_controls(to_merge=[SolutionMerge.PHASES, SolutionMerge.NODES])["tau"][1][20], 0.0
                    )
                    npt.assert_almost_equal(sol.decision_time()[1][-1], 2.0)
            elif control_type is ControlType.LINEAR_CONTINUOUS:
                if n_phase == 1:
                    npt.assert_almost_equal(np.array(sol.cost), np.array([[192.03219177]]))
                    npt.assert_almost_equal(
                        sol.decision_states(to_merge=[SolutionMerge.PHASES, SolutionMerge.NODES])["q"][0][10],
                        0.5161382753215996,
                    )
                    npt.assert_almost_equal(
                        sol.decision_controls(to_merge=[SolutionMerge.PHASES, SolutionMerge.NODES])["tau"][0][10],
                        1.2921455698655684,
                    )
                    npt.assert_almost_equal(
                        sol.decision_controls(to_merge=[SolutionMerge.PHASES, SolutionMerge.NODES])["tau"][0][20],
                        0.6099846721957292,
                    )
                    npt.assert_almost_equal(sol.decision_time()[-1], 1.0)
                else:
                    npt.assert_almost_equal(np.array(sol.cost), np.array([[276.52833014]]))
                    npt.assert_almost_equal(
                        sol.decision_states(to_merge=[SolutionMerge.PHASES, SolutionMerge.NODES])["q"][0][10],
                        0.5325968728935088,
                    )
                    npt.assert_almost_equal(
                        sol.decision_controls(to_merge=[SolutionMerge.PHASES, SolutionMerge.NODES])["tau"][0][10],
                        1.3326929308535087,
                    )
                    npt.assert_almost_equal(
                        sol.decision_controls(to_merge=[SolutionMerge.PHASES, SolutionMerge.NODES])["tau"][0][20],
                        0.47419291694176013,
                    )
                    npt.assert_almost_equal(sol.decision_time()[0][-1], 1.0)
                    npt.assert_almost_equal(
                        sol.decision_states(to_merge=[SolutionMerge.PHASES, SolutionMerge.NODES])["q"][1][10],
                        -0.5005869650796351,
                    )
                    npt.assert_almost_equal(
                        sol.decision_controls(to_merge=[SolutionMerge.PHASES, SolutionMerge.NODES])["tau"][1][10], 0.0
                    )
                    npt.assert_almost_equal(
                        sol.decision_controls(to_merge=[SolutionMerge.PHASES, SolutionMerge.NODES])["tau"][1][20], 0.0
                    )
                    npt.assert_almost_equal(sol.decision_time()[1][-1], 2.0)

    elif integrator is OdeSolver.COLLOCATION:
        if minimize_time:
            if control_type is ControlType.CONSTANT:
                if n_phase == 1:
                    npt.assert_almost_equal(np.array(sol.cost), np.array([[338.20966265]]))
                    npt.assert_almost_equal(
                        sol.decision_states(to_merge=[SolutionMerge.PHASES, SolutionMerge.NODES])["q"][0][10],
                        0.03150376452725097,
                    )
                    npt.assert_almost_equal(
                        sol.decision_controls(to_merge=[SolutionMerge.PHASES, SolutionMerge.NODES])["tau"][0][10],
                        0.6012990041197794,
                    )
                    npt.assert_almost_equal(
                        sol.decision_controls(to_merge=[SolutionMerge.PHASES, SolutionMerge.NODES])["tau"][0][20],
                        0.32918646060774515,
                    )
                    npt.assert_almost_equal(sol.decision_time()[-1], 1.0396, decimal=5)
                else:
                    return
        else:
            if control_type is ControlType.CONSTANT:
                if n_phase == 1:
                    npt.assert_almost_equal(np.array(sol.cost), np.array([[322.05408485]]))
                    npt.assert_almost_equal(
                        sol.decision_states(to_merge=[SolutionMerge.PHASES, SolutionMerge.NODES])["q"][0][10],
                        0.029122530316589967,
                    )
                    npt.assert_almost_equal(
                        sol.decision_controls(to_merge=[SolutionMerge.PHASES, SolutionMerge.NODES])["tau"][0][10],
                        0.5375069618928111,
                    )
                    npt.assert_almost_equal(
                        sol.decision_controls(to_merge=[SolutionMerge.PHASES, SolutionMerge.NODES])["tau"][0][20],
                        0.35409975042643815,
                    )
                    npt.assert_almost_equal(sol.decision_time()[-1], 1.0)
                else:
                    npt.assert_almost_equal(np.array(sol.cost), np.array([[365.2257133]]))
                    npt.assert_almost_equal(
                        sol.decision_states(to_merge=[SolutionMerge.PHASES, SolutionMerge.NODES])["q"][0][10],
                        0.029312343780174756,
                    )
                    npt.assert_almost_equal(
                        sol.decision_controls(to_merge=[SolutionMerge.PHASES, SolutionMerge.NODES])["tau"][0][10],
                        0.4773666763760592,
                    )
                    npt.assert_almost_equal(
                        sol.decision_controls(to_merge=[SolutionMerge.PHASES, SolutionMerge.NODES])["tau"][0][20],
                        0.40384124674585303,
                    )
                    npt.assert_almost_equal(sol.decision_time()[0][-1], 1.0)
                    npt.assert_almost_equal(
                        sol.decision_states(to_merge=[SolutionMerge.PHASES, SolutionMerge.NODES])["q"][1][10],
                        -0.03076974549056092,
                    )
                    npt.assert_almost_equal(
                        sol.decision_controls(to_merge=[SolutionMerge.PHASES, SolutionMerge.NODES])["tau"][1][10], 0.0
                    )
                    npt.assert_almost_equal(
                        sol.decision_controls(to_merge=[SolutionMerge.PHASES, SolutionMerge.NODES])["tau"][1][20], 0.0
                    )
                    npt.assert_almost_equal(sol.decision_time()[1][-1], 2.0)

    elif integrator is OdeSolver.TRAPEZOIDAL:
        if minimize_time:
            if control_type is ControlType.LINEAR_CONTINUOUS:
                if n_phase == 1:
                    npt.assert_almost_equal(np.array(sol.cost), np.array([[123.2679704]]))
                    npt.assert_almost_equal(
                        sol.decision_states(to_merge=[SolutionMerge.PHASES, SolutionMerge.NODES])["q"][0][10],
                        0.5893077706761598,
                    )
                    npt.assert_almost_equal(
                        sol.decision_controls(to_merge=[SolutionMerge.PHASES, SolutionMerge.NODES])["tau"][0][10],
                        0.9882866205489946,
                    )
                    npt.assert_almost_equal(
                        sol.decision_controls(to_merge=[SolutionMerge.PHASES, SolutionMerge.NODES])["tau"][0][20],
                        0.7305987779476445,
                    )
                    npt.assert_almost_equal(sol.decision_time()[-1], 1.01854, decimal=5)
                else:
                    return
        else:
            if control_type is ControlType.LINEAR_CONTINUOUS:
                if n_phase == 1:
                    npt.assert_almost_equal(np.array(sol.cost), np.array([[132.03064443]]))
                    npt.assert_almost_equal(
                        sol.decision_states(to_merge=[SolutionMerge.PHASES, SolutionMerge.NODES])["q"][0][10],
                        0.5845805647849496,
                    )
                    npt.assert_almost_equal(
                        sol.decision_controls(to_merge=[SolutionMerge.PHASES, SolutionMerge.NODES])["tau"][0][10],
                        0.8966300293800638,
                    )
                    npt.assert_almost_equal(
                        sol.decision_controls(to_merge=[SolutionMerge.PHASES, SolutionMerge.NODES])["tau"][0][20],
                        0.7528919448851801,
                    )
                    npt.assert_almost_equal(sol.decision_time()[-1], 1.0)
                else:
                    return<|MERGE_RESOLUTION|>--- conflicted
+++ resolved
@@ -6,11 +6,7 @@
 Note that the final node is not tracked.
 """
 
-<<<<<<< HEAD
 import os
-=======
-import platform
->>>>>>> 774d87d2
 
 from bioptim import (
     BiorbdModel,
