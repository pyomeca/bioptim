"""
Test for file IO
"""
import importlib.util
from pathlib import Path

import pytest
import numpy as np
import biorbd

from biorbd_optim import Data, OdeSolver, ConstraintList, Constraint, Instant
from .utils import TestUtils


@pytest.mark.parametrize("ode_solver", [OdeSolver.RK, OdeSolver.COLLOCATION])
def test_align_markers(ode_solver):
    # Load align_markers
    PROJECT_FOLDER = Path(__file__).parent / ".."
    spec = importlib.util.spec_from_file_location(
        "align_markers", str(PROJECT_FOLDER) + "/examples/torque_driven_ocp/align_markers.py"
    )
    align_markers = importlib.util.module_from_spec(spec)
    spec.loader.exec_module(align_markers)

    ocp = align_markers.prepare_ocp(
        biorbd_model_path=str(PROJECT_FOLDER) + "/examples/torque_driven_ocp/cube.bioMod",
        number_shooting_points=30,
        final_time=2,
        use_actuators=False,
        ode_solver=ode_solver,
    )
    sol = ocp.solve()

    # Check objective function value
    f = np.array(sol["f"])
    np.testing.assert_equal(f.shape, (1, 1))
    np.testing.assert_almost_equal(f[0, 0], 19767.53312569522)

    # Check constraints
    g = np.array(sol["g"])
    np.testing.assert_equal(g.shape, (186, 1))
    np.testing.assert_almost_equal(g, np.zeros((186, 1)))

    # Check some of the results
    states, controls = Data.get_data(ocp, sol["x"])
    q, qdot, tau = states["q"], states["q_dot"], controls["tau"]

    # initial and final position
    np.testing.assert_almost_equal(q[:, 0], np.array((1, 0, 0)))
    np.testing.assert_almost_equal(q[:, -1], np.array((2, 0, 1.57)))
    # initial and final velocities
    np.testing.assert_almost_equal(qdot[:, 0], np.array((0, 0, 0)))
    np.testing.assert_almost_equal(qdot[:, -1], np.array((0, 0, 0)))
    # initial and final controls
    np.testing.assert_almost_equal(tau[:, 0], np.array((1.4516128810214546, 9.81, 2.2790322540381487)))
    np.testing.assert_almost_equal(tau[:, -1], np.array((-1.4516128810214546, 9.81, -2.2790322540381487)))

    # save and load
    TestUtils.save_and_load(sol, ocp, False)

    # simulate
    TestUtils.simulate(sol, ocp)


def test_align_markers_changing_constraints():
    # Load align_markers
    PROJECT_FOLDER = Path(__file__).parent / ".."
    spec = importlib.util.spec_from_file_location(
        "align_markers", str(PROJECT_FOLDER) + "/examples/torque_driven_ocp/align_markers.py"
    )
    align_markers = importlib.util.module_from_spec(spec)
    spec.loader.exec_module(align_markers)

    ocp = align_markers.prepare_ocp(
        biorbd_model_path=str(PROJECT_FOLDER) + "/examples/torque_driven_ocp/cube.bioMod",
        number_shooting_points=30,
        final_time=2,
    )
    sol = ocp.solve()

    # Add a new constraint and reoptimize
<<<<<<< HEAD
    ocp.add_constraint(
        {"type": Constraint.ALIGN_MARKERS, "instant": Instant.MID, "first_marker_idx": 0, "second_marker_idx": 2}
    )
=======
    new_constraints = ConstraintList()
    new_constraints.add(Constraint.ALIGN_MARKERS, instant=Instant.MID, first_marker_idx=0, second_marker_idx=2)
    ocp.add_constraint_set(new_constraints)
>>>>>>> d162f6f8
    sol = ocp.solve()

    # Check objective function value
    f = np.array(sol["f"])
    np.testing.assert_equal(f.shape, (1, 1))
    np.testing.assert_almost_equal(f[0, 0], 20370.211697123825)

    # Check constraints
    g = np.array(sol["g"])
    np.testing.assert_equal(g.shape, (189, 1))
    np.testing.assert_almost_equal(g, np.zeros((189, 1)))

    # Check some of the results
    states, controls = Data.get_data(ocp, sol["x"])
    q, qdot, tau = states["q"], states["q_dot"], controls["tau"]

    # initial and final position
    np.testing.assert_almost_equal(q[:, 0], np.array((1, 0, 0)))
    np.testing.assert_almost_equal(q[:, -1], np.array((2, 0, 1.57)))
    # initial and final velocities
    np.testing.assert_almost_equal(qdot[:, 0], np.array((0, 0, 0)))
    np.testing.assert_almost_equal(qdot[:, -1], np.array((0, 0, 0)))
    # initial and final controls
    np.testing.assert_almost_equal(tau[:, 0], np.array((4.2641129, 9.81, 2.27903226)))
    np.testing.assert_almost_equal(tau[:, -1], np.array((1.36088709, 9.81, -2.27903226)))

    # save and load
    TestUtils.save_and_load(sol, ocp, True)

    # simulate
    TestUtils.simulate(sol, ocp)

    # Replace constraints and reoptimize
<<<<<<< HEAD
    ocp.modify_constraint(
        {"type": Constraint.ALIGN_MARKERS, "instant": Instant.START, "first_marker_idx": 0, "second_marker_idx": 2}, 0
    )
    ocp.modify_constraint(
        {"type": Constraint.ALIGN_MARKERS, "instant": Instant.MID, "first_marker_idx": 0, "second_marker_idx": 3}, 2
    )
=======
    new_constraints = ConstraintList()
    new_constraints.add(Constraint.ALIGN_MARKERS, instant=Instant.START, first_marker_idx=0, second_marker_idx=2)
    new_constraints.add(Constraint.ALIGN_MARKERS, instant=Instant.MID, first_marker_idx=0, second_marker_idx=3)
    ocp.modify_constraint(new_constraints[0][0], 0)
    ocp.modify_constraint(new_constraints[0][1], 2)
>>>>>>> d162f6f8
    sol = ocp.solve()

    # Check objective function value
    f = np.array(sol["f"])
    np.testing.assert_equal(f.shape, (1, 1))
    np.testing.assert_almost_equal(f[0, 0], 31670.93770220887)

    # Check constraints
    g = np.array(sol["g"])
    np.testing.assert_equal(g.shape, (189, 1))
    np.testing.assert_almost_equal(g, np.zeros((189, 1)))

    # Check some of the results
    states, controls = Data.get_data(ocp, sol["x"])
    q, qdot, tau = states["q"], states["q_dot"], controls["tau"]

    # initial and final position
    np.testing.assert_almost_equal(q[:, 0], np.array((2, 0, 0)))
    np.testing.assert_almost_equal(q[:, -1], np.array((2, 0, 1.57)))
    # initial and final velocities
    np.testing.assert_almost_equal(qdot[:, 0], np.array((0, 0, 0)))
    np.testing.assert_almost_equal(qdot[:, -1], np.array((0, 0, 0)))
    # initial and final controls
    np.testing.assert_almost_equal(tau[:, 0], np.array((-5.625, 21.06, 2.2790323)))
    np.testing.assert_almost_equal(tau[:, -1], np.array((-5.625, 21.06, -2.27903226)))

    # save and load
    TestUtils.save_and_load(sol, ocp, True)

    # simulate
    TestUtils.simulate(sol, ocp)


def test_align_markers_with_actuators():
    # Load align_markers
    PROJECT_FOLDER = Path(__file__).parent / ".."
    spec = importlib.util.spec_from_file_location(
        "align_markers", str(PROJECT_FOLDER) + "/examples/torque_driven_ocp/align_markers.py"
    )
    align_markers = importlib.util.module_from_spec(spec)
    spec.loader.exec_module(align_markers)

    ocp = align_markers.prepare_ocp(
        biorbd_model_path=str(PROJECT_FOLDER) + "/examples/torque_driven_ocp/cube.bioMod",
        number_shooting_points=30,
        final_time=2,
        use_actuators=True,
    )
    sol = ocp.solve()

    # Check objective function value
    f = np.array(sol["f"])
    np.testing.assert_equal(f.shape, (1, 1))
    np.testing.assert_almost_equal(f[0, 0], 204.18087334169184)

    # Check constraints
    g = np.array(sol["g"])
    np.testing.assert_equal(g.shape, (186, 1))
    np.testing.assert_almost_equal(g, np.zeros((186, 1)))

    # Check some of the results
    states, controls = Data.get_data(ocp, sol["x"])
    q, qdot, tau = states["q"], states["q_dot"], controls["tau"]

    # initial and final position
    np.testing.assert_almost_equal(q[:, 0], np.array((1, 0, 0)))
    np.testing.assert_almost_equal(q[:, -1], np.array((2, 0, 1.57)))
    # initial and final velocities
    np.testing.assert_almost_equal(qdot[:, 0], np.array((0, 0, 0)))
    np.testing.assert_almost_equal(qdot[:, -1], np.array((0, 0, 0)))
    # initial and final controls
    np.testing.assert_almost_equal(tau[:, 0], np.array((0.2140175, 0.981, 0.3360075)))
    np.testing.assert_almost_equal(tau[:, -1], np.array((-0.2196496, 0.981, -0.3448498)))

    # save and load
    TestUtils.save_and_load(sol, ocp, False)

    # simulate
    TestUtils.simulate(sol, ocp)


@pytest.mark.parametrize("ode_solver", [OdeSolver.RK, OdeSolver.COLLOCATION])
def test_multiphase_align_markers(ode_solver):
    # Load multiphase_align_markers
    PROJECT_FOLDER = Path(__file__).parent / ".."
    spec = importlib.util.spec_from_file_location(
        "multiphase_align_markers", str(PROJECT_FOLDER) + "/examples/torque_driven_ocp/multiphase_align_markers.py"
    )
    multiphase_align_markers = importlib.util.module_from_spec(spec)
    spec.loader.exec_module(multiphase_align_markers)

    ocp = multiphase_align_markers.prepare_ocp(
        biorbd_model_path=str(PROJECT_FOLDER) + "/examples/torque_driven_ocp/cube.bioMod", ode_solver=ode_solver
    )
    sol = ocp.solve()

    # Check objective function value
    f = np.array(sol["f"])
    np.testing.assert_equal(f.shape, (1, 1))
    np.testing.assert_almost_equal(f[0, 0], 106084.82631762947)

    # Check constraints
    g = np.array(sol["g"])
    np.testing.assert_equal(g.shape, (444, 1))
    np.testing.assert_almost_equal(g, np.zeros((444, 1)))

    # Check some of the results
    states, controls = Data.get_data(ocp, sol["x"], concatenate=False)
    q, qdot, tau = states["q"], states["q_dot"], controls["tau"]

    # initial and final position
    np.testing.assert_almost_equal(q[0][:, 0], np.array((1, 0, 0)))
    np.testing.assert_almost_equal(q[0][:, -1], np.array((2, 0, 0)))
    np.testing.assert_almost_equal(q[1][:, 0], np.array((2, 0, 0)))
    np.testing.assert_almost_equal(q[1][:, -1], np.array((1, 0, 0)))
    np.testing.assert_almost_equal(q[2][:, 0], np.array((1, 0, 0)))
    np.testing.assert_almost_equal(q[2][:, -1], np.array((2, 0, 1.57)))

    # initial and final velocities
    np.testing.assert_almost_equal(qdot[0][:, 0], np.array((0, 0, 0)))
    np.testing.assert_almost_equal(qdot[0][:, -1], np.array((0, 0, 0)))
    np.testing.assert_almost_equal(qdot[1][:, 0], np.array((0, 0, 0)))
    np.testing.assert_almost_equal(qdot[1][:, -1], np.array((0, 0, 0)))
    np.testing.assert_almost_equal(qdot[2][:, 0], np.array((0, 0, 0)))
    np.testing.assert_almost_equal(qdot[2][:, -1], np.array((0, 0, 0)))

    # initial and final controls
    np.testing.assert_almost_equal(tau[0][:, 0], np.array((1.42857142, 9.81, 0)))
    np.testing.assert_almost_equal(tau[0][:, -1], np.array((-1.42857144, 9.81, 0)))
    np.testing.assert_almost_equal(tau[1][:, 0], np.array((-0.2322581, 9.81, 0.0)))
    np.testing.assert_almost_equal(tau[1][:, -1], np.array((0.2322581, 9.81, -0.0)))
    np.testing.assert_almost_equal(tau[2][:, 0], np.array((0.35714285, 9.81, 0.56071428)))
    np.testing.assert_almost_equal(tau[2][:, -1], np.array((-0.35714285, 9.81, -0.56071428)))

    # save and load
    TestUtils.save_and_load(sol, ocp, False)

    # simulate
    with pytest.raises(AssertionError, match="Arrays are not almost equal to 7 decimals"):
        TestUtils.simulate(sol, ocp)


def test_external_forces():
    # Load external_forces
    PROJECT_FOLDER = Path(__file__).parent / ".."
    spec = importlib.util.spec_from_file_location(
        "external_forces", str(PROJECT_FOLDER) + "/examples/torque_driven_ocp/external_forces.py"
    )
    external_forces = importlib.util.module_from_spec(spec)
    spec.loader.exec_module(external_forces)

    ocp = external_forces.prepare_ocp(
        biorbd_model_path=str(PROJECT_FOLDER) + "/examples/torque_driven_ocp/cube_with_forces.bioMod",
    )
    sol = ocp.solve()

    # Check objective function value
    f = np.array(sol["f"])
    np.testing.assert_equal(f.shape, (1, 1))
    np.testing.assert_almost_equal(f[0, 0], 9875.88768746912)

    # Check constraints
    g = np.array(sol["g"])
    np.testing.assert_equal(g.shape, (246, 1))
    np.testing.assert_almost_equal(g, np.zeros((246, 1)))

    # Check some of the results
    states, controls = Data.get_data(ocp, sol["x"])
    q, qdot, tau = states["q"], states["q_dot"], controls["tau"]

    # initial and final position
    np.testing.assert_almost_equal(q[:, 0], np.array((0, 0, 0, 0)))
    np.testing.assert_almost_equal(q[:, -1], np.array((0, 2, 0, 0)))

    # initial and final velocities
    np.testing.assert_almost_equal(qdot[:, 0], np.array((0, 0, 0, 0)))
    np.testing.assert_almost_equal(qdot[:, -1], np.array((0, 0, 0, 0)))

    # initial and final controls
    np.testing.assert_almost_equal(tau[:, 0], np.array((0, 9.71322593, 0, 0)))
    np.testing.assert_almost_equal(tau[:, 10], np.array((0, 7.71100122, 0, 0)))
    np.testing.assert_almost_equal(tau[:, 20], np.array((0, 5.70877651, 0, 0)))
    np.testing.assert_almost_equal(tau[:, -1], np.array((0, 3.90677425, 0, 0)))

    # save and load
    TestUtils.save_and_load(sol, ocp, True)

    # simulate
    TestUtils.simulate(sol, ocp)


def test_track_marker_2D_pendulum():
    # Load muscle_activations_contact_tracker
    PROJECT_FOLDER = Path(__file__).parent / ".."
    spec = importlib.util.spec_from_file_location(
        "track_markers_2D_pendulum", str(PROJECT_FOLDER) + "/examples/torque_driven_ocp/track_markers_2D_pendulum.py"
    )
    track_markers_2D_pendulum = importlib.util.module_from_spec(spec)
    spec.loader.exec_module(track_markers_2D_pendulum)

    # Define the problem
    model_path = str(PROJECT_FOLDER) + "/examples/getting_started/pendulum.bioMod"
    biorbd_model = biorbd.Model(model_path)
    final_time = 3
    nb_shooting = 20

    # Generate data to fit
    markers_ref = np.zeros((3, 2, nb_shooting + 1))
    markers_ref[1, :, :] = np.array(
        [
            [
                0.0,
                0.59994037,
                1.41596094,
                1.78078534,
                2.00186844,
                2.21202252,
                2.44592581,
                2.66008025,
                2.52186711,
                1.70750629,
                1.01558254,
                0.80411881,
                0.93002487,
                1.10917845,
                0.99843605,
                0.67973254,
                0.50780818,
                0.28087458,
                -0.72163361,
                -0.76304319,
                0.0,
            ],
            [
                0.1,
                0.39821962,
                0.84838182,
                1.09895944,
                1.30730217,
                1.56395927,
                1.89764787,
                2.28282596,
                2.53658449,
                2.38557865,
                2.00463841,
                1.75824184,
                1.65985162,
                1.54219021,
                1.25554824,
                0.87993452,
                0.59982138,
                0.30228811,
                -0.38347237,
                -0.48508912,
                -0.09840722,
            ],
        ]
    )

    markers_ref[2, 1, :] = np.array(
        [
            -1.0,
            -0.98453478,
            -0.8293696,
            -0.73831799,
            -0.72634543,
            -0.7681237,
            -0.84225371,
            -0.931493,
            -1.00487979,
            -0.74176672,
            -0.17823715,
            0.31567267,
            0.69090731,
            0.90691831,
            0.97154172,
            0.98484474,
            1.00076649,
            1.0047594,
            0.94638627,
            0.96578545,
            1.000158,
        ]
    )

    tau_ref = np.zeros((2, nb_shooting))
    tau_ref[0, :] = np.array(
        [
            26.50837752,
            -13.00256609,
            -4.73822352,
            0.98400741,
            3.31060529,
            3.53663986,
            1.04020674,
            -12.72188939,
            -23.25758642,
            2.81968664,
            9.13976837,
            4.01638109,
            -5.72934928,
            -9.29116278,
            1.38256926,
            7.10636934,
            -8.65483649,
            -25.85422034,
            77.77873644,
            -34.37165499,
        ]
    )

    ocp = track_markers_2D_pendulum.prepare_ocp(biorbd_model, final_time, nb_shooting, markers_ref, tau_ref)
    sol = ocp.solve()

    # Check objective function value
    f = np.array(sol["f"])
    np.testing.assert_equal(f.shape, (1, 1))
    np.testing.assert_almost_equal(f[0, 0], 3.15)

    # Check constraints
    g = np.array(sol["g"])
    np.testing.assert_equal(g.shape, (80, 1))
    np.testing.assert_almost_equal(g, np.zeros((80, 1)))

    # Check some of the results
    states, controls = Data.get_data(ocp, sol["x"])
    q, qdot, tau = states["q"], states["q_dot"], controls["tau"]

    # initial and final position
    np.testing.assert_almost_equal(q[:, 0], np.array((0, 0)))
    np.testing.assert_almost_equal(q[:, -1], np.array((0, 3.14)))

    # initial and final velocities
    np.testing.assert_almost_equal(qdot[:, 0], np.array((0, 0)))
    np.testing.assert_almost_equal(qdot[:, -1], np.array((0, 0)))

    # initial and final controls
    np.testing.assert_almost_equal(tau[:, 0], np.array((26.5083775, 0)))
    np.testing.assert_almost_equal(tau[:, -1], np.array((-34.3716550, 0)))

    # save and load
    TestUtils.save_and_load(sol, ocp, False)

    # simulate
    TestUtils.simulate(sol, ocp)


def test_trampo_quaternions():
    # Load trampo_quaternion
    PROJECT_FOLDER = Path(__file__).parent / ".."
    spec = importlib.util.spec_from_file_location(
        "trampo_quaternions", str(PROJECT_FOLDER) + "/examples/torque_driven_ocp/trampo_quaternions.py",
    )
    trampo_quaternions = importlib.util.module_from_spec(spec)
    spec.loader.exec_module(trampo_quaternions)

    # Define the problem
    model_path = str(PROJECT_FOLDER) + "/examples/torque_driven_ocp/TruncAnd2Arm_Quaternion.bioMod"
    final_time = 0.25
    nb_shooting = 5

    ocp = trampo_quaternions.prepare_ocp(model_path, nb_shooting, final_time)
    sol = ocp.solve()

    # Check objective function value
    f = np.array(sol["f"])
    np.testing.assert_equal(f.shape, (1, 1))
    np.testing.assert_almost_equal(f[0, 0], -41.491609816961535)

    # Check constraints
    g = np.array(sol["g"])
    np.testing.assert_equal(g.shape, (130, 1))
    np.testing.assert_almost_equal(
        g,
        np.array(
            [
                [-2.62869726e-11],
                [-2.59978705e-11],
                [-4.68713957e-11],
                [-7.22507609e-11],
                [6.04819528e-11],
                [5.10899975e-10],
                [3.54277866e-08],
                [1.47388822e-07],
                [2.76794123e-08],
                [5.62982064e-08],
                [-1.05090022e-07],
                [2.02544745e-08],
                [1.50100370e-07],
                [9.03570907e-08],
                [-1.33880640e-09],
                [-1.48755586e-09],
                [-2.29075248e-09],
                [-2.99122663e-09],
                [3.34152594e-09],
                [2.07377712e-08],
                [-3.93602084e-09],
                [-6.26294314e-08],
                [7.85837972e-09],
                [3.33429790e-08],
                [-2.90390112e-09],
                [4.12724077e-10],
                [-5.35571587e-12],
                [3.77520237e-12],
                [4.38094006e-12],
                [-7.72493181e-13],
                [-3.12296855e-11],
                [-3.95635608e-12],
                [-1.05131891e-09],
                [1.52380329e-08],
                [2.24447717e-11],
                [-1.63395921e-10],
                [-5.72631709e-09],
                [-6.14008504e-10],
                [-1.25496301e-08],
                [-5.51599033e-09],
                [-2.75368173e-10],
                [1.35714551e-10],
                [1.30859767e-10],
                [-1.28282301e-10],
                [-1.31088629e-09],
                [6.71719014e-10],
                [-4.43085968e-09],
                [1.01520671e-08],
                [-1.01466322e-08],
                [-5.75423542e-09],
                [2.76743517e-10],
                [-3.61604069e-09],
                [-3.26538796e-12],
                [5.21938048e-12],
                [5.92281779e-12],
                [4.31099600e-13],
                [-3.27530780e-11],
                [1.72692416e-12],
                [-9.25327218e-10],
                [1.50035209e-08],
                [-4.03308265e-10],
                [-3.72501890e-10],
                [-5.91380533e-09],
                [-5.09477224e-10],
                [-1.28129521e-08],
                [-5.35508871e-09],
                [-1.90380156e-10],
                [1.84304128e-10],
                [2.01880290e-10],
                [-3.19055615e-11],
                [-1.34893363e-09],
                [5.37814016e-10],
                [-5.33846300e-10],
                [8.35767588e-09],
                [-9.56881263e-09],
                [-5.56975732e-09],
                [-8.59005533e-10],
                [-3.53006502e-09],
                [-8.01581024e-13],
                [6.03117556e-12],
                [6.84563517e-12],
                [1.71107573e-12],
                [-3.20352633e-11],
                [6.41613151e-12],
                [-7.36204347e-10],
                [1.45070870e-08],
                [-9.15970327e-10],
                [-5.83527560e-10],
                [-6.16792484e-09],
                [-4.00933266e-10],
                [-1.27920323e-08],
                [-5.25297139e-09],
                [-9.00550745e-11],
                [2.09417372e-10],
                [2.46619170e-10],
                [6.06714401e-11],
                [-1.29745592e-09],
                [4.13145851e-10],
                [2.37002595e-09],
                [6.36820452e-09],
                [-8.36713410e-09],
                [-5.64461144e-09],
                [-2.15799734e-09],
                [-3.31499672e-09],
                [1.76303416e-12],
                [6.24700291e-12],
                [7.05746572e-12],
                [2.60091948e-12],
                [-2.93295388e-11],
                [1.16103932e-11],
                [-5.20448004e-10],
                [1.37706937e-08],
                [-1.50919800e-09],
                [-7.92144378e-10],
                [-6.48559595e-09],
                [-3.03825201e-10],
                [-1.24819112e-08],
                [-5.19425047e-09],
                [1.43227652e-11],
                [2.12847517e-10],
                [2.61523248e-10],
                [1.30651323e-10],
                [-1.16898646e-09],
                [3.63143182e-10],
                [4.07144851e-09],
                [4.31356673e-09],
                [-6.69863010e-09],
                [-5.99857852e-09],
                [-3.62082897e-09],
                [-2.98583003e-09],
            ]
        ),
    )

    # Check some of the results
    states, controls = Data.get_data(ocp, sol["x"])
    q, qdot, tau = states["q"], states["q_dot"], controls["tau"]

    # initial and final position
    np.testing.assert_almost_equal(
        q[:, 0],
        np.array(
            [
                1.81406193,
                1.91381625,
                2.01645623,
                -0.82692043,
                0.22763972,
                -0.12271756,
                0.01240349,
                -0.2132477,
                -0.02276448,
                -0.02113187,
                0.25834635,
                0.02304512,
                0.16975019,
                0.28942782,
            ]
        ),
    )
    np.testing.assert_almost_equal(
        q[:, -1],
        np.array(
            [
                3.14159265,
                3.14159265,
                3.14159265,
                -0.78539815,
                0.6154797,
                0.10983897,
                0.03886357,
                -0.7291664,
                0.09804026,
                0.1080609,
                0.77553818,
                0.05670268,
                0.67616132,
                0.61939341,
            ]
        ),
    )

    # initial and final velocities
    np.testing.assert_almost_equal(
        qdot[:, 0],
        np.array(
            [
                5.29217272,
                4.89048559,
                5.70619178,
                0.14746316,
                1.53632472,
                0.99292273,
                0.939669,
                0.93500575,
                0.6618465,
                0.71874771,
                1.1402524,
                0.84452034,
            ]
        ),
    )
    np.testing.assert_almost_equal(
        qdot[:, -1],
        np.array(
            [
                5.33106829,
                4.93221086,
                3.29404834,
                0.19267326,
                1.55927187,
                0.8793173,
                0.9413292,
                0.52604828,
                1.27993251,
                1.25250626,
                1.39280633,
                1.13948993,
            ]
        ),
    )

    # initial and final controls
    np.testing.assert_almost_equal(
        tau[:, 0],
        np.array(
            [
                3.90118808e-12,
                1.37003760e-12,
                2.36150621e-12,
                -3.06473544e-12,
                -1.97308650e-11,
                -2.15361747e-10,
                6.08890889e-10,
                5.34191006e-10,
                -3.06474069e-08,
                -3.11346548e-10,
                1.92411028e-10,
                -1.36507313e-08,
            ]
        ),
    )
    np.testing.assert_almost_equal(
        tau[:, -1],
        np.array(
            [
                4.16625669e-12,
                2.78293338e-12,
                1.88352712e-13,
                -9.54764334e-12,
                -2.45115795e-11,
                -2.66890608e-10,
                6.44153858e-10,
                4.51256175e-10,
                -2.48333899e-08,
                -4.08869506e-10,
                2.70999557e-10,
                -8.94752188e-09,
            ]
        ),
    )<|MERGE_RESOLUTION|>--- conflicted
+++ resolved
@@ -79,15 +79,9 @@
     sol = ocp.solve()
 
     # Add a new constraint and reoptimize
-<<<<<<< HEAD
-    ocp.add_constraint(
-        {"type": Constraint.ALIGN_MARKERS, "instant": Instant.MID, "first_marker_idx": 0, "second_marker_idx": 2}
-    )
-=======
     new_constraints = ConstraintList()
     new_constraints.add(Constraint.ALIGN_MARKERS, instant=Instant.MID, first_marker_idx=0, second_marker_idx=2)
     ocp.add_constraint_set(new_constraints)
->>>>>>> d162f6f8
     sol = ocp.solve()
 
     # Check objective function value
@@ -121,20 +115,11 @@
     TestUtils.simulate(sol, ocp)
 
     # Replace constraints and reoptimize
-<<<<<<< HEAD
-    ocp.modify_constraint(
-        {"type": Constraint.ALIGN_MARKERS, "instant": Instant.START, "first_marker_idx": 0, "second_marker_idx": 2}, 0
-    )
-    ocp.modify_constraint(
-        {"type": Constraint.ALIGN_MARKERS, "instant": Instant.MID, "first_marker_idx": 0, "second_marker_idx": 3}, 2
-    )
-=======
     new_constraints = ConstraintList()
     new_constraints.add(Constraint.ALIGN_MARKERS, instant=Instant.START, first_marker_idx=0, second_marker_idx=2)
     new_constraints.add(Constraint.ALIGN_MARKERS, instant=Instant.MID, first_marker_idx=0, second_marker_idx=3)
     ocp.modify_constraint(new_constraints[0][0], 0)
     ocp.modify_constraint(new_constraints[0][1], 2)
->>>>>>> d162f6f8
     sol = ocp.solve()
 
     # Check objective function value
