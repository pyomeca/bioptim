--- conflicted
+++ resolved
@@ -1138,19 +1138,11 @@
 
         return DynamicsEvaluation(dxdt=vertcat(dq, ddq), defects=None)
 
-<<<<<<< HEAD
-    def configure(ocp, nlp, with_contact=None, numerical_data_timeseries=None, contact_type=[]):
-        ConfigureProblem.configure_q(ocp, nlp, True, False)
-        ConfigureProblem.configure_qdot(ocp, nlp, True, False)
-        ConfigureProblem.configure_tau(ocp, nlp, False, True)
-        ConfigureProblem.configure_dynamics_function(ocp, nlp, custom_dynamic, contact_type=contact_type)
-=======
-    def configure(ocp, nlp, with_contact=None, numerical_data_timeseries=None):
+    def configure(ocp, nlp, with_contact=None, numerical_data_timeseries=None, contact_type=()):
         ConfigureProblem.configure_q(ocp, nlp, as_states=True, as_controls=False)
         ConfigureProblem.configure_qdot(ocp, nlp, as_states=True, as_controls=False)
         ConfigureProblem.configure_tau(ocp, nlp, as_states=False, as_controls=True)
         ConfigureProblem.configure_dynamics_function(ocp, nlp, custom_dynamic, with_contact=with_contact)
->>>>>>> 0e5b2287
 
         if ContactType.RIGID_EXPLICIT in contact_type:
             ConfigureProblem.configure_rigid_contact_function(ocp, nlp, DynamicsFunctions.forces_from_torque_driven)
