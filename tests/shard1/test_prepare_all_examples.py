--- conflicted
+++ resolved
@@ -1,16 +1,9 @@
-<<<<<<< HEAD
 import os
 
 from bioptim import InterpolationType, PhaseDynamics
 import numpy as np
 import pytest
 
-=======
-import numpy as np
-import pytest
-
-from bioptim import InterpolationType, PhaseDynamics, OdeSolver
->>>>>>> 774d87d2
 from ..utils import TestUtils
 
 
