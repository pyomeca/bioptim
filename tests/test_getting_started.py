"""
Test for file IO
"""
import importlib.util
from pathlib import Path

import pytest
import numpy as np

from biorbd_optim import (
    Data,
    OdeSolver,
<<<<<<< HEAD
    Tests,
=======
    OptimalControlProgram,
    Bounds,
    InitialConditions,
    BidirectionalMapping,
    Mapping,
>>>>>>> 37ed0e61
    InterpolationType,
)

# Load pendulum
PROJECT_FOLDER = Path(__file__).parent / ".."
spec = importlib.util.spec_from_file_location("pendulum", str(PROJECT_FOLDER) + "/examples/getting_started/pendulum.py")
pendulum = importlib.util.module_from_spec(spec)
spec.loader.exec_module(pendulum)


@pytest.mark.parametrize("ode_solver", [OdeSolver.RK])
def test_pendulum(ode_solver):
    ocp = pendulum.prepare_ocp(
        biorbd_model_path=str(PROJECT_FOLDER) + "/examples/getting_started/pendulum.bioMod",
        final_time=2,
        number_shooting_points=10,
        show_online_optim=False,
    )
    sol = ocp.solve()

    # Check objective function value
    f = np.array(sol["f"])
    np.testing.assert_equal(f.shape, (1, 1))
    np.testing.assert_almost_equal(f[0, 0], 0.0)

    # Check constraints
    g = np.array(sol["g"])
    np.testing.assert_equal(g.shape, (40, 1))
    np.testing.assert_almost_equal(g, np.zeros((40, 1)))

    # Check some of the results
    states, controls = Data.get_data(ocp, sol["x"])
    q, qdot, tau = states["q"], states["q_dot"], controls["tau"]

    # initial and final position
    np.testing.assert_almost_equal(q[:, 0], np.array((0, 0)))
    np.testing.assert_almost_equal(q[:, -1], np.array((0, 3.14)))

    # initial and final velocities
    np.testing.assert_almost_equal(qdot[:, 0], np.array((0, 0)))
    np.testing.assert_almost_equal(qdot[:, -1], np.array((0, 0)))

    # initial and final controls
    np.testing.assert_almost_equal(tau[:, 0], np.array((9.55000247, 0)))
    np.testing.assert_almost_equal(tau[:, -1], np.array((-21.18945819, 0)))

    # save and load
<<<<<<< HEAD
    Tests.save_and_load(sol, ocp, "ocp_sol_bo/pendulum", True)
=======
    ocp.save(sol, "pendulum_ocp_sol")
    ocp_load, sol_load = OptimalControlProgram.load(name="pendulum_ocp_sol.bo")
    for key in sol.keys():
        np.testing.assert_almost_equal(np.array(sol[key]), np.array(sol_load[key]))
    sol_from_load = ocp_load.solve()
    for key in sol.keys():
        np.testing.assert_almost_equal(np.array(sol[key]), np.array(sol_from_load[key]))

    def deep_assert(dict_loaded, dict_original):
        if isinstance(dict_loaded, dict):
            for key in dict_loaded:
                deep_assert(dict_loaded[key], dict_original[key])
        elif isinstance(dict_loaded, (list, tuple)):
            for i in range(len(dict_loaded)):
                deep_assert(dict_loaded[i], dict_original[i])
        elif isinstance(
            dict_loaded, (OptimalControlProgram, Bounds, InitialConditions, BidirectionalMapping, Mapping, OdeSolver)
        ):
            for key in dir(dict_loaded):
                deep_assert(getattr(dict_loaded, key), getattr(dict_original, key))
        else:
            if not callable(dict_loaded) and not isinstance(dict_loaded, (MX, biorbd.Model)):
                try:
                    elem_loaded = np.asarray(dict_loaded, dtype=float)
                    elem_original = np.array(dict_original, dtype=float)
                    np.testing.assert_almost_equal(elem_original, elem_loaded)
                except ValueError:
                    pass

    deep_assert(ocp_load, ocp)
    deep_assert(ocp, ocp_load)


# Load custom_constraint
PROJECT_FOLDER = Path(__file__).parent / ".."
spec = importlib.util.spec_from_file_location(
    "custom_constraint", str(PROJECT_FOLDER) + "/examples/getting_started/custom_constraint.py"
)
custom_constraint = importlib.util.module_from_spec(spec)
spec.loader.exec_module(custom_constraint)


@pytest.mark.parametrize("ode_solver", [OdeSolver.RK])
def test_custom_constraint_align_markers(ode_solver):
    ocp = custom_constraint.prepare_ocp(
        biorbd_model_path=str(PROJECT_FOLDER) + "/examples/getting_started/cube.bioMod", ode_solver=ode_solver
    )
    sol = ocp.solve()

    # Check objective function value
    f = np.array(sol["f"])
    np.testing.assert_equal(f.shape, (1, 1))
    np.testing.assert_almost_equal(f[0, 0], 1317.835541713015)

    # Check constraints
    g = np.array(sol["g"])
    np.testing.assert_equal(g.shape, (186, 1))
    np.testing.assert_almost_equal(g, np.zeros((186, 1)))

    # Check some of the results
    states, controls = Data.get_data(ocp, sol["x"])
    q, qdot, tau = states["q"], states["q_dot"], controls["tau"]

    # initial and final position
    np.testing.assert_almost_equal(q[:, 0], np.array((1, 0, 0)))
    np.testing.assert_almost_equal(q[:, -1], np.array((2, 0, 1.57)))
    # initial and final velocities
    np.testing.assert_almost_equal(qdot[:, 0], np.array((0, 0, 0)))
    np.testing.assert_almost_equal(qdot[:, -1], np.array((0, 0, 0)))
    # initial and final controls
    np.testing.assert_almost_equal(tau[:, 0], np.array((1.4516128810214546, 9.81, 2.2790322540381487)))
    np.testing.assert_almost_equal(tau[:, -1], np.array((-1.4516128810214546, 9.81, -2.2790322540381487)))
>>>>>>> 37ed0e61


# Load initial_guess
PROJECT_FOLDER2 = Path(__file__).parent / ".."
spec = importlib.util.spec_from_file_location(
    "initial_guess", str(PROJECT_FOLDER2) + "/examples/getting_started/simple_ocp.py"
)
initial_guess = importlib.util.module_from_spec(spec)
spec.loader.exec_module(initial_guess)


@pytest.mark.parametrize("interpolation_type", InterpolationType)
def test_initial_guesses(interpolation_type):
    np.random.seed(42)
    ocp = initial_guess.prepare_ocp(
        biorbd_model_path=str(PROJECT_FOLDER) + "/examples/getting_started/cube.bioMod",
        final_time=1,
        number_shooting_points=5,
        initial_guess=interpolation_type,
    )
    sol = ocp.solve()

    # Check objective function value
    f = np.array(sol["f"])
    np.testing.assert_equal(f.shape, (1, 1))
    np.testing.assert_almost_equal(f[0, 0], 2790.947)

    # Check constraints
    g = np.array(sol["g"])
    np.testing.assert_equal(g.shape, (36, 1))
    np.testing.assert_almost_equal(g, np.zeros((36, 1)))

    # Check some of the results
    states, controls = Data.get_data(ocp, sol["x"])
    q, qdot, tau = states["q"], states["q_dot"], controls["tau"]

    # initial and final position
    np.testing.assert_almost_equal(q[:, 0], np.array([1, 0, 0]))
    np.testing.assert_almost_equal(q[:, -1], np.array([2, 0, 1.57]))
    # initial and final velocities
    np.testing.assert_almost_equal(qdot[:, 0], np.array((0, 0, 0)))
    np.testing.assert_almost_equal(qdot[:, -1], np.array((0, 0, 0)))
    # initial and final controls
    np.testing.assert_almost_equal(tau[:, 0], np.array([5.0, 9.81, 7.85]))
    np.testing.assert_almost_equal(tau[:, -1], np.array([-5.0, 9.81, -7.85]))<|MERGE_RESOLUTION|>--- conflicted
+++ resolved
@@ -10,15 +10,7 @@
 from biorbd_optim import (
     Data,
     OdeSolver,
-<<<<<<< HEAD
     Tests,
-=======
-    OptimalControlProgram,
-    Bounds,
-    InitialConditions,
-    BidirectionalMapping,
-    Mapping,
->>>>>>> 37ed0e61
     InterpolationType,
 )
 
@@ -66,40 +58,7 @@
     np.testing.assert_almost_equal(tau[:, -1], np.array((-21.18945819, 0)))
 
     # save and load
-<<<<<<< HEAD
     Tests.save_and_load(sol, ocp, "ocp_sol_bo/pendulum", True)
-=======
-    ocp.save(sol, "pendulum_ocp_sol")
-    ocp_load, sol_load = OptimalControlProgram.load(name="pendulum_ocp_sol.bo")
-    for key in sol.keys():
-        np.testing.assert_almost_equal(np.array(sol[key]), np.array(sol_load[key]))
-    sol_from_load = ocp_load.solve()
-    for key in sol.keys():
-        np.testing.assert_almost_equal(np.array(sol[key]), np.array(sol_from_load[key]))
-
-    def deep_assert(dict_loaded, dict_original):
-        if isinstance(dict_loaded, dict):
-            for key in dict_loaded:
-                deep_assert(dict_loaded[key], dict_original[key])
-        elif isinstance(dict_loaded, (list, tuple)):
-            for i in range(len(dict_loaded)):
-                deep_assert(dict_loaded[i], dict_original[i])
-        elif isinstance(
-            dict_loaded, (OptimalControlProgram, Bounds, InitialConditions, BidirectionalMapping, Mapping, OdeSolver)
-        ):
-            for key in dir(dict_loaded):
-                deep_assert(getattr(dict_loaded, key), getattr(dict_original, key))
-        else:
-            if not callable(dict_loaded) and not isinstance(dict_loaded, (MX, biorbd.Model)):
-                try:
-                    elem_loaded = np.asarray(dict_loaded, dtype=float)
-                    elem_original = np.array(dict_original, dtype=float)
-                    np.testing.assert_almost_equal(elem_original, elem_loaded)
-                except ValueError:
-                    pass
-
-    deep_assert(ocp_load, ocp)
-    deep_assert(ocp, ocp_load)
 
 
 # Load custom_constraint
@@ -141,7 +100,6 @@
     # initial and final controls
     np.testing.assert_almost_equal(tau[:, 0], np.array((1.4516128810214546, 9.81, 2.2790322540381487)))
     np.testing.assert_almost_equal(tau[:, -1], np.array((-1.4516128810214546, 9.81, -2.2790322540381487)))
->>>>>>> 37ed0e61
 
 
 # Load initial_guess
