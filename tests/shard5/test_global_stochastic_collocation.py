--- conflicted
+++ resolved
@@ -1,8 +1,3 @@
-<<<<<<< HEAD
-=======
-import platform
-
->>>>>>> 774d87d2
 from bioptim import Solver, SocpType, SolutionMerge, PenaltyHelpers, SolutionIntegrator
 from casadi import DM, vertcat
 import numpy as np
