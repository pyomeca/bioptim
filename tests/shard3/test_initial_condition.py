import re

from bioptim import (
    InterpolationType,
    Solution,
    Shooting,
    SolutionIntegrator,
    TorqueBiorbdModel,
    Objective,
    DynamicsOptions,
    ObjectiveFcn,
    OptimalControlProgram,
    InitialGuessList,
    PhaseDynamics,
    SolutionMerge,
)
from bioptim.limits.path_conditions import InitialGuess
<<<<<<< HEAD
from bioptim.optimization.vector_layout import VectorLayout
import numpy as np
import numpy.testing as npt
import pytest

=======
>>>>>>> e61a62ed
from ..utils import TestUtils


# TODO: Add negative test for sizes


def test_initial_guess_constant():
    n_elements = 6
    n_shoot = 10

    init_val = np.random.random(
        n_elements,
    )
    init = InitialGuess(None, init_val, interpolation=InterpolationType.CONSTANT)
    init.check_and_adjust_dimensions(n_elements, n_shoot)
    expected_val = init_val
    for i in range(n_shoot):
        npt.assert_almost_equal(init.init.evaluate_at(i), expected_val)


def test_initial_guess_constant_with_first_and_last_different():
    n_elements = 6
    n_shoot = 10

    init_val = np.random.random((n_elements, 3))

    init = InitialGuess(None, init_val, interpolation=InterpolationType.CONSTANT_WITH_FIRST_AND_LAST_DIFFERENT)
    init.check_and_adjust_dimensions(n_elements, n_shoot)
    for i in range(n_shoot + 1):
        if i == 0:
            expected_val = init_val[:, 0]
        elif i == n_shoot:
            expected_val = init_val[:, 2]
        else:
            expected_val = init_val[:, 1]
        npt.assert_almost_equal(init.init.evaluate_at(i), expected_val)


def test_initial_guess_linear():
    n_elements = 6
    n_shoot = 10

    init_val = np.random.random((n_elements, 2))

    init = InitialGuess(None, init_val, interpolation=InterpolationType.LINEAR)
    init.check_and_adjust_dimensions(n_elements, n_shoot)
    for i in range(n_shoot + 1):
        expected_val = init_val[:, 0] + (init_val[:, 1] - init_val[:, 0]) * i / n_shoot
        npt.assert_almost_equal(init.init.evaluate_at(i), expected_val)

    init = InitialGuess(None, init_val, interpolation=InterpolationType.LINEAR)
    init.check_and_adjust_dimensions(n_elements, int(n_shoot / 2))
    for i in range(n_shoot + 1):
        expected_val = init_val[:, 0] + (init_val[:, 1] - init_val[:, 0]) * i / n_shoot
        npt.assert_almost_equal(init.init.evaluate_at(i, repeat=2), expected_val)


def test_initial_guess_each_frame():
    n_elements = 6
    n_shoot = 10

    init_val = np.random.random((n_elements, n_shoot + 1))

    init = InitialGuess(None, init_val, interpolation=InterpolationType.EACH_FRAME)
    init.check_and_adjust_dimensions(n_elements, n_shoot)
    for i in range(n_shoot + 1):
        expected_val = init_val[:, i]
        npt.assert_almost_equal(init.init.evaluate_at(i), expected_val)


def test_initial_guess_all_points():
    n_elements = 6
    n_shoot = 10

    init_val = np.random.random((n_elements, n_shoot + 1))

    init = InitialGuess(None, init_val, interpolation=InterpolationType.ALL_POINTS)
    init.check_and_adjust_dimensions(n_elements, n_shoot)
    for i in range(n_shoot + 1):
        expected_val = init_val[:, i]
        npt.assert_almost_equal(init.init.evaluate_at(i), expected_val)


def test_initial_guess_spline():
    n_shoot = 10
    spline_time = np.hstack((0.0, 1.0, 2.2, 6.0))
    init_val = np.array(
        [
            [0.5, 0.6, 0.2, 0.8],
            [0.4, 0.6, 0.8, 0.2],
            [0.0, 0.3, 0.2, 0.5],
            [0.5, 0.2, 0.9, 0.4],
            [0.5, 0.6, 0.2, 0.8],
            [0.5, 0.6, 0.2, 0.8],
        ]
    )
    n_elements = init_val.shape[0]

    # Raise if time is not sent
    with pytest.raises(RuntimeError):
        InitialGuess(None, init_val, interpolation=InterpolationType.SPLINE)

    init = InitialGuess(None, init_val, t=spline_time, interpolation=InterpolationType.SPLINE)
    init.check_and_adjust_dimensions(n_elements, n_shoot)

    time_to_test = [0, n_shoot // 3, n_shoot // 2, n_shoot]
    expected_matrix = np.array(
        [
            [0.5, 0.4, 0.0, 0.5, 0.5, 0.5],
            [0.33333333, 0.73333333, 0.23333333, 0.66666667, 0.33333333, 0.33333333],
            [0.32631579, 0.67368421, 0.26315789, 0.79473684, 0.32631579, 0.32631579],
            [0.8, 0.2, 0.5, 0.4, 0.8, 0.8],
        ]
    ).T
    for i, t in enumerate(time_to_test):
        expected_val = expected_matrix[:, i]
        npt.assert_almost_equal(init.init.evaluate_at(t), expected_val)


@pytest.mark.parametrize("phase_dynamics", [PhaseDynamics.SHARED_DURING_THE_PHASE, PhaseDynamics.ONE_PER_NODE])
def test_initial_guess_update(phase_dynamics):
    # Load pendulum
    from bioptim.examples.optimal_time_ocp import pendulum_min_time_Mayer as ocp_module

    bioptim_folder = TestUtils.module_folder(ocp_module)

    ocp = ocp_module.prepare_ocp(
        biorbd_model_path=bioptim_folder + "/models/pendulum.bioMod",
        final_time=2,
        n_shooting=10,
        phase_dynamics=phase_dynamics,
        expand_dynamics=True,
    )

    npt.assert_almost_equal(ocp.nlp[0].x_init["q"].init, np.zeros((2, 1)))
    npt.assert_almost_equal(ocp.nlp[0].x_init["qdot"].init, np.zeros((2, 1)))
    npt.assert_almost_equal(ocp.nlp[0].u_init["tau"].init, np.zeros((2, 1)))

    npt.assert_almost_equal(ocp.phase_time[0], 2)
    npt.assert_almost_equal(
        ocp.init_vector,
        np.concatenate(
            (
                [[0.2]],
                np.zeros((4 * 11 + 2 * 10, 1)),
            )
        ),
    )

    new_x_init = InitialGuessList()
    new_x_init["q"] = [1] * 2
    new_x_init["qdot"] = [1] * 2
    new_u_init = InitialGuessList()
    new_u_init["tau"] = [3] * 2

    ocp.update_initial_guess(x_init=new_x_init, u_init=new_u_init)

    npt.assert_almost_equal(ocp.nlp[0].x_init["q"].init, np.ones((2, 1)))
    npt.assert_almost_equal(ocp.nlp[0].x_init["qdot"].init, np.ones((2, 1)))
    npt.assert_almost_equal(ocp.nlp[0].u_init["tau"].init, np.ones((2, 1)) * 3)
    npt.assert_almost_equal(ocp.init_vector, np.array([[0.2] + [1, 1, 1, 1] * 11 + [3, 3] * 10]).T)


def test_initial_guess_custom():
    n_elements = 6
    n_shoot = 10

    def custom_bound_func(current_shooting, val, total_shooting):
        # Linear interpolation created with custom bound function
        return val[:, 0] + (val[:, 1] - val[:, 0]) * current_shooting / total_shooting

    init_val = np.random.random((n_elements, 2))

    init = InitialGuess(
        None,
        custom_bound_func,
        interpolation=InterpolationType.CUSTOM,
        val=init_val,
        total_shooting=n_shoot,
    )
    init.check_and_adjust_dimensions(n_elements, n_shoot)
    for i in range(n_shoot + 1):
        expected_val = init_val[:, 0] + (init_val[:, 1] - init_val[:, 0]) * i / n_shoot
        npt.assert_almost_equal(init.init.evaluate_at(i), expected_val)


@pytest.mark.parametrize("phase_dynamics", [PhaseDynamics.SHARED_DURING_THE_PHASE, PhaseDynamics.ONE_PER_NODE])
def test_simulate_from_initial_multiple_shoot(phase_dynamics):
    from bioptim.examples.getting_started import pendulum as ocp_module

    bioptim_folder = TestUtils.module_folder(ocp_module)
    final_time = 2
    n_shooting = 10

    ocp = ocp_module.prepare_ocp(
        biorbd_model_path=bioptim_folder + "/models/pendulum.bioMod",
        final_time=final_time,
        n_shooting=n_shooting,
        n_threads=4 if phase_dynamics == PhaseDynamics.SHARED_DURING_THE_PHASE else 1,
        phase_dynamics=phase_dynamics,
        expand_dynamics=True,
    )

    phases_dt = np.array([final_time / n_shooting])
    X = InitialGuessList()
    X["q"] = [-1, -2]
    X["qdot"] = [1, 0.5]
    U = InitialGuessList()
    U.add("tau", np.array([[-0.1, 0], [1, 2]]).T, interpolation=InterpolationType.LINEAR)
    P = InitialGuessList()
    S = InitialGuessList()

    sol = Solution.from_initial_guess(ocp, [phases_dt, X, U, P, S])
    controls = sol.decision_controls(to_merge=SolutionMerge.NODES)
    states = sol.integrate(
        shooting_type=Shooting.MULTIPLE, integrator=SolutionIntegrator.OCP, to_merge=SolutionMerge.NODES
    )

    # Check some of the results
    q, qdot, tau = states["q"], states["qdot"], controls["tau"]

    # initial and final position
    npt.assert_almost_equal(q[:, 0], np.array((-1.0, -2.0)))
    npt.assert_almost_equal(q[:, -2], np.array([-0.75310861, -1.65299482]))

    # initial and final velocities
    npt.assert_almost_equal(qdot[:, 0], np.array((1.0, 0.5)))
    npt.assert_almost_equal(qdot[:, -2], np.array([1.06121162, 2.91187814]))

    # initial and final controls
    npt.assert_almost_equal(tau[:, 0], np.array((-0.1, 0.0)))
    npt.assert_almost_equal(tau[:, -1], np.array((1, 2)))


@pytest.mark.parametrize("phase_dynamics", [PhaseDynamics.SHARED_DURING_THE_PHASE, PhaseDynamics.ONE_PER_NODE])
def test_simulate_from_initial_single_shoot(phase_dynamics):
    # Load pendulum
    from bioptim.examples.getting_started import pendulum as ocp_module

    bioptim_folder = TestUtils.module_folder(ocp_module)
    final_time = 2
    n_shooting = 10

    ocp = ocp_module.prepare_ocp(
        biorbd_model_path=bioptim_folder + "/models/pendulum.bioMod",
        final_time=final_time,
        n_shooting=n_shooting,
        n_threads=4 if phase_dynamics == PhaseDynamics.SHARED_DURING_THE_PHASE else 1,
        phase_dynamics=phase_dynamics,
        expand_dynamics=True,
    )

    phases_dt = np.array([final_time / n_shooting])
    X = InitialGuessList()
    X["q"] = [-1, -2]
    X["qdot"] = [0.1, 0.2]
    U = InitialGuessList()
    U.add("tau", np.array([[-0.1, 0], [1, 2]]).T, interpolation=InterpolationType.LINEAR)
    P = InitialGuessList()
    S = InitialGuessList()

    sol = Solution.from_initial_guess(ocp, [phases_dt, X, U, P, S])
    states = sol.integrate(
        shooting_type=Shooting.SINGLE, integrator=SolutionIntegrator.OCP, to_merge=SolutionMerge.NODES
    )

    # Check some of the results
    controls = sol.decision_controls(to_merge=SolutionMerge.NODES)
    q, qdot, tau = states["q"], states["qdot"], controls["tau"]

    # initial and final position
    npt.assert_almost_equal(q[:, 0], np.array((-1.0, -2.0)))
    npt.assert_almost_equal(q[:, -1], np.array([-0.48327558, 0.40051344]))

    # initial and final velocities
    npt.assert_almost_equal(qdot[:, 0], np.array((0.1, 0.2)))
    npt.assert_almost_equal(qdot[:, -1], np.array([1.05637442, 0.87221644]))

    # initial and final controls
    npt.assert_almost_equal(tau[:, 0], np.array((-0.1, 0.0)))
    npt.assert_almost_equal(tau[:, -1], np.array((1, 2)))


@pytest.mark.parametrize("phase_dynamics", [PhaseDynamics.SHARED_DURING_THE_PHASE, PhaseDynamics.ONE_PER_NODE])
def test_initial_guess_error_messages(phase_dynamics):
    """
    This tests that the error messages are properly raised. The OCP is adapted from the getting_started/pendulum.py example.
    """
    from bioptim.examples.getting_started import pendulum as ocp_module

    bioptim_folder = TestUtils.module_folder(ocp_module)
    biorbd_model_path = bioptim_folder + "/models/pendulum.bioMod"

    # Add objective functions
    objective_functions = Objective(ObjectiveFcn.Lagrange.MINIMIZE_CONTROL, key="tau")

    # Dynamics
    dynamics = DynamicsOptions(phase_dynamics=phase_dynamics)

    # check the error messages
    with pytest.raises(RuntimeError, match="x_init should be built from a InitialGuessList"):
        bio_model = TorqueBiorbdModel(biorbd_model_path)
        OptimalControlProgram(
            bio_model,
            dynamics=dynamics,
            n_shooting=5,
            phase_time=1,
            x_init=1,
            objective_functions=objective_functions,
        )

    with pytest.raises(RuntimeError, match="u_init should be built from a InitialGuessList"):
        bio_model = TorqueBiorbdModel(biorbd_model_path)
        OptimalControlProgram(
            bio_model,
            dynamics=dynamics,
            n_shooting=5,
            phase_time=1,
            u_init=1,
            objective_functions=objective_functions,
        )

    with pytest.raises(
        ValueError,
        match=re.escape(
            "Please check for typos in the declaration of x_init. Here are declared keys: ['bad_key']. Available keys are: ['q', 'qdot']."
        ),
    ):
        x_init = InitialGuessList()
        x_init.add("bad_key", [1, 2])
        bio_model = TorqueBiorbdModel(biorbd_model_path)
        OptimalControlProgram(
            bio_model,
            dynamics=dynamics,
            n_shooting=5,
            phase_time=1,
            x_init=x_init,
            objective_functions=objective_functions,
        )

    del bio_model  # This is to fix a memory bug
    with pytest.raises(
        ValueError,
        match=re.escape(
            "Please check for typos in the declaration of u_init. Here are declared keys: ['bad_key']. Available keys are: ['tau']."
        ),
    ):
        u_init = InitialGuessList()
        u_init.add("bad_key", [1, 2])
        bio_model = TorqueBiorbdModel(biorbd_model_path)
        OptimalControlProgram(
            bio_model,
            dynamics=dynamics,
            n_shooting=5,
            phase_time=1,
            u_init=u_init,
            objective_functions=objective_functions,
        )<|MERGE_RESOLUTION|>--- conflicted
+++ resolved
@@ -15,14 +15,10 @@
     SolutionMerge,
 )
 from bioptim.limits.path_conditions import InitialGuess
-<<<<<<< HEAD
-from bioptim.optimization.vector_layout import VectorLayout
 import numpy as np
 import numpy.testing as npt
 import pytest
 
-=======
->>>>>>> e61a62ed
 from ..utils import TestUtils
 
 
