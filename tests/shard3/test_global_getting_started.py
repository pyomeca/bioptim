--- conflicted
+++ resolved
@@ -2548,10 +2548,9 @@
 
     factor = 5 if os.getenv("GITHUB_ACTIONS") == "true" else 3
     for key in ref.keys():
-<<<<<<< HEAD
-        npt.assert_array_less(test_memory[key][0], ref[key][0] * 3)
-        npt.assert_array_less(test_memory[key][1], ref[key][1] * 3)
-        npt.assert_array_less(test_memory[key][2], ref[key][2] * 3)
+        npt.assert_array_less(test_memory[key][0], ref[key][0] * factor)
+        npt.assert_array_less(test_memory[key][1], ref[key][1] * factor)
+        npt.assert_array_less(test_memory[key][2], ref[key][2] * factor)
 
 
 def test_deep_neural_network():
@@ -2564,9 +2563,4 @@
 
     # We can launch the solving, but won't be able to check the results as the model is not trained so it is random
     os.environ["KMP_DUPLICATE_LIB_OK"] = "True"
-    ocp.solve(solver=solver)
-=======
-        npt.assert_array_less(test_memory[key][0], ref[key][0] * factor)
-        npt.assert_array_less(test_memory[key][1], ref[key][1] * factor)
-        npt.assert_array_less(test_memory[key][2], ref[key][2] * factor)
->>>>>>> ee86d05c
+    ocp.solve(solver=solver)