"""
Test for file IO
"""

import tracemalloc
import gc
import pickle
import platform
import re
import shutil
import time

from bioptim import (
    InterpolationType,
    OdeSolver,
    MultinodeConstraintList,
    MultinodeConstraintFcn,
    Node,
    ControlType,
    PhaseDynamics,
    SolutionMerge,
)
from casadi import sum1, sum2
import numpy as np
import numpy.testing as npt
import pytest

from ..utils import TestUtils


# Store results for all tests
global test_memory
test_memory = {}


@pytest.mark.parametrize("phase_dynamics", [PhaseDynamics.SHARED_DURING_THE_PHASE, PhaseDynamics.ONE_PER_NODE])
@pytest.mark.parametrize("n_threads", [1, 2])
@pytest.mark.parametrize("use_sx", [False, True])
@pytest.mark.parametrize(
    "ode_solver",
    [
        OdeSolver.RK1,
        OdeSolver.RK2,
        OdeSolver.CVODES,
        OdeSolver.RK4,
        OdeSolver.RK8,
        OdeSolver.IRK,
        OdeSolver.COLLOCATION,
        OdeSolver.TRAPEZOIDAL,
    ],
)
def test_pendulum(ode_solver, use_sx, n_threads, phase_dynamics):
    from bioptim.examples.getting_started import pendulum as ocp_module

    if platform.system() == "Windows":
        # These tests fail on CI for Windows
<<<<<<< HEAD
        pytest.skip("Skipped on Windows")
=======
        pytest.skip("Skipping tests on Windows")

    gc.collect()  # Force garbage collection
    time.sleep(0.1)  # Avoiding delay in memory (re)allocation
    tracemalloc.start()  # Start memory tracking
    mem_before = tracemalloc.take_snapshot()

    tik = time.time()  # Time before starting to build the problem
>>>>>>> ba9dc962

    # For reducing time phase_dynamics=PhaseDynamics.ONE_PER_NODE is skipped for redundant tests
    if n_threads > 1 and phase_dynamics == PhaseDynamics.ONE_PER_NODE:
        pytest.skip("Skipped redundant test")
    if phase_dynamics == PhaseDynamics.ONE_PER_NODE and ode_solver not in (OdeSolver.RK4, OdeSolver.COLLOCATION):
        pytest.skip("Skipped")
    if ode_solver == OdeSolver.RK8 and not use_sx:
        pytest.skip("Skipped")

    bioptim_folder = TestUtils.module_folder(ocp_module)

    ode_solver_obj = ode_solver()

    if isinstance(ode_solver_obj, OdeSolver.CVODES):
        with pytest.raises(
            NotImplementedError,
            match=f"CVODES is not yet implemented",
        ):
            ocp_module.prepare_ocp(
                biorbd_model_path=bioptim_folder + "/models/pendulum.bioMod",
                final_time=2,
                n_shooting=10,
                n_threads=n_threads,
                use_sx=use_sx,
                ode_solver=ode_solver_obj,
                phase_dynamics=phase_dynamics,
                expand_dynamics=False,
            )
        return

    if isinstance(ode_solver_obj, (OdeSolver.IRK, OdeSolver.CVODES)) and use_sx:
        with pytest.raises(
            RuntimeError,
            match=f"use_sx=True and OdeSolver.{ode_solver_obj.integrator.__name__} are not yet compatible",
        ):
            ocp_module.prepare_ocp(
                biorbd_model_path=bioptim_folder + "/models/pendulum.bioMod",
                final_time=2,
                n_shooting=10,
                n_threads=n_threads,
                use_sx=use_sx,
                ode_solver=ode_solver_obj,
                phase_dynamics=phase_dynamics,
                expand_dynamics=False,
            )
        return
    elif isinstance(ode_solver_obj, OdeSolver.CVODES):
        with pytest.raises(
            RuntimeError,
            match=f"CVODES cannot be used with dynamics that depends on time",
        ):
            ocp_module.prepare_ocp(
                biorbd_model_path=bioptim_folder + "/models/pendulum.bioMod",
                final_time=2,
                n_shooting=10,
                n_threads=n_threads,
                use_sx=use_sx,
                ode_solver=ode_solver_obj,
                phase_dynamics=phase_dynamics,
                expand_dynamics=False,
            )
        return

    if isinstance(ode_solver_obj, (OdeSolver.TRAPEZOIDAL)):
        control_type = ControlType.CONSTANT_WITH_LAST_NODE
    else:
        control_type = ControlType.CONSTANT

    ocp = ocp_module.prepare_ocp(
        biorbd_model_path=bioptim_folder + "/models/pendulum.bioMod",
        final_time=1,
        n_shooting=30,
        n_threads=n_threads,
        use_sx=use_sx,
        ode_solver=ode_solver_obj,
        phase_dynamics=phase_dynamics,
        expand_dynamics=ode_solver not in (OdeSolver.IRK, OdeSolver.CVODES),
        control_type=control_type,
    )
    tak = time.time()  # Time after building, but before solving
    ocp.print(to_console=True, to_graph=False)

    # the test is too long with CVODES
    if isinstance(ode_solver_obj, OdeSolver.CVODES):
        return

    sol = ocp.solve()
    tok = time.time()  # This after solving

    # Check objective function value
    f = np.array(sol.cost)
    npt.assert_equal(f.shape, (1, 1))

    if n_threads > 1:
        with pytest.raises(
            NotImplementedError, match="Computing detailed cost with n_thread > 1 is not implemented yet"
        ):
            detailed_cost = sol.detailed_cost[0]
        detailed_cost = None
    else:
        detailed_cost = sol.detailed_cost[0]

    if isinstance(ode_solver_obj, OdeSolver.RK8):
        npt.assert_almost_equal(f[0, 0], 41.57063948309302)
        # detailed cost values
        if detailed_cost is not None:
            npt.assert_almost_equal(detailed_cost["cost_value_weighted"], 41.57063948309302)
        npt.assert_almost_equal(sol.decision_states()["q"][15][:, 0], [-0.5010317, 0.6824593])

    elif isinstance(ode_solver_obj, OdeSolver.IRK):
        npt.assert_almost_equal(f[0, 0], 65.8236055171619)
        # detailed cost values
        if detailed_cost is not None:
            npt.assert_almost_equal(detailed_cost["cost_value_weighted"], 65.8236055171619)
        npt.assert_almost_equal(sol.decision_states()["q"][15][:, 0], [0.5536468, -0.4129719])

    elif isinstance(ode_solver_obj, OdeSolver.COLLOCATION):
        npt.assert_almost_equal(f[0, 0], 46.667345680854794)
        # detailed cost values
        if detailed_cost is not None:
            npt.assert_almost_equal(detailed_cost["cost_value_weighted"], 46.667345680854794)
        npt.assert_almost_equal(sol.decision_states()["q"][15][:, 0], [-0.1780507, 0.3254202])

    elif isinstance(ode_solver_obj, OdeSolver.RK1):
        npt.assert_almost_equal(f[0, 0], 47.360621044913245)
        # detailed cost values
        if detailed_cost is not None:
            npt.assert_almost_equal(detailed_cost["cost_value_weighted"], 47.360621044913245)
        npt.assert_almost_equal(sol.decision_states()["q"][15][:, 0], [0.1463538, 0.0215651])

    elif isinstance(ode_solver_obj, OdeSolver.RK2):
        npt.assert_almost_equal(f[0, 0], 76.24887695462857)
        # detailed cost values
        if detailed_cost is not None:
            npt.assert_almost_equal(detailed_cost["cost_value_weighted"], 76.24887695462857)
        npt.assert_almost_equal(sol.decision_states()["q"][15][:, 0], [0.652476, -0.496652])

    elif isinstance(ode_solver_obj, OdeSolver.TRAPEZOIDAL):
        npt.assert_almost_equal(f[0, 0], 31.423389566303985)
        # detailed cost values
        if detailed_cost is not None:
            npt.assert_almost_equal(detailed_cost["cost_value_weighted"], 31.423389566303985)
        npt.assert_almost_equal(sol.decision_states()["q"][15][:, 0], [0.69364974, -0.48330043])

    else:
        npt.assert_almost_equal(f[0, 0], 41.58259426)
        # detailed cost values
        if detailed_cost is not None:
            npt.assert_almost_equal(detailed_cost["cost_value_weighted"], 41.58259426)
        npt.assert_almost_equal(sol.decision_states()["q"][15][:, 0], [-0.4961208, 0.6764171])

    # Check constraints
    g = np.array(sol.constraints)
    if ode_solver_obj.is_direct_collocation:
        npt.assert_equal(g.shape, (600, 1))
        npt.assert_almost_equal(g, np.zeros((600, 1)))
    else:
        npt.assert_equal(g.shape, (120, 1))
        npt.assert_almost_equal(g, np.zeros((120, 1)))

    # Check some of the results
    states = sol.decision_states(to_merge=SolutionMerge.NODES)
    controls = sol.decision_controls(to_merge=SolutionMerge.NODES)
    q, qdot, tau = states["q"], states["qdot"], controls["tau"]

    # initial and final position
    npt.assert_almost_equal(q[:, 0], np.array((0, 0)))
    npt.assert_almost_equal(q[:, -1], np.array((0, 3.14)))

    # initial and final velocities
    npt.assert_almost_equal(qdot[:, 0], np.array((0, 0)))
    npt.assert_almost_equal(qdot[:, -1], np.array((0, 0)))

    # initial and final controls
    if isinstance(ode_solver_obj, OdeSolver.RK8):
        npt.assert_almost_equal(tau[:, 0], np.array((6.03763589, 0)))
        npt.assert_almost_equal(tau[:, -1], np.array((-13.59527556, 0)))
    elif isinstance(ode_solver_obj, OdeSolver.IRK):
        npt.assert_almost_equal(tau[:, 0], np.array((5.40765381, 0)))
        npt.assert_almost_equal(tau[:, -1], np.array((-25.26494109, 0)))
    elif isinstance(ode_solver_obj, OdeSolver.COLLOCATION):
        npt.assert_almost_equal(tau[:, 0], np.array((5.78386563, 0)))
        npt.assert_almost_equal(tau[:, -1], np.array((-18.22245512, 0)))
    elif isinstance(ode_solver_obj, OdeSolver.RK1):
        npt.assert_almost_equal(tau[:, 0], np.array((5.498956, 0)))
        npt.assert_almost_equal(tau[:, -1], np.array((-17.6888209, 0)))
    elif isinstance(ode_solver_obj, OdeSolver.RK2):
        npt.assert_almost_equal(tau[:, 0], np.array((5.6934385, 0)))
        npt.assert_almost_equal(tau[:, -1], np.array((-27.6610711, 0)))
    elif isinstance(ode_solver_obj, OdeSolver.TRAPEZOIDAL):
        npt.assert_almost_equal(tau[:, 0], np.array((6.79720006, 0.0)))
        npt.assert_almost_equal(tau[:, -2], np.array((-15.23562005, 0.0)))
    else:
        npt.assert_almost_equal(tau[:, 0], np.array((6.01549798, 0.0)))
        npt.assert_almost_equal(tau[:, -1], np.array((-13.68877181, 0.0)))

    # simulate
    TestUtils.simulate(sol)

    # Execution times
    building_duration = tak - tik
    solving_duration = tok - tak

    time.sleep(0.1)  # Avoiding delay in memory (re)allocation
    mem_after = tracemalloc.take_snapshot()
    top_stats = mem_after.compare_to(mem_before, "lineno")
    mem_used = sum(stat.size_diff for stat in top_stats)
    tracemalloc.stop()

    global test_memory
    test_memory[f"pendulum-{ode_solver}-{use_sx}-{n_threads}-{phase_dynamics}"] = [
        building_duration,
        solving_duration,
        mem_used,
    ]

    return


@pytest.mark.parametrize("phase_dynamics", [PhaseDynamics.SHARED_DURING_THE_PHASE, PhaseDynamics.ONE_PER_NODE])
@pytest.mark.parametrize("ode_solver", [OdeSolver.RK4, OdeSolver.RK8, OdeSolver.IRK])
def test_custom_constraint_track_markers(ode_solver, phase_dynamics):
    from bioptim.examples.getting_started import custom_constraint as ocp_module

    gc.collect()  # Force garbage collection
    time.sleep(0.1)  # Avoiding delay in memory (re)allocation
    tracemalloc.start()  # Start memory tracking
    mem_before = tracemalloc.take_snapshot()

    tik = time.time()  # Time before starting to build the problem

    bioptim_folder = TestUtils.module_folder(ocp_module)

    ode_solver_orig = ode_solver
    ode_solver = ode_solver()

    ocp = ocp_module.prepare_ocp(
        biorbd_model_path=bioptim_folder + "/models/cube.bioMod",
        ode_solver=ode_solver,
        phase_dynamics=phase_dynamics,
        expand_dynamics=ode_solver_orig != OdeSolver.IRK,
    )
    tak = time.time()
    sol = ocp.solve()
    tok = time.time()

    # Check constraints
    g = np.array(sol.constraints)
    npt.assert_equal(g.shape, (186, 1))
    npt.assert_almost_equal(g, np.zeros((186, 1)))

    # Check some of the results
    states = sol.decision_states(to_merge=SolutionMerge.NODES)
    controls = sol.decision_controls(to_merge=SolutionMerge.NODES)
    q, qdot, tau = states["q"], states["qdot"], controls["tau"]

    # initial and final position
    npt.assert_almost_equal(q[:, 0], np.array((1, 0, 0)))
    npt.assert_almost_equal(q[:, -1], np.array((2, 0, 1.57)))
    # initial and final velocities
    npt.assert_almost_equal(qdot[:, 0], np.array((0, 0, 0)))
    npt.assert_almost_equal(qdot[:, -1], np.array((0, 0, 0)))

    if isinstance(ode_solver, OdeSolver.IRK):
        # Check objective function value
        f = np.array(sol.cost)
        npt.assert_equal(f.shape, (1, 1))
        npt.assert_almost_equal(f[0, 0], 19767.53312569523)

        # initial and final controls
        npt.assert_almost_equal(tau[:, 0], np.array((1.4516129, 9.81, 2.27903226)))
        npt.assert_almost_equal(tau[:, -1], np.array((-1.45161291, 9.81, -2.27903226)))

        # detailed cost values
        npt.assert_almost_equal(sol.detailed_cost[0]["cost_value_weighted"], 19767.533125695227)
    else:
        # Check objective function value
        f = np.array(sol.cost)
        npt.assert_equal(f.shape, (1, 1))
        npt.assert_almost_equal(f[0, 0], 19767.533125695223)

        npt.assert_almost_equal(tau[:, 0], np.array((1.4516128810214546, 9.81, 2.2790322540381487)))
        npt.assert_almost_equal(tau[:, -1], np.array((-1.4516128810214546, 9.81, -2.2790322540381487)))

        # detailed cost values
        npt.assert_almost_equal(sol.detailed_cost[0]["cost_value_weighted"], 19767.533125695227)

    # Execution times
    building_duration = tak - tik
    solving_duration = tok - tak

    time.sleep(0.1)  # Avoiding delay in memory (re)allocation
    mem_after = tracemalloc.take_snapshot()
    top_stats = mem_after.compare_to(mem_before, "lineno")
    mem_used = sum(stat.size_diff for stat in top_stats)
    tracemalloc.stop()

    global test_memory
    test_memory[f"custom_constraint_track_markers-{ode_solver}-{phase_dynamics}"] = [
        building_duration,
        solving_duration,
        mem_used,
    ]


@pytest.mark.parametrize("phase_dynamics", [PhaseDynamics.SHARED_DURING_THE_PHASE, PhaseDynamics.ONE_PER_NODE])
@pytest.mark.parametrize("random_init", [True, False])
@pytest.mark.parametrize("interpolation", [*InterpolationType])
@pytest.mark.parametrize("ode_solver", [OdeSolver.COLLOCATION])
def test_initial_guesses(ode_solver, interpolation, random_init, phase_dynamics):
    from bioptim.examples.getting_started import custom_initial_guess as ocp_module

    gc.collect()  # Force garbage collection
    time.sleep(0.1)  # Avoiding delay in memory (re)allocation
    tracemalloc.start()  # Start memory tracking
    mem_before = tracemalloc.take_snapshot()

    tik = time.time()  # Time before starting to build the problem

    bioptim_folder = TestUtils.module_folder(ocp_module)

    ode_solver = ode_solver()

    np.random.seed(42)

    if interpolation == InterpolationType.ALL_POINTS and ode_solver.is_direct_shooting:
        with pytest.raises(ValueError, match="InterpolationType.ALL_POINTS must only be used with direct collocation"):
            _ = ocp_module.prepare_ocp(
                biorbd_model_path=bioptim_folder + "/models/cube.bioMod",
                final_time=1,
                n_shooting=5,
                random_init=random_init,
                initial_guess=interpolation,
                ode_solver=ode_solver,
                phase_dynamics=phase_dynamics,
                expand_dynamics=True,
            )
        return

    ocp = ocp_module.prepare_ocp(
        biorbd_model_path=bioptim_folder + "/models/cube.bioMod",
        final_time=1,
        n_shooting=5,
        random_init=random_init,
        initial_guess=interpolation,
        ode_solver=ode_solver,
        phase_dynamics=phase_dynamics,
        expand_dynamics=True,
    )
    tak = time.time()
    sol = ocp.solve()
    tok = time.time()

    # Check objective function value
    f = np.array(sol.cost)
    npt.assert_equal(f.shape, (1, 1))
    npt.assert_almost_equal(f[0, 0], 13954.735)

    # Check constraints
    g = np.array(sol.constraints)
    if ode_solver.is_direct_collocation:
        npt.assert_equal(g.shape, (156, 1))
        npt.assert_almost_equal(g, np.zeros((156, 1)))
    else:
        npt.assert_equal(g.shape, (36, 1))
        npt.assert_almost_equal(g, np.zeros((36, 1)))

    # Check some of the results
    states = sol.decision_states(to_merge=SolutionMerge.NODES)
    controls = sol.decision_controls(to_merge=SolutionMerge.NODES)
    q, qdot, tau = states["q"], states["qdot"], controls["tau"]

    # initial and final position
    npt.assert_almost_equal(q[:, 0], np.array([1, 0, 0]))
    npt.assert_almost_equal(q[:, -1], np.array([2, 0, 1.57]))
    # initial and final velocities
    npt.assert_almost_equal(qdot[:, 0], np.array((0, 0, 0)))
    npt.assert_almost_equal(qdot[:, -1], np.array((0, 0, 0)))
    # initial and final controls
    npt.assert_almost_equal(tau[:, 0], np.array([5.0, 9.81, 7.85]))
    npt.assert_almost_equal(tau[:, -1], np.array([-5.0, 9.81, -7.85]))

    # simulate
    TestUtils.simulate(sol)

    npt.assert_almost_equal(sol.detailed_cost[0]["cost_value_weighted"], 13954.735000000004)

    # Execution times
    building_duration = tak - tik
    solving_duration = tok - tak

    time.sleep(0.1)  # Avoiding delay in memory (re)allocation
    mem_after = tracemalloc.take_snapshot()
    top_stats = mem_after.compare_to(mem_before, "lineno")
    mem_used = sum(stat.size_diff for stat in top_stats)
    tracemalloc.stop()

    global test_memory
    test_memory[f"initial_guesses-{ode_solver}-{interpolation}-{random_init}-{phase_dynamics}"] = [
        building_duration,
        solving_duration,
        mem_used,
    ]


@pytest.mark.parametrize("phase_dynamics", [PhaseDynamics.SHARED_DURING_THE_PHASE, PhaseDynamics.ONE_PER_NODE])
@pytest.mark.parametrize("ode_solver", [OdeSolver.RK4, OdeSolver.RK8, OdeSolver.IRK])
def test_cyclic_objective(ode_solver, phase_dynamics):
    from bioptim.examples.getting_started import example_cyclic_movement as ocp_module

    gc.collect()  # Force garbage collection
    time.sleep(0.1)  # Avoiding delay in memory (re)allocation
    tracemalloc.start()  # Start memory tracking
    mem_before = tracemalloc.take_snapshot()

    tik = time.time()  # Time before starting to build the problem

    bioptim_folder = TestUtils.module_folder(ocp_module)

    ode_solver_orig = ode_solver
    ode_solver = ode_solver()

    np.random.seed(42)
    ocp = ocp_module.prepare_ocp(
        biorbd_model_path=bioptim_folder + "/models/cube.bioMod",
        final_time=1,
        n_shooting=10,
        loop_from_constraint=False,
        ode_solver=ode_solver,
        phase_dynamics=phase_dynamics,
        expand_dynamics=ode_solver_orig != OdeSolver.IRK,
    )
    tak = time.time()
    sol = ocp.solve()
    tok = time.time()

    # Check objective function value
    f = np.array(sol.cost)
    npt.assert_equal(f.shape, (1, 1))
    npt.assert_almost_equal(f[0, 0], 56851.88181545)

    # Check constraints
    g = np.array(sol.constraints)
    npt.assert_equal(g.shape, (67, 1))
    npt.assert_almost_equal(g, np.zeros((67, 1)))

    # Check some of the results
    states = sol.decision_states(to_merge=SolutionMerge.NODES)
    controls = sol.decision_controls(to_merge=SolutionMerge.NODES)
    q, qdot, tau = states["q"], states["qdot"], controls["tau"]

    # initial and final position
    npt.assert_almost_equal(q[:, 0], np.array([1.60205103, -0.01069317, 0.62477988]))
    npt.assert_almost_equal(q[:, -1], np.array([1, 0, 1.57]))
    # initial and final velocities
    npt.assert_almost_equal(qdot[:, 0], np.array((0.12902365, 0.09340155, -0.20256713)))
    npt.assert_almost_equal(qdot[:, -1], np.array((0, 0, 0)))
    # initial and final controls
    npt.assert_almost_equal(tau[:, 0], np.array([9.89210954, 9.39362112, -15.53061197]))
    npt.assert_almost_equal(tau[:, -1], np.array([17.16370432, 9.78643138, -26.94701577]))

    # simulate
    TestUtils.simulate(sol)

    # detailed cost values
    npt.assert_almost_equal(sol.detailed_cost[0]["cost_value_weighted"], 13224.252515047212)

    # Execution times
    building_duration = tak - tik
    solving_duration = tok - tak

    time.sleep(0.1)  # Avoiding delay in memory (re)allocation
    mem_after = tracemalloc.take_snapshot()
    top_stats = mem_after.compare_to(mem_before, "lineno")
    mem_used = sum(stat.size_diff for stat in top_stats)
    tracemalloc.stop()

    global test_memory
    test_memory[f"cyclic_objective-{ode_solver}-{phase_dynamics}"] = [building_duration, solving_duration, mem_used]


@pytest.mark.parametrize("phase_dynamics", [PhaseDynamics.SHARED_DURING_THE_PHASE, PhaseDynamics.ONE_PER_NODE])
@pytest.mark.parametrize("ode_solver", [OdeSolver.RK4, OdeSolver.RK8, OdeSolver.IRK])
def test_cyclic_constraint(ode_solver, phase_dynamics):
    from bioptim.examples.getting_started import example_cyclic_movement as ocp_module

    gc.collect()  # Force garbage collection
    time.sleep(0.1)  # Avoiding delay in memory (re)allocation
    tracemalloc.start()  # Start memory tracking
    mem_before = tracemalloc.take_snapshot()

    tik = time.time()  # Time before starting to build the problem

    bioptim_folder = TestUtils.module_folder(ocp_module)

    ode_solver_orig = ode_solver
    ode_solver = ode_solver()

    np.random.seed(42)
    ocp = ocp_module.prepare_ocp(
        biorbd_model_path=bioptim_folder + "/models/cube.bioMod",
        final_time=1,
        n_shooting=10,
        loop_from_constraint=True,
        ode_solver=ode_solver,
        phase_dynamics=phase_dynamics,
        expand_dynamics=ode_solver_orig != OdeSolver.IRK,
    )
    tak = time.time()
    sol = ocp.solve()
    tok = time.time()

    # Check objective function value
    f = np.array(sol.cost)
    npt.assert_equal(f.shape, (1, 1))
    npt.assert_almost_equal(f[0, 0], 78921.61000000016)

    # Check constraints
    g = np.array(sol.constraints)
    npt.assert_equal(g.shape, (73, 1))
    npt.assert_almost_equal(g, np.zeros((73, 1)))

    # Check some of the results
    states = sol.decision_states(to_merge=SolutionMerge.NODES)
    controls = sol.decision_controls(to_merge=SolutionMerge.NODES)
    q, qdot, tau = states["q"], states["qdot"], controls["tau"]

    # initial and final position
    npt.assert_almost_equal(q[:, 0], np.array([1, 0, 1.57]))
    npt.assert_almost_equal(q[:, -1], np.array([1, 0, 1.57]))
    # initial and final velocities
    npt.assert_almost_equal(qdot[:, 0], np.array((0, 0, 0)))
    npt.assert_almost_equal(qdot[:, -1], np.array((0, 0, 0)))
    # initial and final controls
    npt.assert_almost_equal(tau[:, 0], np.array([20.0, 9.81, -31.4]))
    npt.assert_almost_equal(tau[:, -1], np.array([20.0, 9.81, -31.4]))

    # simulate
    TestUtils.simulate(sol)

    # detailed cost values
    npt.assert_almost_equal(sol.detailed_cost[0]["cost_value_weighted"], 78921.61000000013)

    # Execution times
    building_duration = tak - tik
    solving_duration = tok - tak

    time.sleep(0.1)  # Avoiding delay in memory (re)allocation
    mem_after = tracemalloc.take_snapshot()
    top_stats = mem_after.compare_to(mem_before, "lineno")
    mem_used = sum(stat.size_diff for stat in top_stats)
    tracemalloc.stop()

    global test_memory
    test_memory[f"cyclic_constraint-{ode_solver}-{phase_dynamics}"] = [building_duration, solving_duration, mem_used]


@pytest.mark.parametrize("phase_dynamics", [PhaseDynamics.SHARED_DURING_THE_PHASE, PhaseDynamics.ONE_PER_NODE])
@pytest.mark.parametrize("ode_solver", [OdeSolver.RK4, OdeSolver.RK8, OdeSolver.IRK])
def test_phase_transitions(ode_solver, phase_dynamics):
    from bioptim.examples.getting_started import custom_phase_transitions as ocp_module

    gc.collect()  # Force garbage collection
    time.sleep(0.1)  # Avoiding delay in memory (re)allocation
    tracemalloc.start()  # Start memory tracking
    mem_before = tracemalloc.take_snapshot()

    tik = time.time()  # Time before starting to build the problem

    # For reducing time phase_dynamics=PhaseDynamics.ONE_PER_NODE is skipped for redundant tests
    if phase_dynamics == PhaseDynamics.ONE_PER_NODE and ode_solver == OdeSolver.RK8:
        return

    bioptim_folder = TestUtils.module_folder(ocp_module)

    ocp = ocp_module.prepare_ocp(
        biorbd_model_path=bioptim_folder + "/models/cube.bioMod",
        ode_solver=ode_solver(),
        phase_dynamics=phase_dynamics,
        expand_dynamics=ode_solver != OdeSolver.IRK,
    )
    tak = time.time()
    sol = ocp.solve()
    tok = time.time()

    # Check objective function value
    f = np.array(sol.cost)
    npt.assert_equal(f.shape, (1, 1))
    npt.assert_almost_equal(f[0, 0], 109443.6239236211)

    # Check constraints
    g = np.array(sol.constraints)
    npt.assert_equal(g.shape, (516, 1))
    npt.assert_almost_equal(g, np.zeros((516, 1)))

    # Check some of the results
    states = sol.decision_states(to_merge=SolutionMerge.NODES)
    controls = sol.decision_controls(to_merge=SolutionMerge.NODES)

    # initial and final position
    npt.assert_almost_equal(states[0]["q"][:, 0], np.array((1, 0, 0)))
    npt.assert_almost_equal(states[-1]["q"][:, -1], np.array((1, 0, 0)))
    # initial and final velocities
    npt.assert_almost_equal(states[0]["qdot"][:, 0], np.array((0, 0, 0)))
    npt.assert_almost_equal(states[-1]["qdot"][:, -1], np.array((0, 0, 0)))

    # cyclic continuity (between phase 3 and phase 0)
    npt.assert_almost_equal(states[-1]["q"][:, -1], states[0]["q"][:, 0])

    # Continuity between phase 0 and phase 1
    npt.assert_almost_equal(states[0]["q"][:, -1], states[1]["q"][:, 0])

    # initial and final controls
    npt.assert_almost_equal(controls[0]["tau"][:, 0], np.array((0.73170732, 12.71705188, -0.0928732)))
    npt.assert_almost_equal(controls[-1]["tau"][:, -1], np.array((0.11614402, 8.70686126, 1.05599166)))

    # simulate
    with pytest.raises(
        RuntimeError,
        match=re.escape(
            "Phase transition must have the same number of states (3) when integrating with Shooting.SINGLE. "
            "If it is not possible, please integrate with Shooting.SINGLE_DISCONTINUOUS_PHASE."
        ),
    ):
        TestUtils.simulate(sol)

    # detailed cost values
    npt.assert_almost_equal(sol.detailed_cost[0]["cost_value_weighted"], 14769.760808687663)
    npt.assert_almost_equal(sol.detailed_cost[1]["cost_value_weighted"], 38218.35341602849)
    npt.assert_almost_equal(sol.detailed_cost[2]["cost_value_weighted"], 34514.48724963841)
    npt.assert_almost_equal(sol.detailed_cost[3]["cost_value_weighted"], 21941.02244926652)

    # Execution times
    building_duration = tak - tik
    solving_duration = tok - tak

    time.sleep(0.1)  # Avoiding delay in memory (re)allocation
    mem_after = tracemalloc.take_snapshot()
    top_stats = mem_after.compare_to(mem_before, "lineno")
    mem_used = sum(stat.size_diff for stat in top_stats)
    tracemalloc.stop()

    global test_memory
    test_memory[f"phase_transition-{ode_solver}-{phase_dynamics}"] = [building_duration, solving_duration, mem_used]


@pytest.mark.parametrize("phase_dynamics", [PhaseDynamics.SHARED_DURING_THE_PHASE, PhaseDynamics.ONE_PER_NODE])
@pytest.mark.parametrize("ode_solver", [OdeSolver.RK4, OdeSolver.RK8, OdeSolver.COLLOCATION])  # OdeSolver.IRK
def test_parameter_optimization(ode_solver, phase_dynamics):
    return  # TODO: Fix parameter scaling :(
    # For reducing time phase_dynamics == PhaseDynamics.ONE_PER_NODE is skipped for redundant tests
    if phase_dynamics == PhaseDynamics.ONE_PER_NODE and ode_solver in (OdeSolver.RK8, OdeSolver.COLLOCATION):
        return

    bioptim_folder = TestUtils.module_folder(ocp_module)

    ode_solver_orig = ode_solver
    ode_solver = ode_solver()
    ocp = ocp_module.prepare_ocp(
        biorbd_model_path=bioptim_folder + "/models/pendulum.bioMod",
        final_time=1,
        n_shooting=20,
        optim_gravity=True,
        optim_mass=False,
        min_g=np.array([-1, -1, -10]),
        max_g=np.array([1, 1, -5]),
        min_m=10,
        max_m=30,
        target_g=np.array([0, 0, -9.81]),
        target_m=20,
        ode_solver=ode_solver,
        phase_dynamics=phase_dynamics,
        expand_dynamics=ode_solver_orig != OdeSolver.IRK,
    )
    tak = time.time()
    sol = ocp.solve()
    tok = time.time()

    # Check some of the results
    states = sol.decision_states(to_merge=SolutionMerge.NODES)
    controls = sol.decision_controls(to_merge=SolutionMerge.NODES)
    q, qdot, tau = states["q"], states["qdot"], controls["tau"]
    gravity = sol.parameters["gravity_xyz"]

    # initial and final position
    npt.assert_almost_equal(q[:, 0], np.array((0, 0)))
    npt.assert_almost_equal(q[:, -1], np.array((0, 3.14)))

    # initial and final velocities
    npt.assert_almost_equal(qdot[:, 0], np.array((0, 0)))
    npt.assert_almost_equal(qdot[:, -1], np.array((0, 0)))

    # Check objective and constraints function value
    f = np.array(sol.cost)
    g = np.array(sol.constraints)
    npt.assert_equal(f.shape, (1, 1))

    if isinstance(ode_solver, OdeSolver.RK4):
        npt.assert_equal(g.shape, (80, 1))
        npt.assert_almost_equal(g, np.zeros((80, 1)), decimal=6)

        npt.assert_almost_equal(f[0, 0], 55.29552160879171, decimal=6)

        # initial and final controls
        npt.assert_almost_equal(tau[:, 0], np.array((7.08951794, 0.0)))
        npt.assert_almost_equal(tau[:, -1], np.array((-15.21533398, 0.0)))

        # gravity parameter
        npt.assert_almost_equal(gravity, np.array([[0, 4.95762449e-03, -9.93171691e00]]).T)

        # detailed cost values
        cost_values_all = np.sum(cost["cost_value_weighted"] for cost in sol.detailed_cost)
        npt.assert_almost_equal(cost_values_all, f[0, 0])

    elif isinstance(ode_solver, OdeSolver.RK8):
        npt.assert_equal(g.shape, (80, 1))
        npt.assert_almost_equal(g, np.zeros((80, 1)), decimal=6)

        npt.assert_almost_equal(f[0, 0], 49.828261340026486, decimal=6)

        # initial and final controls
        npt.assert_almost_equal(tau[:, 0], np.array((5.82740495, 0.0)))
        npt.assert_almost_equal(tau[:, -1], np.array((-13.06649769, 0.0)))

        # gravity parameter
        npt.assert_almost_equal(gravity, np.array([[0, 5.19787253e-03, -9.84722491e00]]).T)

        # detailed cost values
        cost_values_all = np.sum(sol.detailed_cost[i]["cost_value_weighted"] for i in range(len(sol.detailed_cost)))
        npt.assert_almost_equal(cost_values_all, f[0, 0])

    else:
        npt.assert_equal(g.shape, (400, 1))
        npt.assert_almost_equal(g, np.zeros((400, 1)), decimal=6)

        npt.assert_almost_equal(f[0, 0], 100.59286910162214, decimal=6)

        # initial and final controls
        npt.assert_almost_equal(tau[:, 0], np.array((-0.23081842, 0.0)))
        npt.assert_almost_equal(tau[:, -1], np.array((-26.01316438, 0.0)))

        # gravity parameter
        npt.assert_almost_equal(gravity, np.array([[0, 6.82939855e-03, -1.00000000e01]]).T)

        # detailed cost values
        cost_values_all = np.sum(sol.detailed_cost[i]["cost_value_weighted"] for i in range(len(sol.detailed_cost)))
        npt.assert_almost_equal(cost_values_all, f[0, 0])

    # simulate
    TestUtils.simulate(sol, decimal_value=6)

    # Test warm starting
    TestUtils.assert_warm_start(ocp, sol)

    # Execution times
    building_duration = tak - tik
    solving_duration = tok - tak

    time.sleep(0.1)  # Avoiding delay in memory (re)allocation
    mem_after = tracemalloc.take_snapshot()
    top_stats = mem_after.compare_to(mem_before, "lineno")
    mem_used = sum(stat.size_diff for stat in top_stats)
    tracemalloc.stop()

    global test_memory
    test_memory[f"parameter_optimization-{ode_solver}-{phase_dynamics}"] = [
        building_duration,
        solving_duration,
        mem_used,
    ]


@pytest.mark.parametrize("phase_dynamics", [PhaseDynamics.SHARED_DURING_THE_PHASE, PhaseDynamics.ONE_PER_NODE])
@pytest.mark.parametrize("problem_type_custom", [True, False])
@pytest.mark.parametrize("ode_solver", [OdeSolver.RK4, OdeSolver.RK8, OdeSolver.IRK])
def test_custom_problem_type_and_dynamics(problem_type_custom, ode_solver, phase_dynamics):
    from bioptim.examples.getting_started import custom_dynamics as ocp_module

    gc.collect()  # Force garbage collection
    time.sleep(0.1)  # Avoiding delay in memory (re)allocation
    tracemalloc.start()  # Start memory tracking
    mem_before = tracemalloc.take_snapshot()

    tik = time.time()  # Time before starting to build the problem

    # For reducing time phase_dynamics == PhaseDynamics.ONE_PER_NODE is skipped for redundant tests
    if phase_dynamics == PhaseDynamics.ONE_PER_NODE and ode_solver == OdeSolver.RK8:
        return

    bioptim_folder = TestUtils.module_folder(ocp_module)

    ode_solver_orig = ode_solver
    ode_solver = ode_solver()

    ocp = ocp_module.prepare_ocp(
        biorbd_model_path=bioptim_folder + "/models/cube.bioMod",
        problem_type_custom=problem_type_custom,
        ode_solver=ode_solver,
        phase_dynamics=phase_dynamics,
        expand_dynamics=ode_solver_orig != OdeSolver.IRK,
    )
    tak = time.time()
    sol = ocp.solve()
    tok = time.time()

    # Check objective function value
    f = np.array(sol.cost)
    npt.assert_equal(f.shape, (1, 1))
    npt.assert_almost_equal(f[0, 0], 19767.5331257)

    # Check constraints
    g = np.array(sol.constraints)
    npt.assert_equal(g.shape, (186, 1))
    npt.assert_almost_equal(g, np.zeros((186, 1)))

    # Check some of the results
    states = sol.decision_states(to_merge=SolutionMerge.NODES)
    controls = sol.decision_controls(to_merge=SolutionMerge.NODES)
    q, qdot, tau = states["q"], states["qdot"], controls["tau"]

    # initial and final position
    npt.assert_almost_equal(q[:, 0], np.array((1, 0, 0)))
    npt.assert_almost_equal(q[:, -1], np.array((2, 0, 1.57)))

    # initial and final velocities
    npt.assert_almost_equal(qdot[:, 0], np.array((0, 0, 0)))
    npt.assert_almost_equal(qdot[:, -1], np.array((0, 0, 0)))

    # initial and final controls
    npt.assert_almost_equal(tau[:, 0], np.array((1.4516129, 9.81, 2.27903226)))
    npt.assert_almost_equal(tau[:, -1], np.array((-1.45161291, 9.81, -2.27903226)))

    # detailed cost values
    npt.assert_almost_equal(sol.detailed_cost[0]["cost_value_weighted"], 19767.533125695227)

    # Execution times
    building_duration = tak - tik
    solving_duration = tok - tak

    time.sleep(0.1)  # Avoiding delay in memory (re)allocation
    mem_after = tracemalloc.take_snapshot()
    top_stats = mem_after.compare_to(mem_before, "lineno")
    mem_used = sum(stat.size_diff for stat in top_stats)
    tracemalloc.stop()

    global test_memory
    test_memory[f"custom_dynamics-{ode_solver}-{problem_type_custom}-{phase_dynamics}"] = [
        building_duration,
        solving_duration,
        mem_used,
    ]


@pytest.mark.parametrize("ode_solver", [OdeSolver.RK4, OdeSolver.RK8, OdeSolver.IRK])
@pytest.mark.parametrize("phase_dynamics", [PhaseDynamics.SHARED_DURING_THE_PHASE, PhaseDynamics.ONE_PER_NODE])
@pytest.mark.parametrize("n_threads", [1, 2])
@pytest.mark.parametrize("use_sx", [True, False])
@pytest.mark.parametrize("use_point_of_applications", [True, False])
def test_example_external_forces(ode_solver, phase_dynamics, n_threads, use_sx, use_point_of_applications):
    from bioptim.examples.getting_started import example_external_forces as ocp_module

    gc.collect()  # Force garbage collection
    time.sleep(0.1)  # Avoiding delay in memory (re)allocation
    tracemalloc.start()  # Start memory tracking
    mem_before = tracemalloc.take_snapshot()

    tik = time.time()  # Time before starting to build the problem

    if use_sx and ode_solver == OdeSolver.IRK:
        return
    if n_threads == 2 and phase_dynamics == PhaseDynamics.ONE_PER_NODE:
        return

    bioptim_folder = TestUtils.module_folder(ocp_module)

    ode_solver_orig = ode_solver
    ode_solver = ode_solver()

    ocp = ocp_module.prepare_ocp(
        biorbd_model_path=bioptim_folder + "/models/cube_with_forces.bioMod",
        ode_solver=ode_solver,
        expand_dynamics=ode_solver_orig != OdeSolver.IRK,
        phase_dynamics=phase_dynamics,
        use_point_of_applications=use_point_of_applications,
        n_threads=n_threads,
        use_sx=use_sx,
    )
    tak = time.time()
    sol = ocp.solve()
    tok = time.time()

    if not use_point_of_applications:
        # Check objective function value
        f = np.array(sol.cost)
        npt.assert_equal(f.shape, (1, 1))
        npt.assert_almost_equal(f[0, 0], 7067.851604540213)

        # Check constraints
        g = np.array(sol.constraints)
        npt.assert_equal(g.shape, (246, 1))
        npt.assert_almost_equal(g, np.zeros((246, 1)))

        # Check some of the results
        states = sol.decision_states(to_merge=SolutionMerge.NODES)
        controls = sol.decision_controls(to_merge=SolutionMerge.NODES)
        q, qdot, tau = states["q"], states["qdot"], controls["tau"]

        # initial and final controls
        npt.assert_almost_equal(tau[:, 0], np.array([2.0377671e-09, 6.9841937e00, 4.3690494e-19, 0]))
        npt.assert_almost_equal(tau[:, 10], np.array([-8.2313903e-10, 6.2433705e00, 1.5403878e-17, 0]))
        npt.assert_almost_equal(tau[:, 20], np.array([-6.7256342e-10, 5.5025474e00, 1.3602434e-17, 0]))
        npt.assert_almost_equal(tau[:, -1], np.array([2.0377715e-09, 4.8358065e00, 3.7533411e-19, 0]))

        if isinstance(ode_solver, OdeSolver.IRK):
            # initial and final position
            npt.assert_almost_equal(q[:, 0], np.array((0, 0, 0, 0)), decimal=5)
            npt.assert_almost_equal(q[:, -1], np.array((0, 2, 0, 0)), decimal=5)

            # initial and final velocities
            npt.assert_almost_equal(qdot[:, 0], np.array((0, 0, 0, 0)), decimal=5)
            npt.assert_almost_equal(qdot[:, -1], np.array((0, 0, 0, 0)), decimal=5)

            # detailed cost values
            if n_threads == 1:
                npt.assert_almost_equal(sol.detailed_cost[0]["cost_value_weighted"], 7067.851604540213)
        else:
            # initial and final position
            npt.assert_almost_equal(q[:, 0], np.array([-4.6916756e-15, 6.9977394e-16, -1.6087563e-06, 0]), decimal=5)
            npt.assert_almost_equal(q[:, -1], np.array([-4.6917018e-15, 2.0000000e00, 1.6091612e-06, 0]), decimal=5)

            # initial and final velocities
            npt.assert_almost_equal(qdot[:, 0], np.array([0, 0, 1.60839825e-06, 0]), decimal=5)
            npt.assert_almost_equal(qdot[:, -1], np.array([0, 0, 1.6094277e-06, 0]), decimal=5)

            # detailed cost values
            if n_threads == 1:
                npt.assert_almost_equal(sol.detailed_cost[0]["cost_value_weighted"], 7067.851604540213)

    else:
        # Check objective function value
        f = np.array(sol.cost)
        npt.assert_equal(f.shape, (1, 1))
        npt.assert_almost_equal(f[0, 0], 7073.702785927464)

        # Check constraints
        g = np.array(sol.constraints)
        npt.assert_equal(g.shape, (246, 1))
        npt.assert_almost_equal(g, np.zeros((246, 1)))

        # Check some of the results
        states = sol.decision_states(to_merge=SolutionMerge.NODES)
        controls = sol.decision_controls(to_merge=SolutionMerge.NODES)
        q, qdot, tau = states["q"], states["qdot"], controls["tau"]

        # initial and final controls
        npt.assert_almost_equal(tau[:, 0], np.array([-0.18786284, 6.98419368, -0.15203139, 0.0]))
        npt.assert_almost_equal(tau[:, 10], np.array([0.06658482, 6.24337052, -0.15203139, 0.0]))
        npt.assert_almost_equal(tau[:, 20], np.array([0.04534891, 5.50254736, -0.15203139, 0.0]))
        npt.assert_almost_equal(tau[:, -1], np.array([-0.14707919, 4.83580652, -0.15203139, 0.0]))

        # initial and final position
        npt.assert_almost_equal(
            q[:, 0], np.array([-3.45394141e-15, 6.99773966e-16, -3.49050491e-02, 0.00000000e00]), decimal=5
        )
        npt.assert_almost_equal(
            q[:, -1], np.array([-3.94794954e-15, 2.00000000e00, 2.22536671e-02, 0.00000000e00]), decimal=5
        )

        # initial and final velocities
        npt.assert_almost_equal(qdot[:, 0], np.array([0, 0, 0, 0]), decimal=5)
        npt.assert_almost_equal(qdot[:, -1], np.array([0, 0, 0, 0]), decimal=5)

        # detailed cost values
        if n_threads == 1:
            npt.assert_almost_equal(sol.detailed_cost[0]["cost_value_weighted"], 7073.70278592746)

    # simulate
    TestUtils.simulate(sol)

    # Execution times
    building_duration = tak - tik
    solving_duration = tok - tak

    time.sleep(0.1)  # Avoiding delay in memory (re)allocation
    mem_after = tracemalloc.take_snapshot()
    top_stats = mem_after.compare_to(mem_before, "lineno")
    mem_used = sum(stat.size_diff for stat in top_stats)
    tracemalloc.stop()

    global test_memory
    test_memory[f"external_forces-{ode_solver}-{use_sx}-{n_threads}-{phase_dynamics}-{use_point_of_applications}"] = [
        building_duration,
        solving_duration,
        mem_used,
    ]


@pytest.mark.parametrize("phase_dynamics", [PhaseDynamics.SHARED_DURING_THE_PHASE, PhaseDynamics.ONE_PER_NODE])
@pytest.mark.parametrize("ode_solver_type", [OdeSolver.RK4, OdeSolver.RK8, OdeSolver.IRK, OdeSolver.COLLOCATION])
def test_example_multiphase(ode_solver_type, phase_dynamics):
    from bioptim.examples.getting_started import example_multiphase as ocp_module

    gc.collect()  # Force garbage collection
    time.sleep(0.1)  # Avoiding delay in memory (re)allocation
    tracemalloc.start()  # Start memory tracking
    mem_before = tracemalloc.take_snapshot()

    tik = time.time()  # Time before starting to build the problem

    # For reducing time phase_dynamics == PhaseDynamics.ONE_PER_NODE is skipped for redundant tests
    if phase_dynamics == PhaseDynamics.ONE_PER_NODE and ode_solver_type in [OdeSolver.RK8, OdeSolver.COLLOCATION]:
        return

    bioptim_folder = TestUtils.module_folder(ocp_module)

    ode_solver = ode_solver_type()
    ocp = ocp_module.prepare_ocp(
        biorbd_model_path=bioptim_folder + "/models/cube.bioMod",
        ode_solver=ode_solver,
        phase_dynamics=phase_dynamics,
        expand_dynamics=ode_solver_type != OdeSolver.IRK,
    )
    tak = time.time()
    sol = ocp.solve()
    tok = time.time()

    # Check objective function value
    f = np.array(sol.cost)
    npt.assert_equal(f.shape, (1, 1))
    npt.assert_almost_equal(f[0, 0], 106088.01707867868)

    # Check constraints
    g = np.array(sol.constraints)
    if ode_solver.is_direct_collocation:
        npt.assert_equal(g.shape, (2124, 1))
        npt.assert_almost_equal(g, np.zeros((2124, 1)))
    else:
        npt.assert_equal(g.shape, (444, 1))
        npt.assert_almost_equal(g, np.zeros((444, 1)))

    # Check some of the results
    states = sol.decision_states(to_merge=SolutionMerge.NODES)
    controls = sol.decision_controls(to_merge=SolutionMerge.NODES)

    # initial and final position
    npt.assert_almost_equal(states[0]["q"][:, 0], np.array((1, 0, 0)))
    npt.assert_almost_equal(states[0]["q"][:, -1], np.array((2, 0, 0.0078695)))
    npt.assert_almost_equal(states[1]["q"][:, 0], np.array((2, 0, 0.0078695)))
    npt.assert_almost_equal(states[1]["q"][:, -1], np.array((1, 0, 0)))
    npt.assert_almost_equal(states[2]["q"][:, 0], np.array((1, 0, 0)))
    npt.assert_almost_equal(states[2]["q"][:, -1], np.array((2, 0, 1.57)))

    # initial and final velocities
    npt.assert_almost_equal(states[0]["qdot"][:, 0], np.array((0, 0, 0)))
    npt.assert_almost_equal(states[0]["qdot"][:, -1], np.array((0, 0, 0)))
    npt.assert_almost_equal(states[1]["qdot"][:, 0], np.array((0, 0, 0)))
    npt.assert_almost_equal(states[1]["qdot"][:, -1], np.array((0, 0, 0)))
    npt.assert_almost_equal(states[2]["qdot"][:, 0], np.array((0, 0, 0)))
    npt.assert_almost_equal(states[2]["qdot"][:, -1], np.array((0, 0, 0)))

    # initial and final controls
    npt.assert_almost_equal(controls[0]["tau"][:, 0], np.array((1.42857142, 9.81, 0.01124212)))
    npt.assert_almost_equal(controls[0]["tau"][:, -1], np.array((-1.42857144, 9.81, -0.01124212)))
    npt.assert_almost_equal(controls[1]["tau"][:, 0], np.array((-0.22788183, 9.81, 0.01775688)))
    npt.assert_almost_equal(controls[1]["tau"][:, -1], np.array((0.2957136, 9.81, 0.285805)))
    npt.assert_almost_equal(controls[2]["tau"][:, 0], np.array((0.3078264, 9.81, 0.34001243)))
    npt.assert_almost_equal(controls[2]["tau"][:, -1], np.array((-0.36233407, 9.81, -0.58394606)))

    # simulate
    TestUtils.simulate(sol)

    # Test warm start
    if ode_solver_type == OdeSolver.COLLOCATION:
        # We don't have test value for this one
        return

    TestUtils.assert_warm_start(ocp, sol)

    # detailed cost values
    npt.assert_almost_equal(sol.detailed_cost[0]["cost_value_weighted"], 19397.605252449728)
    npt.assert_almost_equal(sol.detailed_cost[1]["cost_value_weighted"], 0.30851703399819436)
    npt.assert_almost_equal(sol.detailed_cost[2]["cost_value_weighted"], 48129.27750487157)
    npt.assert_almost_equal(sol.detailed_cost[3]["cost_value_weighted"], 38560.82580432337)

    # Execution times
    building_duration = tak - tik
    solving_duration = tok - tak

    time.sleep(0.1)  # Avoiding delay in memory (re)allocation
    mem_after = tracemalloc.take_snapshot()
    top_stats = mem_after.compare_to(mem_before, "lineno")
    mem_used = sum(stat.size_diff for stat in top_stats)
    tracemalloc.stop()

    global test_memory
    test_memory[f"multiphase-{ode_solver}-{phase_dynamics}"] = [building_duration, solving_duration, mem_used]


@pytest.mark.parametrize("expand_dynamics", [True, False])
@pytest.mark.parametrize("phase_dynamics", [PhaseDynamics.SHARED_DURING_THE_PHASE, PhaseDynamics.ONE_PER_NODE])
@pytest.mark.parametrize("ode_solver", [OdeSolver.RK4, OdeSolver.IRK])
def test_contact_forces_inequality_greater_than_constraint(ode_solver, phase_dynamics, expand_dynamics):
    from bioptim.examples.getting_started import example_inequality_constraint as ocp_module

    gc.collect()  # Force garbage collection
    time.sleep(0.1)  # Avoiding delay in memory (re)allocation
    tracemalloc.start()  # Start memory tracking
    mem_before = tracemalloc.take_snapshot()

    tik = time.time()  # Time before starting to build the problem

    bioptim_folder = TestUtils.module_folder(ocp_module)

    min_bound = 50

    if not expand_dynamics and ode_solver != OdeSolver.IRK:
        # There is no point testing that
        return
    if expand_dynamics == PhaseDynamics.SHARED_DURING_THE_PHASE and ode_solver == OdeSolver.IRK:
        with pytest.raises(RuntimeError):
            ocp_module.prepare_ocp(
                biorbd_model_path=bioptim_folder + "/models/2segments_4dof_2contacts.bioMod",
                phase_time=0.1,
                n_shooting=10,
                min_bound=min_bound,
                max_bound=np.inf,
                mu=0.2,
                ode_solver=ode_solver(),
                phase_dynamics=phase_dynamics,
                expand_dynamics=expand_dynamics,
            )
        return

    ocp = ocp_module.prepare_ocp(
        biorbd_model_path=bioptim_folder + "/models/2segments_4dof_2contacts.bioMod",
        phase_time=0.1,
        n_shooting=10,
        min_bound=min_bound,
        max_bound=np.inf,
        mu=0.2,
        ode_solver=ode_solver(),
        phase_dynamics=phase_dynamics,
        expand_dynamics=expand_dynamics,
    )
    tak = time.time()
    sol = ocp.solve()
    tok = time.time()

    # Check objective function value
    f = np.array(sol.cost)
    npt.assert_equal(f.shape, (1, 1))
    npt.assert_almost_equal(f[0, 0], 0.19216241950659246)

    # Check constraints
    g = np.array(sol.constraints)
    npt.assert_equal(g.shape, (120, 1))
    npt.assert_almost_equal(g[:80], np.zeros((80, 1)))
    npt.assert_array_less(-g[80:100], -min_bound)

    # Check some of the results
    states = sol.decision_states(to_merge=SolutionMerge.NODES)
    controls = sol.decision_controls(to_merge=SolutionMerge.NODES)
    q, qdot, tau = states["q"], states["qdot"], controls["tau"]

    # initial and final position
    npt.assert_almost_equal(q[:, 0], np.array((0.0, 0.0, -0.75, 0.75)))
    npt.assert_almost_equal(q[:, -1], np.array((-0.027221, 0.02358599, -0.67794882, 0.67794882)))
    # initial and final velocities
    npt.assert_almost_equal(qdot[:, 0], np.array((0, 0, 0, 0)))
    npt.assert_almost_equal(qdot[:, -1], np.array((-0.53979971, 0.43468705, 1.38612634, -1.38612634)))
    # initial and final controls
    npt.assert_almost_equal(tau[:, 0], np.array((-33.50557304)))
    npt.assert_almost_equal(tau[:, -1], np.array((-29.43209257)))

    # simulate
    TestUtils.simulate(sol)

    # detailed cost values
    npt.assert_almost_equal(sol.detailed_cost[0]["cost_value_weighted"], 0.19216241950659244)

    # Execution times
    building_duration = tak - tik
    solving_duration = tok - tak

    time.sleep(0.1)  # Avoiding delay in memory (re)allocation
    mem_after = tracemalloc.take_snapshot()
    top_stats = mem_after.compare_to(mem_before, "lineno")
    mem_used = sum(stat.size_diff for stat in top_stats)
    tracemalloc.stop()

    global test_memory
    test_memory[f"contact_forces_greater_than_constraint-{ode_solver}-{phase_dynamics}-{expand_dynamics}"] = [
        building_duration,
        solving_duration,
        mem_used,
    ]


@pytest.mark.parametrize("ode_solver", [OdeSolver.RK4, OdeSolver.IRK])
def test_contact_forces_inequality_lesser_than_constraint(ode_solver):
    from bioptim.examples.getting_started import example_inequality_constraint as ocp_module

    bioptim_folder = TestUtils.module_folder(ocp_module)

    max_bound = 75
    ocp = ocp_module.prepare_ocp(
        biorbd_model_path=bioptim_folder + "/models/2segments_4dof_2contacts.bioMod",
        phase_time=0.1,
        n_shooting=10,
        min_bound=-np.inf,
        max_bound=max_bound,
        mu=0.2,
        ode_solver=ode_solver(),
        expand_dynamics=ode_solver != OdeSolver.IRK,
    )
    sol = ocp.solve()

    # Check objective function value
    f = np.array(sol.cost)
    npt.assert_equal(f.shape, (1, 1))
    npt.assert_almost_equal(f[0, 0], 0.2005516965424669)

    # Check constraints
    g = np.array(sol.constraints)
    npt.assert_equal(g.shape, (120, 1))
    npt.assert_almost_equal(g[:80], np.zeros((80, 1)))
    npt.assert_array_less(g[80:100], max_bound)

    # Check some of the results
    states = sol.decision_states(to_merge=SolutionMerge.NODES)
    controls = sol.decision_controls(to_merge=SolutionMerge.NODES)
    q, qdot, tau = states["q"], states["qdot"], controls["tau"]

    npt.assert_almost_equal(q[:, 0], np.array((0.0, 0.0, -0.75, 0.75)))
    npt.assert_almost_equal(q[:, -1], np.array((-0.00902682, 0.00820596, -0.72560094, 0.72560094)))

    # initial and final velocities
    npt.assert_almost_equal(qdot[:, 0], np.array((0, 0, 0, 0)))
    npt.assert_almost_equal(qdot[:, -1], np.array((-0.18616011, 0.16512913, 0.49768751, -0.49768751)))
    # initial and final controls
    npt.assert_almost_equal(tau[:, 0], np.array((-24.36593641)))
    npt.assert_almost_equal(tau[:, -1], np.array((-24.36125297)))

    # simulate
    TestUtils.simulate(sol)

    # detailed cost values
    npt.assert_almost_equal(sol.detailed_cost[0]["cost_value_weighted"], 0.2005516965424669)


@pytest.mark.parametrize("phase_dynamics", [PhaseDynamics.SHARED_DURING_THE_PHASE, PhaseDynamics.ONE_PER_NODE])
@pytest.mark.parametrize("ode_solver", [OdeSolver.RK4, OdeSolver.RK8])  # use_SX and IRK are not compatible
def test_multinode_objective(ode_solver, phase_dynamics):
    from bioptim.examples.getting_started import example_multinode_objective as ocp_module

    gc.collect()  # Force garbage collection
    time.sleep(0.1)  # Avoiding delay in memory (re)allocation
    tracemalloc.start()  # Start memory tracking
    mem_before = tracemalloc.take_snapshot()

    tik = time.time()  # Time before starting to build the problem

    bioptim_folder = TestUtils.module_folder(ocp_module)

    ode_solver = ode_solver()

    n_shooting = 20
    if phase_dynamics == PhaseDynamics.SHARED_DURING_THE_PHASE:
        with pytest.raises(
            ValueError,
            match=(
                "Valid values for setting the cx is 0, 1 or 2. If you reach this error message, "
                "you probably tried to add more penalties than available in a multinode constraint. "
                "You can try to split the constraints into more penalties or use "
                "phase_dynamics=PhaseDynamics.ONE_PER_NODE"
            ),
        ):
            ocp = ocp_module.prepare_ocp(
                biorbd_model_path=bioptim_folder + "/models/pendulum.bioMod",
                n_shooting=n_shooting,
                final_time=1,
                ode_solver=ode_solver,
                phase_dynamics=phase_dynamics,
                expand_dynamics=True,
            )
        return

    ocp = ocp_module.prepare_ocp(
        biorbd_model_path=bioptim_folder + "/models/pendulum.bioMod",
        n_shooting=n_shooting,
        final_time=1,
        ode_solver=ode_solver,
        phase_dynamics=phase_dynamics,
        expand_dynamics=True,
    )
    tak = time.time()
    sol = ocp.solve()
    tok = time.time()
    sol.print_cost()

    # Check some of the results
    states = sol.decision_states(to_merge=SolutionMerge.NODES)
    controls = sol.decision_controls(to_merge=SolutionMerge.NODES)

    # initial and final position
    npt.assert_almost_equal(states["q"][:, 0], np.array([0.0, 0.0]))
    npt.assert_almost_equal(states["q"][:, -1], np.array([0.0, 3.14]))
    # initial and final velocities
    npt.assert_almost_equal(states["qdot"][:, 0], np.array([0.0, 0.0]))
    npt.assert_almost_equal(states["qdot"][:, -1], np.array([0.0, 0.0]))

    if isinstance(ode_solver, OdeSolver.RK4):
        # Check objective function value
        f = np.array(sol.cost)
        npt.assert_equal(f.shape, (1, 1))
        npt.assert_almost_equal(f[0, 0], 488.05375155958615)

        # Check constraints
        g = np.array(sol.constraints)
        npt.assert_equal(g.shape, (80, 1))
        npt.assert_almost_equal(g, np.zeros((80, 1)))

        # initial and final controls
        npt.assert_almost_equal(controls["tau"][:, 0], np.array([6.49295131, 0.0]))
        npt.assert_almost_equal(controls["tau"][:, -1], np.array([-14.26800861, 0.0]))

    elif isinstance(ode_solver, OdeSolver.RK8):
        # Check objective function value
        f = np.array(sol.cost)
        npt.assert_equal(f.shape, (1, 1))
        npt.assert_almost_equal(f[0, 0], 475.44403901331214)

        # Check constraints
        g = np.array(sol.constraints)
        npt.assert_equal(g.shape, (80, 1))
        npt.assert_almost_equal(g, np.zeros((80, 1)))

        # initial and final controls
        npt.assert_almost_equal(controls["tau"][:, 0], np.array([5.84195684, 0.0]))
        npt.assert_almost_equal(controls["tau"][:, -1], np.array([-13.1269555, 0.0]))

    # Check that the output is what we expect
    weight = 10
    target = []
    fun = ocp.nlp[0].J_internal[0].weighted_function
    dt = sol.t_span()[0][-1]
    t_out = []
    x_out = np.ndarray((0, 1))
    u_out = np.ndarray((0, 1))
    p_out = []
    a_out = []
    d_out = []
    for i in range(n_shooting):
        x_out = np.vstack((x_out, np.concatenate([states[key][:, i] for key in states.keys()])[:, np.newaxis]))
        if i == n_shooting:
            u_out = np.vstack((u_out, []))
        else:
            u_out = np.vstack((u_out, np.concatenate([controls[key][:, i] for key in controls.keys()])[:, np.newaxis]))

    # Note that dt=1, because the multi-node objectives are treated as mayer terms
    out = fun[0](t_out, dt, x_out, u_out, p_out, a_out, d_out, weight, target)
    out_expected = sum2(sum1(controls["tau"] ** 2)) * dt * weight
    npt.assert_almost_equal(out, out_expected)

    # Execution times
    building_duration = tak - tik
    solving_duration = tok - tak

    time.sleep(0.1)  # Avoiding delay in memory (re)allocation
    mem_after = tracemalloc.take_snapshot()
    top_stats = mem_after.compare_to(mem_before, "lineno")
    mem_used = sum(stat.size_diff for stat in top_stats)
    tracemalloc.stop()

    global test_memory
    test_memory[f"multinode_objective-{ode_solver}-{phase_dynamics}"] = [building_duration, solving_duration, mem_used]


@pytest.mark.parametrize("node", [*Node, 0, 3])
def test_multinode_constraints_wrong_nodes(node):
    multinode_constraints = MultinodeConstraintList()

    if node in (Node.START, Node.MID, Node.PENULTIMATE, Node.END) or isinstance(node, int):
        multinode_constraints.add(
            MultinodeConstraintFcn.STATES_EQUALITY, nodes_phase=(0, 0), nodes=(Node.START, node), key="all"
        )
        with pytest.raises(ValueError, match=re.escape("Each of the nodes must have a corresponding nodes_phase")):
            multinode_constraints.add(
                MultinodeConstraintFcn.STATES_EQUALITY, nodes_phase=(0,), nodes=(Node.START, node), key="all"
            )
    else:
        with pytest.raises(
            ValueError,
            match=re.escape(
                "Multinode penalties only works with Node.START, Node.MID, Node.PENULTIMATE, "
                "Node.END or a node index (int)."
            ),
        ):
            multinode_constraints.add(
                MultinodeConstraintFcn.STATES_EQUALITY, nodes_phase=(0, 0), nodes=(Node.START, node), key="all"
            )


@pytest.mark.parametrize("phase_dynamics", [PhaseDynamics.SHARED_DURING_THE_PHASE, PhaseDynamics.ONE_PER_NODE])
@pytest.mark.parametrize("too_much_constraints", [True, False])
@pytest.mark.parametrize("ode_solver", [OdeSolver.RK4, OdeSolver.IRK])
def test_multinode_constraints_too_much_constraints(ode_solver, too_much_constraints, phase_dynamics):
    from bioptim.examples.getting_started import example_multinode_constraints as ocp_module

    bioptim_folder = TestUtils.module_folder(ocp_module)

    ode_solver_obj = ode_solver
    ode_solver = ode_solver()
    if phase_dynamics == PhaseDynamics.SHARED_DURING_THE_PHASE and too_much_constraints:
        with pytest.raises(
            ValueError,
            match="Valid values for setting the cx is 0, 1 or 2. If you reach this error message, you probably tried to "
            "add more penalties than available in a multinode constraint. You can try to split the constraints "
            "into more penalties or use phase_dynamics=PhaseDynamics.ONE_PER_NODE",
        ):
            ocp_module.prepare_ocp(
                biorbd_model_path=bioptim_folder + "/models/cube.bioMod",
                n_shootings=(8, 8, 8),
                ode_solver=ode_solver,
                phase_dynamics=phase_dynamics,
                with_too_much_constraints=too_much_constraints,
                expand_dynamics=ode_solver_obj != OdeSolver.IRK,
            )
    else:
        ocp_module.prepare_ocp(
            biorbd_model_path=bioptim_folder + "/models/cube.bioMod",
            n_shootings=(8, 8, 8),
            ode_solver=ode_solver,
            phase_dynamics=phase_dynamics,
            with_too_much_constraints=too_much_constraints,
            expand_dynamics=ode_solver_obj != OdeSolver.IRK,
        )


@pytest.mark.parametrize("phase_dynamics", [PhaseDynamics.SHARED_DURING_THE_PHASE, PhaseDynamics.ONE_PER_NODE])
@pytest.mark.parametrize("ode_solver", [OdeSolver.RK4, OdeSolver.RK8, OdeSolver.IRK])
def test_multinode_constraints(ode_solver, phase_dynamics):
    from bioptim.examples.getting_started import example_multinode_constraints as ocp_module

    gc.collect()  # Force garbage collection
    time.sleep(0.1)  # Avoiding delay in memory (re)allocation
    tracemalloc.start()  # Start memory tracking
    mem_before = tracemalloc.take_snapshot()

    tik = time.time()  # Time before starting to build the problem

    # For reducing time phase_dynamics == PhaseDynamics.ONE_PER_NODE is skipped for redundant tests
    if phase_dynamics == PhaseDynamics.ONE_PER_NODE and ode_solver == OdeSolver.RK8:
        return

    bioptim_folder = TestUtils.module_folder(ocp_module)

    ode_solver_orig = ode_solver
    ode_solver = ode_solver()

    ocp = ocp_module.prepare_ocp(
        biorbd_model_path=bioptim_folder + "/models/cube.bioMod",
        n_shootings=(8, 10, 8),
        ode_solver=ode_solver,
        phase_dynamics=phase_dynamics,
        expand_dynamics=ode_solver_orig != OdeSolver.IRK,
    )
    tak = time.time()
    sol = ocp.solve()
    tok = time.time()
    sol.print_cost()

    # Check objective function value
    f = np.array(sol.cost)
    npt.assert_equal(f.shape, (1, 1))
    npt.assert_almost_equal(f[0, 0], 106577.60874445777)

    # Check constraints
    g = np.array(sol.constraints)
    npt.assert_equal(g.shape, (187, 1))
    npt.assert_almost_equal(g, np.zeros((187, 1)))

    # Check some of the results
    states = sol.decision_states(to_merge=SolutionMerge.NODES)
    controls = sol.decision_controls(to_merge=SolutionMerge.NODES)

    # initial and final position
    npt.assert_almost_equal(states[0]["q"][:, 0], np.array([1.0, 0.0, 0.0]))
    npt.assert_almost_equal(states[-1]["q"][:, -1], np.array([2.0, 0.0, 1.57]))
    # initial and final velocities
    npt.assert_almost_equal(states[0]["qdot"][:, 0], np.array([0.0, 0.0, 0.0]))
    npt.assert_almost_equal(states[-1]["qdot"][:, -1], np.array([0.0, 0.0, 0.0]))

    # equality Node.START phase 0 and 2
    npt.assert_almost_equal(states[0]["q"][:, 0], states[2]["q"][:, 0])

    # initial and final controls
    npt.assert_almost_equal(controls[0]["tau"][:, 0], np.array([1.32977862, 9.81, 0.0]))
    npt.assert_almost_equal(controls[-1]["tau"][:, -1], np.array([-1.2, 9.81, -1.884]))

    # Execution times
    building_duration = tak - tik
    solving_duration = tok - tak

    time.sleep(0.1)  # Avoiding delay in memory (re)allocation
    mem_after = tracemalloc.take_snapshot()
    top_stats = mem_after.compare_to(mem_before, "lineno")
    mem_used = sum(stat.size_diff for stat in top_stats)
    tracemalloc.stop()

    global test_memory
    test_memory[f"multinode_constraints-{ode_solver}-{phase_dynamics}"] = [
        building_duration,
        solving_duration,
        mem_used,
    ]


def test_multistart():
    from bioptim.examples.getting_started import example_multistart as ocp_module

    gc.collect()  # Force garbage collection
    time.sleep(0.1)  # Avoiding delay in memory (re)allocation
    tracemalloc.start()  # Start memory tracking
    mem_before = tracemalloc.take_snapshot()

    tik = time.time()  # Time before starting to build the problem

    bioptim_folder = TestUtils.module_folder(ocp_module)
    bio_model_path = [bioptim_folder + "/models/pendulum.bioMod"]
    final_time = [1]
    n_shooting = [5, 10]
    seed = [2, 1]
    combinatorial_parameters = {
        "bio_model_path": bio_model_path,
        "final_time": final_time,
        "n_shooting": n_shooting,
        "seed": seed,
    }
    save_folder = "./Solutions_test_folder"
    multi_start = ocp_module.prepare_multi_start(
        combinatorial_parameters=combinatorial_parameters,
        save_folder=save_folder,
    )
    tak = time.time()
    multi_start.solve()
    tok = time.time()

    with open(f"{save_folder}/pendulum_multi_start_random_states_5_2.pkl", "rb") as file:
        multi_start_0 = pickle.load(file)
    with open(f"{save_folder}/pendulum_multi_start_random_states_5_1.pkl", "rb") as file:
        multi_start_1 = pickle.load(file)
    with open(f"{save_folder}/pendulum_multi_start_random_states_10_2.pkl", "rb") as file:
        multi_start_2 = pickle.load(file)
    with open(f"{save_folder}/pendulum_multi_start_random_states_10_1.pkl", "rb") as file:
        multi_start_3 = pickle.load(file)

    # Delete the solutions
    shutil.rmtree(f"{save_folder}")

    npt.assert_almost_equal(
        np.concatenate((multi_start_0["q"], multi_start_0["qdot"])),
        np.array(
            [
                [0.0, -0.9, 0.29797487, -0.38806564, -0.47779319, 0.0],
                [0.0, 1.49880317, -2.51761362, -2.93013488, 1.52221264, 3.14],
                [0.0, 0.85313852, -19.827228, 17.92813608, 22.24092358, 0.0],
                [0.0, -26.41165363, 0.32962156, -27.31385448, -4.51620735, 0.0],
            ]
        ),
    )

    npt.assert_almost_equal(
        np.concatenate((multi_start_1["q"], multi_start_1["qdot"])),
        np.array(
            [
                [0.0, 1.32194696, -0.9, -0.9, -0.9, 0.0],
                [0.0, -1.94074114, -1.29725818, 0.48778547, -1.01543168, 3.14],
                [0.0, 23.75781921, -29.6951133, 10.71078955, -5.19589251, 0.0],
                [0.0, -18.96884288, 18.89633855, 29.42174252, -11.72290462, 0.0],
            ]
        ),
    )

    npt.assert_almost_equal(
        np.concatenate((multi_start_2["q"], multi_start_2["qdot"])),
        np.array(
            [
                [
                    0.00000000e00,
                    -9.00000000e-01,
                    2.97974867e-01,
                    -3.88065644e-01,
                    -4.77793187e-01,
                    -9.00000000e-01,
                    -9.00000000e-01,
                    7.15625798e-01,
                    -9.00000000e-01,
                    -9.00000000e-01,
                    0.00000000e00,
                ],
                [
                    0.00000000e00,
                    -4.59200384e00,
                    1.70627704e-01,
                    -3.96544560e00,
                    3.58562722e00,
                    4.44818472e00,
                    -7.24220374e-02,
                    4.35502007e00,
                    -5.28233073e00,
                    6.59243127e-02,
                    3.14000000e00,
                ],
                [
                    0.00000000e00,
                    -2.53507102e01,
                    -2.34262299e01,
                    6.07868704e00,
                    -1.72151737e01,
                    -2.46963310e01,
                    -1.75736793e01,
                    -9.43569280e00,
                    -2.02397204e00,
                    -1.87400258e01,
                    0.00000000e00,
                ],
                [
                    0.00000000e00,
                    3.29032823e-01,
                    -7.10674433e00,
                    1.84497854e01,
                    5.02681081e00,
                    -2.12184048e01,
                    1.26136419e01,
                    2.91886052e01,
                    5.25347819e-04,
                    2.44742674e01,
                    0.00000000e00,
                ],
            ]
        ),
    )

    npt.assert_almost_equal(
        np.concatenate((multi_start_3["q"], multi_start_3["qdot"])),
        np.array(
            [
                [0.0, 1.32194696, -0.9, -0.9, -0.9, -0.9, -0.9, -0.92663564, -0.61939515, 0.2329004, 0.0],
                [
                    0.0,
                    -3.71396256,
                    4.75156384,
                    -5.93902266,
                    2.14215791,
                    -1.0391785,
                    0.73751814,
                    -4.51903101,
                    -3.79376858,
                    3.77926771,
                    3.14,
                ],
                [
                    0.0,
                    12.08398633,
                    23.64922791,
                    24.7938679,
                    -26.07244114,
                    -28.96204213,
                    -20.74516657,
                    23.75939422,
                    -25.23661272,
                    -4.95695411,
                    0.0,
                ],
                [
                    0.0,
                    12.05599463,
                    -11.59149477,
                    11.71819889,
                    21.02515105,
                    -30.26684018,
                    15.71703084,
                    30.71604811,
                    15.59270793,
                    -13.79511083,
                    0.0,
                ],
            ]
        ),
    )

    combinatorial_parameters = {
        "bio_model_path": bio_model_path,
        "final_time": final_time,
        "n_shooting": n_shooting,
        "seed": seed,
    }
    with pytest.raises(ValueError, match="save_folder must be an str"):
        ocp_module.prepare_multi_start(
            combinatorial_parameters=combinatorial_parameters,
            save_folder=5,
        )

    with pytest.raises(ValueError, match="combinatorial_parameters must be a dictionary"):
        ocp_module.prepare_multi_start(
            combinatorial_parameters=[combinatorial_parameters],
            save_folder=save_folder,
        )
    # Delete the solutions
    shutil.rmtree(f"{save_folder}")

    # Execution times
    building_duration = tak - tik
    solving_duration = tok - tak

    time.sleep(0.1)  # Avoiding delay in memory (re)allocation
    mem_after = tracemalloc.take_snapshot()
    top_stats = mem_after.compare_to(mem_before, "lineno")
    mem_used = sum(stat.size_diff for stat in top_stats)
    tracemalloc.stop()

    global test_memory
    test_memory[f"multistart"] = [building_duration, solving_duration, mem_used]


@pytest.mark.parametrize("phase_dynamics", [PhaseDynamics.SHARED_DURING_THE_PHASE, PhaseDynamics.ONE_PER_NODE])
def test_example_variable_scaling(phase_dynamics):
    from bioptim.examples.getting_started import example_variable_scaling as ocp_module

    gc.collect()  # Force garbage collection
    time.sleep(0.1)  # Avoiding delay in memory (re)allocation
    tracemalloc.start()  # Start memory tracking
    mem_before = tracemalloc.take_snapshot()

    tik = time.time()  # Time before starting to build the problem

    bioptim_folder = TestUtils.module_folder(ocp_module)

    ocp = ocp_module.prepare_ocp(
        biorbd_model_path=bioptim_folder + "/models/pendulum.bioMod",
        final_time=1 / 10,
        n_shooting=30,
        phase_dynamics=phase_dynamics,
        expand_dynamics=True,
    )
    tak = time.time()
    sol = ocp.solve()
    tok = time.time()

    # Check objective function value
    f = np.array(sol.cost)
    npt.assert_equal(f.shape, (1, 1))
    npt.assert_almost_equal(f[0, 0], 31609.83406760166)

    # Check constraints
    g = np.array(sol.constraints)
    npt.assert_equal(g.shape, (120, 1))
    npt.assert_almost_equal(g, np.zeros((120, 1)))

    # Check some of the results
    states = sol.decision_states(to_merge=SolutionMerge.NODES)
    controls = sol.decision_controls(to_merge=SolutionMerge.NODES)
    q, qdot, tau = states["q"], states["qdot"], controls["tau"]

    # initial and final position
    npt.assert_almost_equal(q[:, 0], np.array([0.0, 0.0]))
    npt.assert_almost_equal(q[:, -1], np.array([0.0, 3.14]))
    # initial and final velocities
    npt.assert_almost_equal(qdot[:, 0], np.array([0.0, 0.0]))
    npt.assert_almost_equal(qdot[:, -1], np.array([0.0, 0.0]))

    # initial and final controls
    npt.assert_almost_equal(tau[:, 0], np.array([-1000.00000999, 0.0]))
    npt.assert_almost_equal(tau[:, -1], np.array([-1000.00000999, 0.0]))

    # Execution times
    building_duration = tak - tik
    solving_duration = tok - tak

    time.sleep(0.1)  # Avoiding delay in memory (re)allocation
    mem_after = tracemalloc.take_snapshot()
    top_stats = mem_after.compare_to(mem_before, "lineno")
    mem_used = sum(stat.size_diff for stat in top_stats)
    tracemalloc.stop()

    global test_memory
    test_memory[f"variable_scaling-{phase_dynamics}"] = [building_duration, solving_duration, mem_used]


def test_memory_and_execution_time():

    if platform.system() == "Windows":
        pytest.skip("Tests are slower on Windows")

    ref = {
        "pendulum-<class 'bioptim.dynamics.ode_solvers.OdeSolver.RK1'>-False-1-PhaseDynamics.SHARED_DURING_THE_PHASE": [
            9.1513352394104,
            3.5536017417907715,
            598816,
        ],
        "pendulum-<class 'bioptim.dynamics.ode_solvers.OdeSolver.RK1'>-False-2-PhaseDynamics.SHARED_DURING_THE_PHASE": [
            9.185523986816406,
            3.9750709533691406,
            559443,
        ],
        "pendulum-<class 'bioptim.dynamics.ode_solvers.OdeSolver.RK1'>-True-1-PhaseDynamics.SHARED_DURING_THE_PHASE": [
            5.862371921539307,
            1.7231292724609375,
            497764,
        ],
        "pendulum-<class 'bioptim.dynamics.ode_solvers.OdeSolver.RK1'>-True-2-PhaseDynamics.SHARED_DURING_THE_PHASE": [
            5.8641357421875,
            1.9456541538238525,
            536214,
        ],
        "pendulum-<class 'bioptim.dynamics.ode_solvers.OdeSolver.RK2'>-False-1-PhaseDynamics.SHARED_DURING_THE_PHASE": [
            9.462843894958496,
            3.889923095703125,
            486645,
        ],
        "pendulum-<class 'bioptim.dynamics.ode_solvers.OdeSolver.RK2'>-False-2-PhaseDynamics.SHARED_DURING_THE_PHASE": [
            9.252295017242432,
            4.149457931518555,
            553802,
        ],
        "pendulum-<class 'bioptim.dynamics.ode_solvers.OdeSolver.RK2'>-True-1-PhaseDynamics.SHARED_DURING_THE_PHASE": [
            5.931426048278809,
            1.9224112033843994,
            485197,
        ],
        "pendulum-<class 'bioptim.dynamics.ode_solvers.OdeSolver.RK2'>-True-2-PhaseDynamics.SHARED_DURING_THE_PHASE": [
            5.94077205657959,
            2.180896043777466,
            538165,
        ],
        "pendulum-<class 'bioptim.dynamics.ode_solvers.OdeSolver.RK4'>-False-1-PhaseDynamics.SHARED_DURING_THE_PHASE": [
            9.500595808029175,
            4.094981908798218,
            456958,
        ],
        "pendulum-<class 'bioptim.dynamics.ode_solvers.OdeSolver.RK4'>-False-1-PhaseDynamics.ONE_PER_NODE": [
            24.683043956756592,
            4.163797855377197,
            883682,
        ],
        "pendulum-<class 'bioptim.dynamics.ode_solvers.OdeSolver.RK4'>-False-2-PhaseDynamics.SHARED_DURING_THE_PHASE": [
            9.399058818817139,
            4.211014032363892,
            528664,
        ],
        "pendulum-<class 'bioptim.dynamics.ode_solvers.OdeSolver.RK4'>-True-1-PhaseDynamics.SHARED_DURING_THE_PHASE": [
            5.973743915557861,
            2.2713370323181152,
            476722,
        ],
        "pendulum-<class 'bioptim.dynamics.ode_solvers.OdeSolver.RK4'>-True-1-PhaseDynamics.ONE_PER_NODE": [
            13.790527820587158,
            2.2725698947906494,
            877330,
        ],
        "pendulum-<class 'bioptim.dynamics.ode_solvers.OdeSolver.RK4'>-True-2-PhaseDynamics.SHARED_DURING_THE_PHASE": [
            6.054003000259399,
            2.4681458473205566,
            520273,
        ],
        "pendulum-<class 'bioptim.dynamics.ode_solvers.OdeSolver.RK8'>-True-1-PhaseDynamics.SHARED_DURING_THE_PHASE": [
            6.498960971832275,
            3.521271228790283,
            517774,
        ],
        "pendulum-<class 'bioptim.dynamics.ode_solvers.OdeSolver.RK8'>-True-2-PhaseDynamics.SHARED_DURING_THE_PHASE": [
            6.61425518989563,
            3.708000659942627,
            540117,
        ],
        "pendulum-<class 'bioptim.dynamics.ode_solvers.OdeSolver.IRK'>-False-1-PhaseDynamics.SHARED_DURING_THE_PHASE": [
            9.551395893096924,
            4.164907932281494,
            526344,
        ],
        "pendulum-<class 'bioptim.dynamics.ode_solvers.OdeSolver.IRK'>-False-2-PhaseDynamics.SHARED_DURING_THE_PHASE": [
            9.98697304725647,
            4.516143798828125,
            572859,
        ],
        "pendulum-<class 'bioptim.dynamics.ode_solvers.OdeSolver.COLLOCATION'>-False-1-PhaseDynamics.SHARED_DURING_THE_PHASE": [
            9.920191049575806,
            4.39845085144043,
            506707,
        ],
        "pendulum-<class 'bioptim.dynamics.ode_solvers.OdeSolver.COLLOCATION'>-False-1-PhaseDynamics.ONE_PER_NODE": [
            22.197954177856445,
            4.479645013809204,
            1140193,
        ],
        "pendulum-<class 'bioptim.dynamics.ode_solvers.OdeSolver.COLLOCATION'>-False-2-PhaseDynamics.SHARED_DURING_THE_PHASE": [
            10.074331045150757,
            4.760502099990845,
            598489,
        ],
        "pendulum-<class 'bioptim.dynamics.ode_solvers.OdeSolver.COLLOCATION'>-True-1-PhaseDynamics.SHARED_DURING_THE_PHASE": [
            6.3521199226379395,
            2.3463258743286133,
            559429,
        ],
        "pendulum-<class 'bioptim.dynamics.ode_solvers.OdeSolver.COLLOCATION'>-True-1-PhaseDynamics.ONE_PER_NODE": [
            12.132819890975952,
            2.38869309425354,
            1123733,
        ],
        "pendulum-<class 'bioptim.dynamics.ode_solvers.OdeSolver.COLLOCATION'>-True-2-PhaseDynamics.SHARED_DURING_THE_PHASE": [
            6.332345724105835,
            2.570103168487549,
            567673,
        ],
        "pendulum-<class 'bioptim.dynamics.ode_solvers.OdeSolver.TRAPEZOIDAL'>-False-1-PhaseDynamics.SHARED_DURING_THE_PHASE": [
            9.286965131759644,
            3.561800956726074,
            543829,
        ],
        "pendulum-<class 'bioptim.dynamics.ode_solvers.OdeSolver.TRAPEZOIDAL'>-False-2-PhaseDynamics.SHARED_DURING_THE_PHASE": [
            9.503605127334595,
            4.053746938705444,
            581438,
        ],
        "pendulum-<class 'bioptim.dynamics.ode_solvers.OdeSolver.TRAPEZOIDAL'>-True-1-PhaseDynamics.SHARED_DURING_THE_PHASE": [
            5.966175079345703,
            1.6531569957733154,
            507530,
        ],
        "pendulum-<class 'bioptim.dynamics.ode_solvers.OdeSolver.TRAPEZOIDAL'>-True-2-PhaseDynamics.SHARED_DURING_THE_PHASE": [
            5.999427795410156,
            1.8715283870697021,
            556466,
        ],
        "custom_constraint_track_markers-RK4 5 steps-PhaseDynamics.SHARED_DURING_THE_PHASE": [
            9.820377111434937,
            3.551621913909912,
            581783,
        ],
        "custom_constraint_track_markers-RK4 5 steps-PhaseDynamics.ONE_PER_NODE": [
            26.142763137817383,
            3.560593843460083,
            882478,
        ],
        "custom_constraint_track_markers-RK8 5 steps-PhaseDynamics.SHARED_DURING_THE_PHASE": [
            10.959012985229492,
            3.8739609718322754,
            542643,
        ],
        "custom_constraint_track_markers-RK8 5 steps-PhaseDynamics.ONE_PER_NODE": [
            62.250470876693726,
            3.8979461193084717,
            890960,
        ],
        "custom_constraint_track_markers-IRK legendre 4-PhaseDynamics.SHARED_DURING_THE_PHASE": [
            10.014273881912231,
            3.500044107437134,
            547007,
        ],
        "custom_constraint_track_markers-IRK legendre 4-PhaseDynamics.ONE_PER_NODE": [
            27.963459014892578,
            3.5615458488464355,
            1125462,
        ],
        "initial_guesses-COLLOCATION legendre 4-InterpolationType.CONSTANT-True-PhaseDynamics.SHARED_DURING_THE_PHASE": [
            2.528355121612549,
            0.8745269775390625,
            316498,
        ],
        "initial_guesses-COLLOCATION legendre 4-InterpolationType.CONSTANT-True-PhaseDynamics.ONE_PER_NODE": [
            5.227646112442017,
            0.8703899383544922,
            441850,
        ],
        "initial_guesses-COLLOCATION legendre 4-InterpolationType.CONSTANT-False-PhaseDynamics.SHARED_DURING_THE_PHASE": [
            2.5004818439483643,
            0.8465471267700195,
            311482,
        ],
        "initial_guesses-COLLOCATION legendre 4-InterpolationType.CONSTANT-False-PhaseDynamics.ONE_PER_NODE": [
            5.195713043212891,
            0.8620669841766357,
            439971,
        ],
        "initial_guesses-COLLOCATION legendre 4-InterpolationType.CONSTANT_WITH_FIRST_AND_LAST_DIFFERENT-True-PhaseDynamics.SHARED_DURING_THE_PHASE": [
            2.5244569778442383,
            0.867851972579956,
            294191,
        ],
        "initial_guesses-COLLOCATION legendre 4-InterpolationType.CONSTANT_WITH_FIRST_AND_LAST_DIFFERENT-True-PhaseDynamics.ONE_PER_NODE": [
            5.169760704040527,
            0.8655142784118652,
            446137,
        ],
        "initial_guesses-COLLOCATION legendre 4-InterpolationType.CONSTANT_WITH_FIRST_AND_LAST_DIFFERENT-False-PhaseDynamics.SHARED_DURING_THE_PHASE": [
            2.500936269760132,
            0.8467919826507568,
            306315,
        ],
        "initial_guesses-COLLOCATION legendre 4-InterpolationType.CONSTANT_WITH_FIRST_AND_LAST_DIFFERENT-False-PhaseDynamics.ONE_PER_NODE": [
            5.213915824890137,
            0.878535270690918,
            445024,
        ],
        "initial_guesses-COLLOCATION legendre 4-InterpolationType.LINEAR-True-PhaseDynamics.SHARED_DURING_THE_PHASE": [
            2.6062657833099365,
            0.888721227645874,
            313048,
        ],
        "initial_guesses-COLLOCATION legendre 4-InterpolationType.LINEAR-True-PhaseDynamics.ONE_PER_NODE": [
            5.187885046005249,
            0.8783941268920898,
            446858,
        ],
        "initial_guesses-COLLOCATION legendre 4-InterpolationType.LINEAR-False-PhaseDynamics.SHARED_DURING_THE_PHASE": [
            2.5217301845550537,
            0.8631987571716309,
            315358,
        ],
        "initial_guesses-COLLOCATION legendre 4-InterpolationType.LINEAR-False-PhaseDynamics.ONE_PER_NODE": [
            5.1612937450408936,
            0.8431801795959473,
            444895,
        ],
        "initial_guesses-COLLOCATION legendre 4-InterpolationType.EACH_FRAME-True-PhaseDynamics.SHARED_DURING_THE_PHASE": [
            2.4971258640289307,
            0.8691582679748535,
            310477,
        ],
        "initial_guesses-COLLOCATION legendre 4-InterpolationType.EACH_FRAME-True-PhaseDynamics.ONE_PER_NODE": [
            5.190582990646362,
            0.8718810081481934,
            443745,
        ],
        "initial_guesses-COLLOCATION legendre 4-InterpolationType.EACH_FRAME-False-PhaseDynamics.SHARED_DURING_THE_PHASE": [
            2.5074141025543213,
            0.8524069786071777,
            309865,
        ],
        "initial_guesses-COLLOCATION legendre 4-InterpolationType.EACH_FRAME-False-PhaseDynamics.ONE_PER_NODE": [
            5.156826734542847,
            0.8647990226745605,
            445298,
        ],
        "initial_guesses-COLLOCATION legendre 4-InterpolationType.ALL_POINTS-True-PhaseDynamics.SHARED_DURING_THE_PHASE": [
            2.5335800647735596,
            1.0024340152740479,
            311591,
        ],
        "initial_guesses-COLLOCATION legendre 4-InterpolationType.ALL_POINTS-True-PhaseDynamics.ONE_PER_NODE": [
            5.205708742141724,
            1.0020380020141602,
            447697,
        ],
        "initial_guesses-COLLOCATION legendre 4-InterpolationType.ALL_POINTS-False-PhaseDynamics.SHARED_DURING_THE_PHASE": [
            2.5077292919158936,
            0.9837539196014404,
            315213,
        ],
        "initial_guesses-COLLOCATION legendre 4-InterpolationType.ALL_POINTS-False-PhaseDynamics.ONE_PER_NODE": [
            5.319723844528198,
            1.0774710178375244,
            445434,
        ],
        "initial_guesses-COLLOCATION legendre 4-InterpolationType.SPLINE-True-PhaseDynamics.SHARED_DURING_THE_PHASE": [
            2.5698020458221436,
            0.8854770660400391,
            306577,
        ],
        "initial_guesses-COLLOCATION legendre 4-InterpolationType.SPLINE-True-PhaseDynamics.ONE_PER_NODE": [
            5.157807111740112,
            0.8733980655670166,
            448234,
        ],
        "initial_guesses-COLLOCATION legendre 4-InterpolationType.SPLINE-False-PhaseDynamics.SHARED_DURING_THE_PHASE": [
            2.5160067081451416,
            0.9336130619049072,
            309463,
        ],
        "initial_guesses-COLLOCATION legendre 4-InterpolationType.SPLINE-False-PhaseDynamics.ONE_PER_NODE": [
            5.193099021911621,
            0.909325122833252,
            447463,
        ],
        "initial_guesses-COLLOCATION legendre 4-InterpolationType.CUSTOM-True-PhaseDynamics.SHARED_DURING_THE_PHASE": [
            2.368273973464966,
            0.8829538822174072,
            314000,
        ],
        "initial_guesses-COLLOCATION legendre 4-InterpolationType.CUSTOM-True-PhaseDynamics.ONE_PER_NODE": [
            4.501805067062378,
            0.8706808090209961,
            443079,
        ],
        "initial_guesses-COLLOCATION legendre 4-InterpolationType.CUSTOM-False-PhaseDynamics.SHARED_DURING_THE_PHASE": [
            2.351344108581543,
            0.8531820774078369,
            312841,
        ],
        "initial_guesses-COLLOCATION legendre 4-InterpolationType.CUSTOM-False-PhaseDynamics.ONE_PER_NODE": [
            4.756149053573608,
            0.882012128829956,
            441641,
        ],
        "cyclic_objective-RK4 5 steps-PhaseDynamics.SHARED_DURING_THE_PHASE": [
            4.184632062911987,
            1.5201780796051025,
            405713,
        ],
        "cyclic_objective-RK4 5 steps-PhaseDynamics.ONE_PER_NODE": [9.308022737503052, 1.5241172313690186, 510014],
        "cyclic_objective-RK8 5 steps-PhaseDynamics.SHARED_DURING_THE_PHASE": [
            5.524325132369995,
            1.6116359233856201,
            402263,
        ],
        "cyclic_objective-RK8 5 steps-PhaseDynamics.ONE_PER_NODE": [20.720319986343384, 1.6008939743041992, 512195],
        "cyclic_objective-IRK legendre 4-PhaseDynamics.SHARED_DURING_THE_PHASE": [
            4.204087018966675,
            1.5054340362548828,
            355717,
        ],
        "cyclic_objective-IRK legendre 4-PhaseDynamics.ONE_PER_NODE": [9.792128086090088, 1.5030150413513184, 538596],
        "cyclic_constraint-RK4 5 steps-PhaseDynamics.SHARED_DURING_THE_PHASE": [
            4.1645917892456055,
            1.4973511695861816,
            400954,
        ],
        "cyclic_constraint-RK4 5 steps-PhaseDynamics.ONE_PER_NODE": [9.404989957809448, 1.5142982006072998, 512543],
        "cyclic_constraint-RK8 5 steps-PhaseDynamics.SHARED_DURING_THE_PHASE": [
            5.3193039894104,
            1.5833299160003662,
            404135,
        ],
        "cyclic_constraint-RK8 5 steps-PhaseDynamics.ONE_PER_NODE": [20.810055017471313, 1.5870802402496338, 513597],
        "cyclic_constraint-IRK legendre 4-PhaseDynamics.SHARED_DURING_THE_PHASE": [
            4.216747999191284,
            1.8143420219421387,
            356431,
        ],
        "cyclic_constraint-IRK legendre 4-PhaseDynamics.ONE_PER_NODE": [10.667237997055054, 1.446087121963501, 540792],
        "phase_transition-<class 'bioptim.dynamics.ode_solvers.OdeSolver.RK4'>-PhaseDynamics.SHARED_DURING_THE_PHASE": [
            28.063942193984985,
            10.764989852905273,
            1285552,
        ],
        "phase_transition-<class 'bioptim.dynamics.ode_solvers.OdeSolver.RK4'>-PhaseDynamics.ONE_PER_NODE": [
            71.56481981277466,
            10.783386945724487,
            2212663,
        ],
        "phase_transition-<class 'bioptim.dynamics.ode_solvers.OdeSolver.RK8'>-PhaseDynamics.SHARED_DURING_THE_PHASE": [
            33.94674825668335,
            12.605023860931396,
            1282232,
        ],
        "phase_transition-<class 'bioptim.dynamics.ode_solvers.OdeSolver.IRK'>-PhaseDynamics.SHARED_DURING_THE_PHASE": [
            27.74601697921753,
            10.12258791923523,
            1319276,
        ],
        "phase_transition-<class 'bioptim.dynamics.ode_solvers.OdeSolver.IRK'>-PhaseDynamics.ONE_PER_NODE": [
            73.12699604034424,
            10.62309718132019,
            2840879,
        ],
        "custom_dynamics-RK4 5 steps-True-PhaseDynamics.SHARED_DURING_THE_PHASE": [
            9.345491886138916,
            3.575360059738159,
            579659,
        ],
        "custom_dynamics-RK4 5 steps-True-PhaseDynamics.ONE_PER_NODE": [23.48348593711853, 3.407442092895508, 812917],
        "custom_dynamics-RK4 5 steps-False-PhaseDynamics.SHARED_DURING_THE_PHASE": [
            9.43447208404541,
            3.3900868892669678,
            540327,
        ],
        "custom_dynamics-RK4 5 steps-False-PhaseDynamics.ONE_PER_NODE": [
            25.146296739578247,
            3.4173080921173096,
            883591,
        ],
        "custom_dynamics-RK8 5 steps-True-PhaseDynamics.SHARED_DURING_THE_PHASE": [
            10.66609525680542,
            3.62235689163208,
            590736,
        ],
        "custom_dynamics-RK8 5 steps-False-PhaseDynamics.SHARED_DURING_THE_PHASE": [
            10.773294925689697,
            3.694208860397339,
            562779,
        ],
        "custom_dynamics-IRK legendre 4-True-PhaseDynamics.SHARED_DURING_THE_PHASE": [
            9.442317724227905,
            3.5097222328186035,
            558782,
        ],
        "custom_dynamics-IRK legendre 4-True-PhaseDynamics.ONE_PER_NODE": [
            22.204365968704224,
            3.4947710037231445,
            923398,
        ],
        "custom_dynamics-IRK legendre 4-False-PhaseDynamics.SHARED_DURING_THE_PHASE": [
            9.541068077087402,
            3.5327117443084717,
            548155,
        ],
        "custom_dynamics-IRK legendre 4-False-PhaseDynamics.ONE_PER_NODE": [
            26.964985847473145,
            3.5070571899414062,
            1147125,
        ],
        "external_forces-RK4 5 steps-True-1-PhaseDynamics.SHARED_DURING_THE_PHASE-True": [
            6.517794132232666,
            2.3037779331207275,
            535800,
        ],
        "external_forces-RK8 5 steps-True-1-PhaseDynamics.SHARED_DURING_THE_PHASE-True": [
            7.210792779922485,
            3.966912031173706,
            526336,
        ],
        "external_forces-RK4 5 steps-True-1-PhaseDynamics.ONE_PER_NODE-True": [
            15.120752811431885,
            2.271672010421753,
            914086,
        ],
        "external_forces-RK8 5 steps-True-1-PhaseDynamics.ONE_PER_NODE-True": [
            31.632735013961792,
            4.178122043609619,
            877876,
        ],
        "external_forces-RK4 5 steps-True-2-PhaseDynamics.SHARED_DURING_THE_PHASE-True": [
            6.381742000579834,
            2.4875428676605225,
            615533,
        ],
        "external_forces-RK8 5 steps-True-2-PhaseDynamics.SHARED_DURING_THE_PHASE-True": [
            6.973922967910767,
            4.05414080619812,
            568032,
        ],
        "external_forces-RK4 5 steps-False-1-PhaseDynamics.SHARED_DURING_THE_PHASE-True": [
            10.248576879501343,
            3.7544772624969482,
            578738,
        ],
        "external_forces-RK8 5 steps-False-1-PhaseDynamics.SHARED_DURING_THE_PHASE-True": [
            11.717979907989502,
            4.608597993850708,
            539600,
        ],
        "external_forces-IRK legendre 4-False-1-PhaseDynamics.SHARED_DURING_THE_PHASE-True": [
            10.631656885147095,
            3.5057692527770996,
            533250,
        ],
        "external_forces-RK4 5 steps-False-1-PhaseDynamics.ONE_PER_NODE-True": [
            30.453665018081665,
            3.8437700271606445,
            880297,
        ],
        "external_forces-RK8 5 steps-False-1-PhaseDynamics.ONE_PER_NODE-True": [
            70.94570708274841,
            4.963971138000488,
            878600,
        ],
        "external_forces-IRK legendre 4-False-1-PhaseDynamics.ONE_PER_NODE-True": [
            33.11180520057678,
            3.9515271186828613,
            1139486,
        ],
        "external_forces-RK4 5 steps-False-2-PhaseDynamics.SHARED_DURING_THE_PHASE-True": [
            10.23096513748169,
            3.809520959854126,
            577617,
        ],
        "external_forces-RK8 5 steps-False-2-PhaseDynamics.SHARED_DURING_THE_PHASE-True": [
            11.896209955215454,
            3.952944755554199,
            571259,
        ],
        "external_forces-IRK legendre 4-False-2-PhaseDynamics.SHARED_DURING_THE_PHASE-True": [
            10.347720861434937,
            3.8076350688934326,
            586735,
        ],
        "external_forces-RK4 5 steps-True-1-PhaseDynamics.SHARED_DURING_THE_PHASE-False": [
            6.325876951217651,
            2.2698328495025635,
            569544,
        ],
        "external_forces-RK8 5 steps-True-1-PhaseDynamics.SHARED_DURING_THE_PHASE-False": [
            6.936321020126343,
            3.838604688644409,
            532452,
        ],
        "external_forces-RK4 5 steps-True-1-PhaseDynamics.ONE_PER_NODE-False": [
            15.31987476348877,
            2.2700250148773193,
            903241,
        ],
        "external_forces-RK8 5 steps-True-1-PhaseDynamics.ONE_PER_NODE-False": [
            31.632611751556396,
            3.9104461669921875,
            877081,
        ],
        "external_forces-RK4 5 steps-True-2-PhaseDynamics.SHARED_DURING_THE_PHASE-False": [
            6.359724998474121,
            2.4342191219329834,
            605774,
        ],
        "external_forces-RK8 5 steps-True-2-PhaseDynamics.SHARED_DURING_THE_PHASE-False": [
            7.021723985671997,
            4.2617199420928955,
            565005,
        ],
        "external_forces-RK4 5 steps-False-1-PhaseDynamics.SHARED_DURING_THE_PHASE-False": [
            10.2382652759552,
            3.723505735397339,
            577926,
        ],
        "external_forces-RK8 5 steps-False-1-PhaseDynamics.SHARED_DURING_THE_PHASE-False": [
            11.715183019638062,
            4.596646070480347,
            531119,
        ],
        "external_forces-IRK legendre 4-False-1-PhaseDynamics.SHARED_DURING_THE_PHASE-False": [
            10.297888994216919,
            3.495901107788086,
            551079,
        ],
        "external_forces-RK4 5 steps-False-1-PhaseDynamics.ONE_PER_NODE-False": [
            30.71595001220703,
            3.7435030937194824,
            881598,
        ],
        "external_forces-RK8 5 steps-False-1-PhaseDynamics.ONE_PER_NODE-False": [
            70.45185399055481,
            4.641111850738525,
            877991,
        ],
        "external_forces-IRK legendre 4-False-1-PhaseDynamics.ONE_PER_NODE-False": [
            33.052973985672,
            3.9504141807556152,
            1146288,
        ],
        "external_forces-RK4 5 steps-False-2-PhaseDynamics.SHARED_DURING_THE_PHASE-False": [
            10.27266001701355,
            3.804931163787842,
            573289,
        ],
        "external_forces-RK8 5 steps-False-2-PhaseDynamics.SHARED_DURING_THE_PHASE-False": [
            11.604282140731812,
            3.9582459926605225,
            580018,
        ],
        "external_forces-IRK legendre 4-False-2-PhaseDynamics.SHARED_DURING_THE_PHASE-False": [
            10.62734317779541,
            3.843648910522461,
            588680,
        ],
        "multiphase-RK4 5 steps-PhaseDynamics.SHARED_DURING_THE_PHASE": [23.17929220199585, 8.365160942077637, 1115335],
        "multiphase-RK4 5 steps-PhaseDynamics.ONE_PER_NODE": [67.69533586502075, 8.916538000106812, 1919312],
        "multiphase-RK8 5 steps-PhaseDynamics.SHARED_DURING_THE_PHASE": [26.772330045700073, 9.42667007446289, 1129505],
        "multiphase-IRK legendre 4-PhaseDynamics.SHARED_DURING_THE_PHASE": [
            23.982249975204468,
            8.310612916946411,
            1140644,
        ],
        "multiphase-IRK legendre 4-PhaseDynamics.ONE_PER_NODE": [62.950451135635376, 8.694111824035645, 2463043],
        "contact_forces_greater_than_constraint-<class 'bioptim.dynamics.ode_solvers.OdeSolver.RK4'>-PhaseDynamics.SHARED_DURING_THE_PHASE-True": [
            6.883507966995239,
            4.195178031921387,
            247754,
        ],
        "contact_forces_greater_than_constraint-<class 'bioptim.dynamics.ode_solvers.OdeSolver.RK4'>-PhaseDynamics.ONE_PER_NODE-True": [
            11.95946192741394,
            4.369907855987549,
            501848,
        ],
        "contact_forces_greater_than_constraint-<class 'bioptim.dynamics.ode_solvers.OdeSolver.IRK'>-PhaseDynamics.SHARED_DURING_THE_PHASE-True": [
            6.821503162384033,
            4.1019127368927,
            406984,
        ],
        "contact_forces_greater_than_constraint-<class 'bioptim.dynamics.ode_solvers.OdeSolver.IRK'>-PhaseDynamics.SHARED_DURING_THE_PHASE-False": [
            6.819267272949219,
            4.061187982559204,
            373534,
        ],
        "contact_forces_greater_than_constraint-<class 'bioptim.dynamics.ode_solvers.OdeSolver.IRK'>-PhaseDynamics.ONE_PER_NODE-True": [
            12.595759868621826,
            5.469526052474976,
            562772,
        ],
        "contact_forces_greater_than_constraint-<class 'bioptim.dynamics.ode_solvers.OdeSolver.IRK'>-PhaseDynamics.ONE_PER_NODE-False": [
            12.781190872192383,
            5.58987021446228,
            561468,
        ],
        "multinode_objective-RK4 5 steps-PhaseDynamics.ONE_PER_NODE": [7.24596095085144, 1.3100521564483643, 556603],
        "multinode_objective-RK8 5 steps-PhaseDynamics.ONE_PER_NODE": [16.051567792892456, 1.9029803276062012, 539030],
        "multinode_constraints-RK4 5 steps-PhaseDynamics.SHARED_DURING_THE_PHASE": [
            10.927126169204712,
            3.9404168128967285,
            678951,
        ],
        "multinode_constraints-RK4 5 steps-PhaseDynamics.ONE_PER_NODE": [
            23.453507900238037,
            3.9539811611175537,
            981493,
        ],
        "multinode_constraints-RK8 5 steps-PhaseDynamics.SHARED_DURING_THE_PHASE": [
            14.419713020324707,
            4.253767967224121,
            674833,
        ],
        "multinode_constraints-IRK legendre 4-PhaseDynamics.SHARED_DURING_THE_PHASE": [
            10.90890908241272,
            3.7429709434509277,
            690377,
        ],
        "multinode_constraints-IRK legendre 4-PhaseDynamics.ONE_PER_NODE": [
            24.7413969039917,
            3.9145472049713135,
            1225773,
        ],
        "multistart": [0.002456188201904297, 16.426876068115234, 380975],
        "variable_scaling-PhaseDynamics.SHARED_DURING_THE_PHASE": [5.885438919067383, 2.3393502235412598, 546399],
        "variable_scaling-PhaseDynamics.ONE_PER_NODE": [12.253346920013428, 2.323004961013794, 894848],
    }

    for key in ref.keys():
        npt.assert_array_less(test_memory[key][0], ref[key][0] * 3)
        npt.assert_array_less(test_memory[key][1], ref[key][1] * 3)
        npt.assert_array_less(test_memory[key][2], ref[key][2] * 3)<|MERGE_RESOLUTION|>--- conflicted
+++ resolved
@@ -54,9 +54,6 @@
 
     if platform.system() == "Windows":
         # These tests fail on CI for Windows
-<<<<<<< HEAD
-        pytest.skip("Skipped on Windows")
-=======
         pytest.skip("Skipping tests on Windows")
 
     gc.collect()  # Force garbage collection
@@ -65,7 +62,6 @@
     mem_before = tracemalloc.take_snapshot()
 
     tik = time.time()  # Time before starting to build the problem
->>>>>>> ba9dc962
 
     # For reducing time phase_dynamics=PhaseDynamics.ONE_PER_NODE is skipped for redundant tests
     if n_threads > 1 and phase_dynamics == PhaseDynamics.ONE_PER_NODE:
