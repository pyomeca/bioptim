"""
Test for file IO
"""

<<<<<<< HEAD
=======
import platform

>>>>>>> 774d87d2
from bioptim import (
    OdeSolver,
    ConstraintList,
    ConstraintFcn,
    Node,
    DefectType,
    Solver,
    BiorbdModel,
    PhaseDynamics,
    SolutionMerge,
)
from bioptim.models.biorbd.viewer_utils import _prepare_tracked_markers_for_animation
import numpy.testing as npt
import numpy as np
import pytest

from ..utils import TestUtils


@pytest.mark.parametrize("phase_dynamics", [PhaseDynamics.SHARED_DURING_THE_PHASE, PhaseDynamics.ONE_PER_NODE])
@pytest.mark.parametrize("ode_solver", [OdeSolver.RK4, OdeSolver.RK8, OdeSolver.IRK])
@pytest.mark.parametrize("actuator_type", [None, 2])
def test_track_markers(ode_solver, actuator_type, phase_dynamics):
    # Load track_markers
    from bioptim.examples.torque_driven_ocp import track_markers_with_torque_actuators as ocp_module

    # For reducing time phase_dynamics == PhaseDynamics.ONE_PER_NODE is skipped for redundant tests
    if phase_dynamics == PhaseDynamics.ONE_PER_NODE and ode_solver == OdeSolver.RK8:
        return

    bioptim_folder = TestUtils.module_folder(ocp_module)

    ocp = ocp_module.prepare_ocp(
        biorbd_model_path=bioptim_folder + "/models/cube.bioMod",
        n_shooting=30,
        final_time=2,
        actuator_type=actuator_type,
        ode_solver=ode_solver(),
        phase_dynamics=phase_dynamics,
        expand_dynamics=ode_solver != OdeSolver.IRK,
    )
    sol = ocp.solve()

    # Check objective function value
    f = np.array(sol.cost)
    npt.assert_equal(f.shape, (1, 1))
    npt.assert_almost_equal(f[0, 0], 19767.53312569522)

    # Check constraints
    g = np.array(sol.constraints)
    if not actuator_type:
        npt.assert_equal(g.shape, (186, 1))
    else:
        npt.assert_equal(g.shape, (366, 1))
    npt.assert_almost_equal(g[:186], np.zeros((186, 1)))

    # Check some of the results
    states = sol.decision_states(to_merge=SolutionMerge.NODES)
    controls = sol.decision_controls(to_merge=SolutionMerge.NODES)
    q, qdot, tau = states["q"], states["qdot"], controls["tau"]

    # initial and final position
    npt.assert_almost_equal(q[:, 0], np.array((1, 0, 0)))
    npt.assert_almost_equal(q[:, -1], np.array((2, 0, 1.57)))
    # initial and final velocities
    npt.assert_almost_equal(qdot[:, 0], np.array((0, 0, 0)))
    npt.assert_almost_equal(qdot[:, -1], np.array((0, 0, 0)))
    # initial and final controls
    npt.assert_almost_equal(tau[:, 0], np.array((1.4516128810214546, 9.81, 2.2790322540381487)))
    npt.assert_almost_equal(tau[:, -1], np.array((-1.4516128810214546, 9.81, -2.2790322540381487)))

    # simulate
    TestUtils.simulate(sol)


@pytest.mark.parametrize("phase_dynamics", [PhaseDynamics.SHARED_DURING_THE_PHASE, PhaseDynamics.ONE_PER_NODE])
@pytest.mark.parametrize("ode_solver", [OdeSolver.RK4, OdeSolver.RK8, OdeSolver.IRK])
def test_track_markers_changing_constraints(ode_solver, phase_dynamics):
    # Load track_markers
    from bioptim.examples.torque_driven_ocp import track_markers_with_torque_actuators as ocp_module

    # For reducing time phase_dynamics == PhaseDynamics.ONE_PER_NODE is skipped for redundant tests
    if phase_dynamics == PhaseDynamics.ONE_PER_NODE and ode_solver == OdeSolver.RK8:
        return

    bioptim_folder = TestUtils.module_folder(ocp_module)

    ocp = ocp_module.prepare_ocp(
        biorbd_model_path=bioptim_folder + "/models/cube.bioMod",
        n_shooting=30,
        final_time=2,
        ode_solver=ode_solver(),
        phase_dynamics=phase_dynamics,
        expand_dynamics=ode_solver != OdeSolver.IRK,
    )
    sol = ocp.solve()

    # Add a new constraint and reoptimize
    new_constraints = ConstraintList()
    new_constraints.add(
        ConstraintFcn.SUPERIMPOSE_MARKERS, node=Node.MID, first_marker="m0", second_marker="m2", list_index=2
    )
    ocp.update_constraints(new_constraints)
    sol = ocp.solve()

    # Check objective function value
    f = np.array(sol.cost)
    npt.assert_equal(f.shape, (1, 1))
    npt.assert_almost_equal(f[0, 0], 20370.211697123825)

    # Check constraints
    g = np.array(sol.constraints)
    npt.assert_equal(g.shape, (189, 1))
    npt.assert_almost_equal(g, np.zeros((189, 1)))

    # Check some of the results
    states = sol.decision_states(to_merge=SolutionMerge.NODES)
    controls = sol.decision_controls(to_merge=SolutionMerge.NODES)
    q, qdot, tau = states["q"], states["qdot"], controls["tau"]

    # initial and final position
    npt.assert_almost_equal(q[:, 0], np.array((1, 0, 0)))
    npt.assert_almost_equal(q[:, -1], np.array((2, 0, 1.57)))
    # initial and final velocities
    npt.assert_almost_equal(qdot[:, 0], np.array((0, 0, 0)))
    npt.assert_almost_equal(qdot[:, -1], np.array((0, 0, 0)))
    # initial and final controls
    npt.assert_almost_equal(tau[:, 0], np.array((4.2641129, 9.81, 2.27903226)))
    npt.assert_almost_equal(tau[:, -1], np.array((1.36088709, 9.81, -2.27903226)))

    # simulate
    TestUtils.simulate(sol)

    # Replace constraints and reoptimize
    new_constraints = ConstraintList()
    new_constraints.add(
        ConstraintFcn.SUPERIMPOSE_MARKERS, node=Node.START, first_marker="m0", second_marker="m2", list_index=0
    )
    new_constraints.add(
        ConstraintFcn.SUPERIMPOSE_MARKERS, node=Node.MID, first_marker="m0", second_marker="m3", list_index=2
    )
    ocp.update_constraints(new_constraints)
    sol = ocp.solve()

    # Check objective function value
    f = np.array(sol.cost)
    npt.assert_equal(f.shape, (1, 1))
    npt.assert_almost_equal(f[0, 0], 31670.93770220887)

    # Check constraints
    g = np.array(sol.constraints)
    npt.assert_equal(g.shape, (189, 1))
    npt.assert_almost_equal(g, np.zeros((189, 1)))

    # Check some of the results
    states = sol.decision_states(to_merge=SolutionMerge.NODES)
    controls = sol.decision_controls(to_merge=SolutionMerge.NODES)
    q, qdot, tau = states["q"], states["qdot"], controls["tau"]

    # initial and final position
    npt.assert_almost_equal(q[:, 0], np.array((2, 0, 0)))
    npt.assert_almost_equal(q[:, -1], np.array((2, 0, 1.57)))
    # initial and final velocities
    npt.assert_almost_equal(qdot[:, 0], np.array((0, 0, 0)))
    npt.assert_almost_equal(qdot[:, -1], np.array((0, 0, 0)))
    # initial and final controls
    npt.assert_almost_equal(tau[:, 0], np.array((-5.625, 21.06, 2.2790323)))
    npt.assert_almost_equal(tau[:, -1], np.array((-5.625, 21.06, -2.27903226)))

    # simulate
    TestUtils.simulate(sol)


@pytest.mark.parametrize("phase_dynamics", [PhaseDynamics.SHARED_DURING_THE_PHASE, PhaseDynamics.ONE_PER_NODE])
@pytest.mark.parametrize("ode_solver", [OdeSolver.RK4, OdeSolver.RK8, OdeSolver.IRK])
def test_track_markers_with_actuators(ode_solver, phase_dynamics):
    # Load track_markers
    from bioptim.examples.torque_driven_ocp import track_markers_with_torque_actuators as ocp_module

    # For reducing time phase_dynamics == PhaseDynamics.ONE_PER_NODE is skipped for redundant tests
    if phase_dynamics == PhaseDynamics.ONE_PER_NODE and ode_solver == OdeSolver.RK8:
        return

    bioptim_folder = TestUtils.module_folder(ocp_module)

    ocp = ocp_module.prepare_ocp(
        biorbd_model_path=bioptim_folder + "/models/cube.bioMod",
        n_shooting=30,
        final_time=2,
        actuator_type=1,
        ode_solver=ode_solver(),
        phase_dynamics=phase_dynamics,
        expand_dynamics=ode_solver != OdeSolver.IRK,
    )
    sol = ocp.solve()

    # Check objective function value
    f = np.array(sol.cost)
    npt.assert_equal(f.shape, (1, 1))
    npt.assert_almost_equal(f[0, 0], 204.18087334169184)

    # Check constraints
    g = np.array(sol.constraints)
    npt.assert_equal(g.shape, (186, 1))
    npt.assert_almost_equal(g, np.zeros((186, 1)))

    # Check some of the results
    states = sol.decision_states(to_merge=SolutionMerge.NODES)
    controls = sol.decision_controls(to_merge=SolutionMerge.NODES)
    q, qdot, tau = states["q"], states["qdot"], controls["tau"]

    # initial and final position
    npt.assert_almost_equal(q[:, 0], np.array((1, 0, 0)))
    npt.assert_almost_equal(q[:, -1], np.array((2, 0, 1.57)))
    # initial and final velocities
    npt.assert_almost_equal(qdot[:, 0], np.array((0, 0, 0)))
    npt.assert_almost_equal(qdot[:, -1], np.array((0, 0, 0)))
    # initial and final controls
    npt.assert_almost_equal(tau[:, 0], np.array((0.2140175, 0.981, 0.3360075)))
    npt.assert_almost_equal(tau[:, -1], np.array((-0.2196496, 0.981, -0.3448498)))

    # simulate
    TestUtils.simulate(sol)


@pytest.mark.parametrize("phase_dynamics", [PhaseDynamics.SHARED_DURING_THE_PHASE, PhaseDynamics.ONE_PER_NODE])
@pytest.mark.parametrize("ode_solver", [OdeSolver.IRK, OdeSolver.COLLOCATION])
def test_track_marker_2D_pendulum(ode_solver, phase_dynamics):
    # Load muscle_activations_contact_tracker
    from bioptim.examples.torque_driven_ocp import track_markers_2D_pendulum as ocp_module

    # For reducing time phase_dynamics == PhaseDynamics.ONE_PER_NODE is skipped for redundant tests
    if phase_dynamics == PhaseDynamics.ONE_PER_NODE and ode_solver == OdeSolver.COLLOCATION:
        pytest.skip("Redundant test")

    bioptim_folder = TestUtils.module_folder(ocp_module)

    ode_solver_orig = ode_solver
    ode_solver = ode_solver()

    # Define the problem
    model_path = bioptim_folder + "/models/pendulum.bioMod"
    bio_model = BiorbdModel(model_path)

    final_time = 2
    n_shooting = 30

    # Generate data to fit
    np.random.seed(42)
    markers_ref = np.random.rand(3, 2, n_shooting + 1)
    tau_ref = np.random.rand(2, n_shooting)

    if isinstance(ode_solver, OdeSolver.IRK):
        tau_ref = tau_ref * 5

    ocp = ocp_module.prepare_ocp(
        bio_model,
        final_time,
        n_shooting,
        markers_ref,
        tau_ref,
        ode_solver=ode_solver,
        phase_dynamics=phase_dynamics,
        expand_dynamics=ode_solver_orig != OdeSolver.IRK,
    )

<<<<<<< HEAD
    bioptim_folder = TestUtils.module_folder(ocp_module)

    ode_solver_orig = ode_solver
    ode_solver = ode_solver()

    # Define the problem
    model_path = bioptim_folder + "/models/pendulum.bioMod"
    bio_model = BiorbdModel(model_path)

    final_time = 2
    n_shooting = 30

    # Generate data to fit
=======
    # Check the values which will be sent to the solver
>>>>>>> 774d87d2
    np.random.seed(42)
    match ode_solver_orig:
        case OdeSolver.COLLOCATION:
            v_len = 665
            expected = [329.58704584455836, 45.86799945455372, 32.40020240692716]
        case OdeSolver.IRK:
            v_len = 185
            expected = [87.49523141142917, 194.20847154483175, 4027.416142481593]
        case _:
            raise ValueError("Test not implemented")

    TestUtils.compare_ocp_to_solve(
        ocp,
        v=np.random.rand(v_len, 1),
        expected_v_f_g=expected,
        decimal=6,
    )
    if platform.system() == "Windows":
        return

    sol = ocp.solve()

    # Check constraints
    g = np.array(sol.constraints)

    # Check some of the results
    states = sol.decision_states(to_merge=SolutionMerge.NODES)
    controls = sol.decision_controls(to_merge=SolutionMerge.NODES)
    q, qdot, tau = states["q"], states["qdot"], controls["tau"]

    if isinstance(ode_solver, OdeSolver.IRK):
        npt.assert_equal(g.shape, (n_shooting * 4, 1))
        npt.assert_almost_equal(g, np.zeros((n_shooting * 4, 1)))

        # Check objective function value
        f = np.array(sol.cost)
        npt.assert_equal(f.shape, (1, 1))
        npt.assert_almost_equal(f[0, 0], 47.19432362677269)

        # initial and final position
        npt.assert_almost_equal(q[:, 0], np.array((0, 0)))
        npt.assert_almost_equal(q[:, -1], np.array((0.60535943, 1.02166394)))

        # initial and final velocities
        npt.assert_almost_equal(qdot[:, 0], np.array((0, 0)))
        npt.assert_almost_equal(qdot[:, -1], np.array((1.40706186, 0.50344619)))

        # initial and final controls
        npt.assert_almost_equal(tau[:, 0], np.array((2.11556124, 1.8670448)))
        npt.assert_almost_equal(tau[:, -1], np.array((1.15750458, 4.66081778)))

    else:
        npt.assert_equal(g.shape, (n_shooting * 4 * 5, 1))
        npt.assert_almost_equal(g, np.zeros((n_shooting * 4 * 5, 1)))

        # Check objective function value
        f = np.array(sol.cost)
        npt.assert_equal(f.shape, (1, 1))
        npt.assert_almost_equal(f[0, 0], 40.928418155675274)

        # initial and final position
        npt.assert_almost_equal(q[:, 0], np.array((0, 0)))
        npt.assert_almost_equal(q[:, -1], np.array((0.37522392, 0.4953551)))

        # initial and final velocities
        npt.assert_almost_equal(qdot[:, 0], np.array((0, 0)))
        npt.assert_almost_equal(qdot[:, -1], np.array((1.16532029, -0.77872106)))

        # initial and final controls
        npt.assert_almost_equal(tau[:, 0], np.array((1.12924394, 0.43151372)))
        npt.assert_almost_equal(tau[:, -1], np.array((0.21181288, 0.95199836)))

    # simulate
    TestUtils.simulate(sol)

    # testing that preparing tracked markers for animation properly works
    tracked_markers = _prepare_tracked_markers_for_animation(sol.ocp.nlp, n_shooting)
    npt.assert_equal(tracked_markers[0].shape, (3, 2, n_shooting + 1))
    npt.assert_equal(tracked_markers[0][0, :, :], np.zeros((2, n_shooting + 1)))
    npt.assert_almost_equal(tracked_markers[0][1:, :, 0], np.array([[0.82873751, 0.5612772], [0.22793516, 0.24205527]]))
    npt.assert_almost_equal(tracked_markers[0][1:, :, 5], np.array([[0.80219698, 0.02541913], [0.5107473, 0.36778313]]))
    npt.assert_almost_equal(
        tracked_markers[0][1:, :, -1], np.array([[0.76078505, 0.11005192], [0.98565045, 0.65998405]])
    )

    # testing that preparing tracked markers for animation properly works
    tracked_markers = _prepare_tracked_markers_for_animation(sol.ocp.nlp, None)
    npt.assert_equal(tracked_markers[0].shape, (3, 2, n_shooting + 1))
    npt.assert_equal(tracked_markers[0][0, :, :], np.zeros((2, n_shooting + 1)))
    npt.assert_almost_equal(tracked_markers[0][1:, :, 0], np.array([[0.82873751, 0.5612772], [0.22793516, 0.24205527]]))
    npt.assert_almost_equal(tracked_markers[0][1:, :, 5], np.array([[0.80219698, 0.02541913], [0.5107473, 0.36778313]]))
    npt.assert_almost_equal(
        tracked_markers[0][1:, :, -1], np.array([[0.76078505, 0.11005192], [0.98565045, 0.65998405]])
    )


@pytest.mark.parametrize("phase_dynamics", [PhaseDynamics.SHARED_DURING_THE_PHASE])
def test_trampo_quaternions(phase_dynamics):
    # Load trampo_quaternion
    from bioptim.examples.torque_driven_ocp import trampo_quaternions as ocp_module

    bioptim_folder = TestUtils.module_folder(ocp_module)

    # Define the problem
    model_path = bioptim_folder + "/models/trunk_and_2arm_quaternion.bioMod"
    final_time = 0.25
    n_shooting = 5

    ocp = ocp_module.prepare_ocp(
        model_path,
        n_shooting,
        final_time,
        phase_dynamics=phase_dynamics,
        expand_dynamics=True,
    )
    sol = ocp.solve()

    # # Check objective function value
    # f = np.array(sol.cost)
    # npt.assert_equal(f.shape, (1, 1))
    # npt.assert_almost_equal(f[0, 0], -41.491609816961535)

    # # Check constraints
    # g = np.array(sol.constraints)
    # npt.assert_equal(g.shape, (130, 1))
    # npt.assert_almost_equal(g, np.zeros((130, 1)), decimal=6)

    # # Check some of the results
    # states = sol.decision_states(to_merge=SolutionMerge.NODES)
    # controls = sol.decision_controls(to_merge=SolutionMerge.NODES)
    # q, qdot, tau = states["q"], states["qdot"], controls["tau"]

    # # initial and final position
    # npt.assert_almost_equal(
    #     q[:, 0], np.array([0.0, 0.0, 0.0, 0.0, 0.0, 0.0, 0.0, 0.0, 0.0, 0.0, 0.0, 0.0, 1.0, 1.0])
    # )
    # npt.assert_almost_equal(
    #     q[:, -1],
    #     np.array(
    #         [
    #             3.14159267,
    #             3.14159267,
    #             3.14159267,
    #             -0.78539816,
    #             0.6154797,
    #             -0.07516336,
    #             0.23662774,
    #             -0.69787559,
    #             0.23311438,
    #             0.22930573,
    #             0.62348603,
    #             0.38590688,
    #             0.63453499,
    #             0.64012494,
    #         ]
    #     ),
    # )

    # # initial and final velocities
    # npt.assert_almost_equal(
    #     qdot[:, 0],
    #     np.array(
    #         [
    #             12.56193009,
    #             12.5198592,
    #             13.67105918,
    #             -2.66942572,
    #             2.64460582,
    #             -2.16473217,
    #             2.89069185,
    #             -4.74193932,
    #             4.88561749,
    #             4.18495164,
    #             5.12235989,
    #             1.65628252,
    #         ]
    #     ),
    # )
    # npt.assert_almost_equal(
    #     qdot[:, -1],
    #     np.array(
    #         [
    #             12.59374119,
    #             12.65603932,
    #             11.46119531,
    #             -4.11706327,
    #             1.84777845,
    #             1.92003246,
    #             -1.99624566,
    #             -7.67384307,
    #             0.97705102,
    #             -0.0532827,
    #             7.28333747,
    #             2.68097813,
    #         ]
    #     ),
    # )

    # # initial and final controls
    # npt.assert_almost_equal(tau[:, 0], np.zeros((12,)), decimal=6)
    # npt.assert_almost_equal(tau[:, -1], np.zeros((12,)), decimal=6)

    # # simulate
    # TestUtils.simulate(sol, decimal_value=6)


@pytest.mark.parametrize("phase_dynamics", [PhaseDynamics.SHARED_DURING_THE_PHASE, PhaseDynamics.ONE_PER_NODE])
def test_phase_transition_uneven_variable_number_by_bounds(phase_dynamics):
    # Load phase_transition_uneven_variable_number_by_bounds
    from bioptim.examples.torque_driven_ocp import phase_transition_uneven_variable_number_by_bounds as ocp_module

    bioptim_folder = TestUtils.module_folder(ocp_module)

    # Define the problem
    biorbd_model_path_with_translations = bioptim_folder + "/models/double_pendulum_with_translations.bioMod"

    ocp = ocp_module.prepare_ocp(
        biorbd_model_path_with_translations=biorbd_model_path_with_translations,
        n_shooting=(10, 10),
        phase_dynamics=phase_dynamics,
        expand_dynamics=True,
    )

    solver = Solver.IPOPT()
    solver.set_maximum_iterations(10)
    sol = ocp.solve(solver)

    # Check objective function value
    f = np.array(sol.cost)
    npt.assert_equal(f.shape, (1, 1))

    # Check constraints
    g = np.array(sol.constraints)
    npt.assert_equal(g.shape, (170, 1))
    npt.assert_equal(sol.status, 1)  # Did not converge, therefore the constraints won't be zero


@pytest.mark.parametrize("phase_dynamics", [PhaseDynamics.SHARED_DURING_THE_PHASE, PhaseDynamics.ONE_PER_NODE])
def test_phase_transition_uneven_variable_number_by_mapping(phase_dynamics):
    # Load phase_transition_uneven_variable_number_by_mapping
    from bioptim.examples.torque_driven_ocp import phase_transition_uneven_variable_number_by_mapping as ocp_module

    bioptim_folder = TestUtils.module_folder(ocp_module)

    # Define the problem
    biorbd_model_path = bioptim_folder + "/models/double_pendulum.bioMod"
    biorbd_model_path_with_translations = bioptim_folder + "/models/double_pendulum_with_translations.bioMod"

    ocp = ocp_module.prepare_ocp(
        biorbd_model_path=biorbd_model_path,
        biorbd_model_path_with_translations=biorbd_model_path_with_translations,
        n_shooting=(10, 10),
        phase_dynamics=phase_dynamics,
        expand_dynamics=True,
    )
    sol = ocp.solve()

    # Check objective function value
    f = np.array(sol.cost)
    npt.assert_equal(f.shape, (1, 1))
    npt.assert_almost_equal(f[0, 0], -12397.11475053)

    # Check constraints
    g = np.array(sol.constraints)
    npt.assert_equal(g.shape, (126, 1))
    npt.assert_almost_equal(g[:44], np.zeros((44, 1)), decimal=6)
    npt.assert_almost_equal(g[44], np.array([0.45544143]), decimal=6)  # Time constraint with min / max bounds phase 0
    npt.assert_almost_equal(g[45:-1], np.zeros((80, 1)), decimal=6)
    npt.assert_almost_equal(g[-1], np.array([1.00939513]), decimal=6)  # Time constraint with min / max bounds phase 1

    # Check some of the results
    states = sol.decision_states(to_merge=SolutionMerge.NODES)
    controls = sol.decision_controls(to_merge=SolutionMerge.NODES)

    # initial and final position
    npt.assert_almost_equal(states[0]["q"][:, 0], np.array([3.14, 0.0]))
    npt.assert_almost_equal(states[0]["q"][:, -1], np.array([7.93025703, 0.31520724]))
    npt.assert_almost_equal(states[1]["q"][:, 0], np.array([0.0, 0.0, 7.93025703, 0.31520724]))
    npt.assert_almost_equal(states[1]["q"][:, -1], np.array([-0.2593021, 10.0000001, 9.49212256, -0.1382893]))

    # initial and final velocities
    npt.assert_almost_equal(states[0]["qdot"][:, 0], np.array([1.89770078, 18.62453707]))
    npt.assert_almost_equal(states[0]["qdot"][:, -1], np.array([16.56293494, -16.83711551]))
    npt.assert_almost_equal(states[1]["qdot"][:, 0], np.array([0.0, 0.0, 16.56293494, -16.83711551]))
    npt.assert_almost_equal(states[1]["qdot"][:, -1], np.array([-1.28658849, 6.05426872, -0.20069993, 1.56293712]))

    # initial and final controls
    npt.assert_almost_equal(controls[0]["tau"][:, 0], np.array([-0.01975067]))
    npt.assert_almost_equal(controls[0]["tau"][:, -1], np.array([-0.12304145]))
    npt.assert_almost_equal(controls[1]["tau"][:, 0], np.array([3.21944836]))
    npt.assert_almost_equal(controls[1]["tau"][:, -1], np.array([-0.01901175]))


@pytest.mark.parametrize("phase_dynamics", [PhaseDynamics.SHARED_DURING_THE_PHASE, PhaseDynamics.ONE_PER_NODE])
@pytest.mark.parametrize("ode_solver", [OdeSolver.RK4, OdeSolver.IRK])
def test_torque_activation_driven(ode_solver, phase_dynamics):
    # Load track_markers
    from bioptim.examples.torque_driven_ocp import torque_activation_driven as ocp_module

    bioptim_folder = TestUtils.module_folder(ocp_module)

    ocp = ocp_module.prepare_ocp(
        biorbd_model_path=bioptim_folder + "/models/2segments_2dof_2contacts.bioMod",
        n_shooting=30,
        final_time=2,
        ode_solver=ode_solver(),
        phase_dynamics=phase_dynamics,
        expand_dynamics=ode_solver != OdeSolver.IRK,
    )
    sol = ocp.solve()

    # Check objective function value
    f = np.array(sol.cost)
    npt.assert_equal(f.shape, (1, 1))
    npt.assert_almost_equal(f[0, 0], 0.04880295023323905, decimal=3)

    # Check constraints
    g = np.array(sol.constraints)
    npt.assert_equal(g.shape, (120, 1))
    npt.assert_almost_equal(g, np.zeros((120, 1)))

    # Check some of the results
    states = sol.decision_states(to_merge=SolutionMerge.NODES)
    controls = sol.decision_controls(to_merge=SolutionMerge.NODES)
    q, qdot, tau = states["q"], states["qdot"], controls["tau"]

    # initial and final position
    npt.assert_almost_equal(q[:, 0], np.array((-0.75, 0.75)))
    npt.assert_almost_equal(q[:, -1], np.array((3.0, 0.75)))
    # initial and final velocities
    npt.assert_almost_equal(qdot[:, 0], np.array((0.0, 0.0)))
    npt.assert_almost_equal(qdot[:, -1], np.array((0.0, 0.0)))
    # initial and final controls
    npt.assert_almost_equal(tau[:, 0], np.array((-0.2256539, 0.0681475)), decimal=3)
    npt.assert_almost_equal(tau[:, -1], np.array((-0.0019898, -0.0238914)), decimal=3)

    # simulate
    TestUtils.simulate(sol, decimal_value=4)


@pytest.mark.parametrize("phase_dynamics", [PhaseDynamics.SHARED_DURING_THE_PHASE])
def test_example_multi_biorbd_model(phase_dynamics):
    # Load example_multi_biorbd_model
    from bioptim.examples.torque_driven_ocp import example_multi_biorbd_model as ocp_module

    bioptim_folder = TestUtils.module_folder(ocp_module)
    biorbd_model_path = bioptim_folder + "/models/triple_pendulum.bioMod"
    biorbd_model_path_modified_inertia = bioptim_folder + "/models/triple_pendulum_modified_inertia.bioMod"

    ocp = ocp_module.prepare_ocp(
        biorbd_model_path=biorbd_model_path,
        biorbd_model_path_modified_inertia=biorbd_model_path_modified_inertia,
        n_shooting=20,
        phase_dynamics=phase_dynamics,
        expand_dynamics=True,
    )

    np.random.seed(42)
    TestUtils.compare_ocp_to_solve(
        ocp,
        v=np.random.rand(313, 1),
        expected_v_f_g=[154.4724783298145, 21.353112388854846, 60.207690783556835],
        decimal=6,
    )


def test_example_minimize_segment_velocity():
    from bioptim.examples.torque_driven_ocp import example_minimize_segment_velocity as ocp_module

    bioptim_folder = TestUtils.module_folder(ocp_module)

    # Define the problem

    biorbd_model_path = bioptim_folder + "/models/triple_pendulum.bioMod"

    ocp = ocp_module.prepare_ocp(
        biorbd_model_path=biorbd_model_path,
        n_shooting=5,
        expand_dynamics=True,
    )

    # Check the values which will be sent to the solver
    np.random.seed(42)
    TestUtils.compare_ocp_to_solve(
        ocp,
        v=np.random.rand(52, 1),
        expected_v_f_g=[24.04091267073873, 805.0958650566107, 7.321219099616136],
        decimal=6,
    )
    if platform.system() == "Windows":
        return

    sol = ocp.solve()

    # Check objective function value
    f = np.array(sol.cost)
    npt.assert_equal(f.shape, (1, 1))
    npt.assert_almost_equal(f[0, 0], 41.40771798838792)

    # Check constraints
    g = np.array(sol.constraints)
    npt.assert_equal(g.shape, (30, 1))
    npt.assert_almost_equal(g, np.zeros((30, 1)), decimal=6)

    # Check some of the results
    states = sol.decision_states(to_merge=SolutionMerge.NODES)
    controls = sol.decision_controls(to_merge=SolutionMerge.NODES)

    # initial and final position
    npt.assert_almost_equal(states["q"][:, 0], np.array([0.0, 0.0, 0.0]), decimal=6)
    npt.assert_almost_equal(states["q"][:, -1], np.array([0.0, 3.14159265, -3.14159265]), decimal=6)
    # initial and final velocities
    npt.assert_almost_equal(
        states["qdot"][:, 0],
        np.array([0.0, 0.0, 0.0]),
        decimal=6,
    )
    npt.assert_almost_equal(
        states["qdot"][:, -1],
        np.array([2.69457617, 0.25126143, -2.3535264]),
        decimal=6,
    )
    # initial and final controls
    npt.assert_almost_equal(controls["tau"][:, 0], np.array([-2.4613488, 3.70379261, -0.99483388]), decimal=6)
    npt.assert_almost_equal(controls["tau"][:, -1], np.array([0.80156395, 0.82773623, 0.35042046]), decimal=6)<|MERGE_RESOLUTION|>--- conflicted
+++ resolved
@@ -2,11 +2,6 @@
 Test for file IO
 """
 
-<<<<<<< HEAD
-=======
-import platform
-
->>>>>>> 774d87d2
 from bioptim import (
     OdeSolver,
     ConstraintList,
@@ -273,7 +268,70 @@
         expand_dynamics=ode_solver_orig != OdeSolver.IRK,
     )
 
-<<<<<<< HEAD
+    # Check constraints
+    g = np.array(sol.constraints)
+    npt.assert_equal(g.shape, (n_shooting * 4, 1))
+    npt.assert_almost_equal(g, np.zeros((n_shooting * 4, 1)))
+
+    # Check some of the results
+    states = sol.decision_states(to_merge=SolutionMerge.NODES)
+    controls = sol.decision_controls(to_merge=SolutionMerge.NODES)
+    q, qdot, tau = states["q"], states["qdot"], controls["tau"]
+
+    if isinstance(ode_solver, OdeSolver.IRK):
+        # Check objective function value
+        f = np.array(sol.cost)
+        npt.assert_equal(f.shape, (1, 1))
+        npt.assert_almost_equal(f[0, 0], 290.6751231)
+
+        # initial and final position
+        npt.assert_almost_equal(q[:, 0], np.array((0, 0)))
+        npt.assert_almost_equal(q[:, -1], np.array((0.64142484, 2.85371719)))
+
+        # initial and final velocities
+        npt.assert_almost_equal(qdot[:, 0], np.array((0, 0)))
+        npt.assert_almost_equal(qdot[:, -1], np.array((3.46921861, 3.24168308)))
+
+        # initial and final controls
+        npt.assert_almost_equal(tau[:, 0], np.array((9.11770196, -13.83677175)))
+        npt.assert_almost_equal(tau[:, -1], np.array((1.16836132, 4.77230548)))
+
+    elif isinstance(ode_solver, OdeSolver.RK8):
+        pass
+
+    else:
+        # Check objective function value
+        f = np.array(sol.cost)
+        npt.assert_equal(f.shape, (1, 1))
+        npt.assert_almost_equal(f[0, 0], 281.8560713312711)
+
+        # initial and final position
+        npt.assert_almost_equal(q[:, 0], np.array((0, 0)))
+        npt.assert_almost_equal(q[:, -1], np.array((0.8367364, 3.37533055)))
+
+        # initial and final velocities
+        npt.assert_almost_equal(qdot[:, 0], np.array((0, 0)))
+        npt.assert_almost_equal(qdot[:, -1], np.array((3.2688391, 3.88242643)))
+
+        # initial and final controls
+        npt.assert_almost_equal(tau[:, 0], np.array((6.93890241, -12.76433504)))
+        npt.assert_almost_equal(tau[:, -1], np.array((0.13156876, 0.93749913)))
+
+    # simulate
+    TestUtils.simulate(sol)
+
+
+@pytest.mark.parametrize("phase_dynamics", [PhaseDynamics.SHARED_DURING_THE_PHASE, PhaseDynamics.ONE_PER_NODE])
+@pytest.mark.parametrize("ode_solver", [OdeSolver.IRK, OdeSolver.COLLOCATION])
+@pytest.mark.parametrize("defects_type", [DefectType.EXPLICIT, DefectType.IMPLICIT])
+def test_track_marker_2D_pendulum(ode_solver, defects_type, phase_dynamics):
+    # Load muscle_activations_contact_tracker
+    from bioptim.examples.torque_driven_ocp import track_markers_2D_pendulum as ocp_module
+
+    # For reducing time phase_dynamics == PhaseDynamics.ONE_PER_NODE is skipped for redundant tests
+    if phase_dynamics == PhaseDynamics.ONE_PER_NODE and ode_solver == OdeSolver.COLLOCATION:
+        return
+
     bioptim_folder = TestUtils.module_folder(ocp_module)
 
     ode_solver_orig = ode_solver
@@ -287,9 +345,6 @@
     n_shooting = 30
 
     # Generate data to fit
-=======
-    # Check the values which will be sent to the solver
->>>>>>> 774d87d2
     np.random.seed(42)
     match ode_solver_orig:
         case OdeSolver.COLLOCATION:
