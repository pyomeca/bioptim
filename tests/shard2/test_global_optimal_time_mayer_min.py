--- conflicted
+++ resolved
@@ -2,11 +2,6 @@
 Test for file IO
 """
 
-<<<<<<< HEAD
-=======
-import platform
-
->>>>>>> 774d87d2
 from bioptim import OdeSolver, PhaseDynamics, SolutionMerge
 import numpy as np
 import numpy.testing as npt
