--- conflicted
+++ resolved
@@ -3,14 +3,6 @@
 import platform
 from typing import Any
 from types import ModuleType
-<<<<<<< HEAD
-
-import numpy as np
-import numpy.testing as npt
-import pytest
-from casadi import MX, Function
-=======
->>>>>>> 774d87d2
 
 from bioptim import (
     BiorbdModel,
@@ -44,8 +36,6 @@
         return TestUtils._capitalize_folder_drive(str(Path(module.__file__).parent))
 
     @staticmethod
-<<<<<<< HEAD
-=======
     def compare_ocp_to_solve(ocp: OptimalControlProgram, v: np.ndarray, expected_v_f_g: list[float], decimal: int = 6):
         interface = IpoptInterface(ocp=ocp)
         v_cx = interface.ocp.variables_vector
@@ -56,7 +46,6 @@
         npt.assert_allclose([np.sum(value) for value in values], expected_v_f_g, rtol=10**-decimal)
 
     @staticmethod
->>>>>>> 774d87d2
     def _capitalize_folder_drive(folder: str) -> str:
         if platform.system() == "Windows" and folder[1] == ":":
             # Capitilize the drive letter if it is windows
